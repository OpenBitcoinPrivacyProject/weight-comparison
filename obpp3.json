{
    "name": "Bitcoin Wallet Privacy Threat Model",
    "description": "This document outlines the OBPP threat model for Bitcoin wallet clients protecting user privacy.",
    "attackers": [
        {
            "numeral": "I",
            "name": "Blockchain observer",
            "weight": 0,
            "nonce-id": "75691811529d313c64def27e364305c39108afe5ebe8d0bf64f75df08860aae5",
            "attacks": [
                {
                    "numeral": "A",
                    "name": "Link transactions to a single entity based on all of them containing inputs with a common address",
                    "weight": 0,
                    "nonce-id": "f1b785f2cb70dd52a08191529e73940554b1894ef3e0c9774d26035e013ee41a",
                    "countermeasures": [
                        {
                            "numeral": "1",
                            "id": "OBPPV3/CM01",
                            "description": "Avoid reuse of identifiable script elements",
                            "effectiveness": 0,
                            "criteria-groups": [
                                {
                                    "criteria": [
                                        {
                                            "numeral": "a",
                                            "id": "OBPPV3/CR01",
                                            "description": "Number of clicks required to deviate from the default receiving functionality and generate a new non-ECDH receiving address for an existing wallet",
                                            "effectiveness": 0
                                        },
                                        {
                                            "numeral": "b",
                                            "id": "OBPPV3/CR02",
                                            "description": "Number of clicks required by user to generate a ECDH receiving address (BIP 63 or BIP 47), from the default window/authenticated home page",
                                            "effectiveness": 0
                                        },
                                        {
                                            "numeral": "c",
                                            "id": "OBPPV3/CR03",
                                            "description": "Non-ECDH receiving addresses are hidden from the default Receive worflow screens once they have been used",
                                            "effectiveness": 0
                                        },
                                        {
                                            "numeral": "d",
                                            "id": "OBPPV3/CR04",
                                            "description": "Preemptively indicates a loss of privacy when user elects to receive funds at a previously-used non-ECDH address, or prohibits this operation entirely",
                                            "effectiveness": 0
                                        },
                                        {
                                            "numeral": "e",
                                            "id": "OBPPV3/CR05",
                                            "description": "Number of clicks required to deviate from the default change functionality and receive change at a newly generated address",
                                            "effectiveness": 0
                                        },
                                        {
                                            "numeral": "f",
                                            "id": "OBPPV3/CR07",
                                            "description": "Change addresses are hidden from the normal receiving workflow by default to discourage using them as receiving addresses",
                                            "effectiveness": 0

                                        },
                                        {
                                            "numeral": "g",
                                            "id": "OBPPV3/CR08",
                                            "description": "Preemptively indicates a loss of privacy when user elects to reuse change addresses as receiving addresses, or prohibits this operation entirely",
                                            "effectiveness": 0
                                        },
                                        {
                                            "numeral": "h",
                                            "id": "OBPPV3/CR16",
                                            "description": "Warns user when sending to a non-ECDH address that the user has sent to before",
                                            "effectiveness": 0
                                        },
                                        {
                                            "numeral": "i",
                                            "id": "OBPPV3/CR17",
                                            "description": "Warns user when sending to a non-ECDH address that has received deposits from any source",
                                            "effectiveness": 0
                                        }
                                    ]
                                }
                            ]
                        }
                    ]
                },
                {
                    "numeral": "B",
                    "name": "Link outputs in a transaction to a single entity by detecting which output is a change output",
                    "weight": 0,
                    "nonce-id": "992616b5f39e8ee98e07026f40798b002307e741ff6e8343f2a1bc964302f173",
                    "countermeasures": [
                        {
                            "numeral": "1",
                            "id": "OBPPV3/CM62",
                            "description": "The order of transaction outputs does not reveal information regarding output ownership",
                            "effectiveness": 0,
                            "criteria-groups": [
                                {
                                    "criteria": [
                                        {
                                            "numeral": "a",
                                            "id": "OBPPV3/CR10",
                                            "description": "Inputs and outputs are ordered in a deterministic manner based on criteria other than the status of outputs as spends or change (BIP 69)",
                                            "effectiveness": 0
                                        }
                                    ]
                                },
                                {
                                    "criteria": [
                                        {
                                            "numeral": "b",
                                            "id": "OBPPV3/CR74",
                                            "description": "The order of transaction outputs is randomized using client-generated data",
                                            "effectiveness": 0
                                        }
                                    ]
                                }
                            ]
                        },
                        {
                            "numeral": "2",
                            "id": "OBPPV3/CM63",
                            "description": "The values of transaction outputs do not reveal information regarding output ownership",
                            "effectiveness": 0,
                            "criteria-groups": [
                                {
                                    "criteria": [
                                        {
                                            "numeral": "a",
                                            "id": "OBPPV3/CR75",
                                            "description": "Inputs are selected such that the amount of change in the transaction is close to the size of the desired spend",
                                            "effectiveness": 0
                                        },
                                        {
                                            "numeral": "b",
                                            "id": "OBPPV3/CR76",
                                            "description": "Multiple change outputs are created, and at least one of the transaction output values resmebles a plausible spend",
                                            "effectiveness": 0
                                        },
                                        {
                                            "numeral": "c",
                                            "id": "OBPPV3/CR23",
                                            "description": "Avoids creating recurring transactions with outputs of a known value or to a known non-ECDH address",
                                            "effectiveness": 0
                                        },
                                        {
                                            "numeral": "d",
                                            "id": "OBPPV3/CR77",
                                            "description": "Previous transaction outputs and new output values are selected to create multiple possible matching sets between inputs and the user's change outputs",
                                            "effectiveness": 0
                                        }
                                    ]
                                }
                            ]
                        },
                        {
                            "numeral": "3",
                            "id": "OBPPV3/CM64",
                            "description": "The composition of transaction output scripts and ECDSA signatures does not reveal information regarding counterparty ownership of outputs",
                            "effectiveness": 0,
                            "criteria-groups": [
                                {
                                    "criteria": [
                                        {
                                            "numeral": "a",
                                            "id": "OBPPV3/CR23",
                                            "description": "Avoids creating recurring transactions with outputs of a known value or to a known non-ECDH address",
                                            "effectiveness": 0
                                        },
                                        {
                                            "numeral": "b",
                                            "id": "OBPPV3/CR13",
                                            "description": "All transactions created by the wallet are compliant with BIP 62",
                                            "effectiveness": 0
                                        },
                                        {
                                            "numeral": "c",
                                            "id": "OBPPV3/CR200",
                                            "description": "Wallet warns the user of a likely loss of privacy when sending to a P2SH address and the clients have not negotiated a common redeem script structure for spending transaction outputs",
                                            "effectiveness": 0
                                        }
                                    ]
                                }
                            ]
                        },
                        {
                            "numeral": "4",
                            "id": "OBPPV3/CM01",
                            "description": "Avoid reuse of identifiable script elements",
                            "effectiveness": 0,
                            "criteria-groups": [
                                {
                                    "criteria": [
                                        {
                                            "numeral": "a",
                                            "id": "OBPPV3/CR01",
                                            "description": "Number of clicks required to deviate from the default receiving functionality and generate a new non-ECDH receiving address for an existing wallet",
                                            "effectiveness": 0,
                                            "comment": "A reused receiving address may help identify which address is for change"
                                        },
                                        {
                                            "numeral": "b",
                                            "id": "OBPPV3/CR02",
                                            "description": "Number of clicks required by user to generate a ECDH receiving address (BIP 63 or BIP 47), from the default window/authenticated home page",
                                            "effectiveness": 0,
                                            "comment": "A reused receiving address may help identify which address is for change"
                                        },
                                        {
                                            "numeral": "c",
                                            "id": "OBPPV3/CR03",
                                            "description": "Non-ECDH receiving addresses are hidden from the default Receive worflow screens once they have been used",
                                            "effectiveness": 0,
                                            "comment": "A reused receiving address may help identify which address is for change"
                                        },
                                        {
                                            "numeral": "d",
                                            "id": "OBPPV3/CR04",
                                            "description": "Preemptively indicates a loss of privacy when user elects to receive funds at a previously-used non-ECDH address, or prohibits this operation entirely",
                                            "effectiveness": 0,
                                            "comment": "A reused receiving address may help identify which address is for change"
                                        },
                                        {
                                            "numeral": "e",
                                            "id": "OBPPV3/CR05",
                                            "description": "Number of clicks required to deviate from the default change functionality and receive change at a newly generated address",
                                            "effectiveness": 0,
                                            "comment": "A reused receiving address may help identify which address is for change"
                                        },
                                        {
                                            "numeral": "f",
                                            "id": "OBPPV3/CR07",
                                            "description": "Change addresses are hidden from the normal receiving workflow by default to discourage using them as receiving addresses",
                                            "effectiveness": 0

                                        },
                                        {
                                            "numeral": "g",
                                            "id": "OBPPV3/CR08",
                                            "description": "Preemptively indicates a loss of privacy when user elects to reuse change addresses as receiving addresses, or prohibits this operation entirely",
                                            "effectiveness": 0
                                        },
                                        {
                                            "numeral": "h",
                                            "id": "OBPPV3/CR16",
                                            "description": "Warns user when sending to a non-ECDH address that the user has sent to before",
                                            "effectiveness": 0
                                        },
                                        {
                                            "numeral": "i",
                                            "id": "OBPPV3/CR17",
                                            "description": "Warns user when sending to a non-ECDH address that has received deposits from any source",
                                            "effectiveness": 0
                                        }
                                    ]
                                }
                            ]
                        },
                        {
                            "numeral": "5",
                            "id": "OBPPV3/CM08",
                            "description": "Calculate fees using a method which is not recognizably unique to a particular client",
                            "comment": "An attacker can use wallet client fingerprinting to probabilistically distinguish between spend and change outputs if the wallet clients used to create the initial transaction and subsequent spends of outputs remain consistent for the counter-parties involved",
                            "effectiveness": 0
                        }
                    ]
                },
                {
                    "numeral": "C",
                    "name": "Link outputs to a single entity based on them all being included as inputs in the same transaction",
                    "weight": 0,
                    "nonce-id": "f7e2c15df5f10ed4c459e5d1db91201c5da16d11d43eca057f0df5111df20ff7",
                    "countermeasures": [
                        {
                            "numeral": "1",
                            "id": "OBPPV3/CM10",
                            "description": "Avoid using inputs from different addresses in the same transaction",
                            "effectiveness": 0,
                            "criteria-groups": [
                                {
                                    "criteria": [
                                        {
                                            "numeral": "a",
                                            "id": "OBPPV3/CR15",
                                            "description": "Outside of a mixing transaction, preemptively indicates a loss of privacy when merging inputs from different addresses in the same transaction",
                                            "effectiveness": 0
                                        }
                                    ]
                                }
                            ]
                        },
                        {
                            "numeral": "2",
                            "id": "OBPPV3/CM11",
                            "description": "Use mixing when sending transactions, and make non-mixed transactions resemble mixed transactions",
                            "effectiveness": 0,
                            "criteria-groups": [
                                {
                                    "criteria": [
                                        {
                                            "numeral": "a",
                                            "id": "OBPPV3/CR09",
                                            "description": "When an outgoing transaction must merge inputs, and when mixing is not being used, the transaction constructed in a way that plausibly resembles a mixing transaction",
                                            "effectiveness": 0
                                        },
                                        {
                                            "numeral": "b",
                                            "id": "OBPPV3/CR18",
                                            "description": "Number of clicks required by user for inputs/outputs to be mixed with one or more other users",
                                            "effectiveness": 0
                                        },
                                        {
                                            "numeral": "c",
                                            "id": "OBPPV3/CR19",
                                            "description": "Average number of other users whose funds are mixed with the client user's when sending through a mixing process",
                                            "effectiveness": 0
                                        },
                                        {
                                            "numeral": "d",
                                            "id": "OBPPV3/CR20",
                                            "description": "Mixing transactions are constructed in a manner that makes them indistinguishable from non-mixing transactions",
                                            "effectiveness": 0
                                        }
                                    ]
                                }
                            ]
                        },
                        {
                            "numeral": "3",
                            "id": "OBPPV3/CM12",
                            "description": "Use the same type of script used for change output as for the desired spend when creating transactions",
                            "effectiveness": 0,
                            "criteria-groups": [
                                {
                                    "criteria": [
                                        {
                                            "numeral": "a",
                                            "id": "OBPPV3/CR06",
                                            "description": "Produces P2SH change addresses when one or more of the spend outputs in a transaction is P2SH",
                                            "effectiveness": 0
                                        }
                                    ]
                                }
                            ]
                        },
                        {
                            "numeral": "4",
                            "id": "OBPPV3/CM09",
                            "description": "Create the transaction in such a way that provides multiple possible matching sets between inputs and the user's change output(s)",
                            "effectiveness": 0
                        }
                    ]
                },
                {
                    "numeral": "D",
                    "name": "Link identities by observing that addresses associated with both identities are used as inputs in the same transaction",
                    "weight": 0,
                    "nonce-id": "e380df0f2caee40eb502a57f1791a8d1de52ce18f754ec29f2fc283c4d26e1ce",
                    "countermeasures": [
                        {
                            "numeral": "1",
                            "id": "OBPPV3/CM13",
                            "description": "Avoid constructing transactions that contain inputs from more than one identity/account",
                            "effectiveness": 0,
                            "criteria-groups": [
                                {
                                    "criteria": [
                                        {
                                            "numeral": "a",
                                            "id": "OBPPV3/CR44",
                                            "description": "Number of clicks to create a new identity container from the home screen of an existing identity container",
                                            "effectiveness": 0
                                        },
                                        {
                                            "numeral": "b",
                                            "id": "OBPPV3/CR46",
                                            "description": "Avoids creating transactions which contain inputs from different identity containers, except optionally if the user has intentionally overridden this behavior",
                                            "effectiveness": 0
                                        },
                                        {
                                            "numeral": "c",
                                            "id": "OBPPV3/CR47",
                                            "description": "Visually indicates when inputs from different identity containers are merged before the transaction is broadcast, or prohibits this operation entirely",
                                            "effectiveness": 0
                                        }
                                    ]
                                }
                            ]
                        }
                    ]
                },
                {
                    "numeral": "E",
                    "name": "Derive the type of wallet used to create a transaction by observing idiosyncrasies in the manner in which the transaction was composed, such as input/output ordering, output or fee size, number or size of inputs, or script composition",
                    "weight": 0,
                    "nonce-id": "c2913473dfdef786bdbafcc4b3022852a13f9ecf90aedd41196d8fa5466f1613",
                    "countermeasures": [
                        {
                            "numeral": "1",
                            "id": "OBPPV3/CM05",
                            "description": "Use standardized ordering of inputs and outputs",
                            "effectiveness": 0,
                            "criteria-groups": [
                                {
                                    "criteria": [
                                        {
                                            "numeral": "a",
                                            "id": "OBPPV3/CR10",
                                            "description": "Inputs and outputs are ordered in a deterministic manner based on criteria other than the status of outputs as spends or change (BIP 69)",
                                            "effectiveness": 0
                                        },
                                        {
                                            "numeral": "b",
                                            "id": "OBPPV3/CR11",
                                            "description": "Order inputs and outputs via a methodology common to multiple wallets",
                                            "effectiveness": 0
                                        }
                                    ]
                                }
                            ]
                        },
                        {
                            "numeral": "2",
                            "id": "OBPPV3/CM06",
                            "description": "Avoid routinely creating outputs that are identifiable by their size or script",
                            "effectiveness": 0,
                            "criteria-groups": [
                                {
                                    "criteria": [
                                        {
                                            "numeral": "a",
                                            "id": "OBPPV3/CR22",
                                            "description": "Number of clicks to opt out of creating recurring transactions, such as for donations to the wallet provider",
                                            "effectiveness": 0
                                        },
                                        {
                                            "numeral": "b",
                                            "id": "OBPPV3/CR23",
                                            "description": "Avoids creating recurring transactions with outputs of a known value or to a known non-ECDH address",
                                            "effectiveness": 0
                                        }
                                    ]
                                }
                            ]
                        },
                        {
                            "numeral": "3",
                            "id": "OBPPV3/CM07",
                            "description": "Only create transactions which are compliant with BIP-62",
                            "effectiveness": 0,
                            "criteria-groups": [
                                {
                                    "criteria": [
                                        {
                                            "numeral": "a",
                                            "id": "OBPPV3/CR13",
                                            "description": "All transactions created by the wallet are compliant with BIP 62",
                                            "effectiveness": 0
                                        }
                                    ]
                                }
                            ]
                        },
                        {
                            "numeral": "4",
                            "id": "OBPPV3/CM08",
                            "description": "Calculate fees using a method which is not recognizably unique to a particular client",
                            "effectiveness": 0
                        }
                    ]
                },
                {
                    "numeral": "F",
                    "name": "Correlate transactions with out-of-band behavior by recording the time at which transactions are included in a block",
                    "weight": 0,
                    "nonce-id": "76b0b33bbb8f2cd3bf86de1d4c14b178203af5fd7b57f6bd3f66b317590fb384",
                    "countermeasures": [
                        {
                            "numeral": "1",
                            "id": "OBPPV3/CM15",
                            "description": "Introduce random delays before introducing new transactions to the network",
                            "effectiveness": 0,
                            "criteria-groups": [
                                {
                                    "criteria": [
                                        {
                                            "numeral": "a",
                                            "id": "OBPPV3/CR130",
                                            "description": "The wallet client waits for a random amount of time before introducing the transaction to the Bitcoin P2P network",
                                            "effectiveness": 0
                                        },
                                        {
                                            "numeral": "b",
                                            "id": "OBPPV3/CR131",
                                            "description": "The wallet provider waits for a random amount of time before introducing the transaction to the Bitcoin P2P network",
                                            "effectiveness": 0
                                        }
                                    ]
                                }
                            ]
                        }
                    ]
                }
            ]
        },
        {
            "numeral": "II",
            "name": "Network observer",
            "weight": 0,
            "nonce-id": "7ee62566e6261c196c34158739d46e26a6837da2b9af9f0c39f4d8f3a34fbe57",
            "attacks": [
                {
                    "numeral": "A",
                    "name": "Link addresses belonging to a single user by observing information leaked by the wallet in the process of obtaining its relevant blockchain data from the network",
                    "weight": 0,
                    "nonce-id": "b3e3946042646148f10905084fa2e00d8344e1a9c1acace5e9d3db2d4b339805",
                    "countermeasures": [
                        {
                            "numeral": "1",
                            "id": "OBPPV3/CM16",
                            "description": "Obtain relevant blockchain data without making queries to other network participants",
                            "effectiveness": 0,
                            "criteria-groups": [
                                {
                                    "criteria": [
                                        {
                                            "numeral": "a",
                                            "id": "OBPPV3/CR25",
                                            "description": "Blockchain data is obtained from a local copy of the blockchain",
                                            "effectiveness": 1.0
                                        }
                                    ]
                                }
                            ]
                        },
                        {
                            "numeral": "2",
                            "id": "OBPPV3/CM61",
                            "description": "Perform multiple queries for blockchain data in a way that makes it difficult to correlate the queries with one another",
                            "effectiveness": 0,
                            "criteria-groups": [
                                {
                                    "criteria": [
                                        {
                                            "numeral": "a",
                                            "id": "OBPPV3/CR26",
                                            "description": "Connection contexts are not reused when querying for blockchain data that corresponds to more than one address in a user's wallet",
                                            "effectiveness": 0
                                        },
                                        {
                                            "numeral": "b",
                                            "id": "OBPPV3/CR33",
                                            "description": "Any given network query for blockchain data does not correspond to addresses that belong to different identity containers within the user's wallet",
                                            "effectiveness": 0
                                        },
                                        {
                                            "numeral": "c",
                                            "id": "OBPPV3/CR180",
                                            "description": "The wallet client does not send stateful information in messages that persists between connection contexts",
                                            "effectiveness": 0
                                        }
                                    ]
                                },
                                {
                                    "criteria": [
                                        {
                                            "numeral": "d",
                                            "id": "OBPPV3/CR27",
                                            "description": "Blockchain data is queried via probabilistic filters matching a fraction of Bitcoin addresses with a transaction history beyond the intent of the query",
                                            "effectiveness": 1.0,
                                            "comment": "Score for this criterion should be the mean fraction of the blockchain returned in queries, where downloading the entire blockchain is a perfect score"
                                        },
                                        {
                                            "numeral": "e",
                                            "id": "OBPPV3/CR33",
                                            "description": "Any given network query for blockchain data does not correspond to addresses that belong to different identity containers within the user's wallet",
                                            "effectiveness": 0
                                        },
                                        {
                                            "numeral": "f",
                                            "id": "OBPPV3/CR180",
                                            "description": "The wallet client does not send stateful information in messages that persists between connection contexts",
                                            "effectiveness": 0
                                        }
                                    ]
                                }
                            ]
                        }
                    ]
                },
                {
                    "numeral": "B",
                    "name": "Link addresses belonging to a single user by observing source IP address for relevant blockchain data queries",
                    "weight": 0,
                    "nonce-id": "07a90dfdced30f03b5777fe42a5d1c33b77c4139b621627cb36221ca2a00fc81",
                    "countermeasures": [
                        {
                            "numeral": "1",
                            "id": "OBPPV3/CM19",
                            "description": "Connect to the source of relevant blockchain data in a manner that does not leak the IP address of the requestor",
                            "effectiveness": 0,
                            "criteria-groups": [
                                {
                                    "criteria": [
                                        {
                                            "numeral": "a",
                                            "id": "OBPPV3/CR24",
                                            "description": "Number of clicks required by user to configure the client to query blockchain data without leaking his machine's identity over the network",
                                            "effectiveness": 0
                                        },
                                        {
                                            "numeral": "b",
                                            "id": "OBPPV3/CR29",
                                            "description": "The wallet client provides visual indication and displays the user's apparent IP address if blockchain data is not being obtained through an anonymizing network",
                                            "effectiveness": 0
                                        }
                                    ]
                                }
                            ]
                        }
                    ]
                },
                {
                    "numeral": "C",
                    "name": "Link addresses belonging to a single user by observing that multiple transactions enter the network from an origin point likely to belong to a single user",
                    "weight": 0,
                    "nonce-id": "9e8d656ba62759f3afe0534b7bd7c2bfd060755ef24a306d6b4f7801bb265f33",
                    "countermeasures": [
                        {
                            "numeral": "1",
                            "id": "OBPPV3/CM20",
                            "description": "Route outgoing transactions via a method that does not reveal the IP address of the sender",
                            "effectiveness": 0,
                            "criteria-groups": [
                                {
                                    "criteria": [
                                        {
                                            "numeral": "a",
                                            "id": "OBPPV3/CR30",
                                            "description": "Number of clicks required by user to route outgoing transactions through an anonymizing network",
                                            "effectiveness": 0
                                        },
                                        {
                                            "numeral": "b",
                                            "id": "OBPPV3/CR32",
                                            "description": "Client provides a visual indication if outgoing transactions are not being routed through an anonymizing network, including IP address information",
                                            "effectiveness": 0
                                        },
                                        {
                                            "numeral": "c",
                                            "id": "OBPPV3/CR140",
                                            "description": "A non-zero percentage of transactions broadcast over a network by the wallet client do not originate from the user",
                                            "effectiveness": 0
                                        }
                                    ]
                                }
                            ]
                        },
                        {
                            "numeral": "2",
                            "id": "OBPPV3/CM21",
                            "description": "Broadcast outgoing transactions in a manner that causes them to appear to have a network origin distinct from previously-broadcast transactions",
                            "effectiveness": 0
                        }
                    ]
                },
                {
                    "numeral": "D",
                    "name": "Link a transaction's input address(es) to a specific IP address by observing the first relay of a broadcasted transaction",
                    "weight": 0,
                    "nonce-id": "96d8d118a8a65aa8dbad15dbfd78365f7cda16e4bfa7ceeabdc1b5cd7e92a2f9",
                    "countermeasures": [
                        {
                            "numeral": "1",
                            "id": "OBPPV3/CM11",
                            "description": "Use mixing when sending transactions, and make non-mixed transactions resemble mixed transactions",
                            "effectiveness": 0,
                            "comment": "Whereas single-sender transactions' input ownership is unambiguous, multi-sender transactions make the ownership of particular inputs ambiguous",
                            "criteria-groups": [
                                {
                                    "criteria": [
                                        {
                                            "numeral": "a",
                                            "id": "OBPPV3/CR09",
                                            "description": "When an outgoing transaction must merge inputs, and when mixing is not being used, the transaction constructed in a way that plausibly resembles a mixing transaction",
                                            "effectiveness": 0
                                        },
                                        {
                                            "numeral": "b",
                                            "id": "OBPPV3/CR18",
                                            "description": "Number of clicks required by user for inputs/outputs to be mixed with one or more other users",
                                            "effectiveness": 0
                                        },
                                        {
                                            "numeral": "c",
                                            "id": "OBPPV3/CR19",
                                            "description": "Average number of other users whose funds are mixed with the client user's when sending through a mixing process",
                                            "effectiveness": 0
                                        },
                                        {
                                            "numeral": "d",
                                            "id": "OBPPV3/CR20",
                                            "description": "Mixing transactions are constructed in a manner that makes them indistinguishable from non-mixing transactions",
                                            "effectiveness": 0
                                        }
                                    ]
                                }
                            ]
                        },
                        {
                            "numeral": "2",
                            "id": "OBPPV3/CM20",
                            "description": "Route outgoing transactions via a method that does not reveal the IP address of the sender",
                            "effectiveness": 0,
                            "criteria-groups": [
                                {
                                    "criteria": [
                                        {
                                            "numeral": "a",
                                            "id": "OBPPV3/CR140",
                                            "description": "A non-zero percentage of transactions broadcast over a network by the wallet client do not originate from the user",
                                            "effectiveness": 0
                                        }
                                    ]
                                }
                            ]
                        }
                    ]
                },
                {
                    "numeral": "E",
                    "name": "Reduce the false positive rate of filters by comparing how the filters received from a single client change over time",
                    "weight": 0,
                    "nonce-id": "7df9676792e7439f391c641a206ed4505d6bdf7b5c43f4c8b1dcecf4776ebc75",
                    "countermeasures": [
                        {
                            "numeral": "1",
                            "id": "OBPPV3/CM22",
                            "description": "If a filter requires an update, send the new filter to a different peer than the peer which has the old filter",
                            "effectiveness": 0,
                            "criteria-groups": [
                                {
                                    "criteria": [
                                        {
                                            "numeral": "a",
                                            "id": "OBPPV3/CR28",
                                            "description": "A single query for blockchain data may corerespond to multiple addresses in a user's wallet, but a separate connection context is used for each query",
                                            "effectiveness": 0
                                        }
                                    ]
                                }
                            ]
                        }
                    ]
                },
                {
                    "numeral": "F",
                    "name": "Reduce the false positive rate of filters by comparing the transactions sent by a client with the filter they have sent",
                    "weight": 0,
                    "nonce-id": "b6a0a2166b464141545767985b91bc7f3d4588ccf2e289debb156495e66b0c43",
                    "countermeasures": [
                        {
                            "numeral": "1",
                            "id": "OBPPV3/CM23",
                            "description": "Route outgoing transactions through a different route than through the peer which is providing relevant blockchain data",
                            "effectiveness": 0,
                            "criteria-groups": [
                                {
                                    "criteria": [
                                        {
                                            "numeral": "a",
                                            "id": "OBPPV3/CR31",
                                            "description": "Outgoing transactions are routed through a different entry point into the network than the source of blockchain data",
                                            "effectiveness": 0
                                        }
                                    ]
                                }
                            ]
                        }
                    ]
                },
                {
                    "numeral": "G",
                    "name": "Link different identities based on a bloom/prefix filter or other query that matches blockchain data associated with multiple identities",
                    "weight": 0,
                    "nonce-id": "140539e51bfb8cf15674b525c4f10221f6c6a2e505214d026b741d0ae3fcacf3",
                    "countermeasures": [
                        {
                            "numeral": "1",
                            "id": "OBPPV3/CM24",
                            "description": "Use separate filters, provided to different peers, for each identity",
                            "effectiveness": 0,
                            "criteria-groups": [
                                {
                                    "criteria": [
                                        {
                                            "numeral": "a",
                                            "id": "OBPPV3/CR33",
                                            "description": "Any given network query for blockchain data does not correspond to addresses that belong to different identity containers within the user's wallet",
                                            "effectiveness": 0
                                        }
                                    ]
                                }
                            ]
                        }
                    ]
                },
                {
                    "numeral": "H",
                    "name": "Link different identities by observing that the same IP address is sending outgoing transactions associated with multiple identities",
                    "weight": 0,
                    "nonce-id": "3629b41cec638da990ebdea750f826092fe14bcecb82368c7c122fc0e54dccd6",
                    "countermeasures": [
                        {
                            "numeral": "1",
                            "id": "OBPPV3/CM25",
                            "description": "Use separate routes for outgoing transactions associated with each identity",
                            "effectiveness": 0,
                            "criteria-groups": [
                                {
                                    "criteria": [
                                        {
                                            "numeral": "a",
                                            "id": "OBPPV3/CR34",
                                            "description": "Avoids broadcasting outgoing transactions from different identity containers via the same connection context",
                                            "effectiveness": 0
                                        }
                                    ]
                                }
                            ]
                        }
                    ]
                },
                {
                    "numeral": "I",
                    "name": "Temporally link transactions to a known IP address via side channel attacks based on wallet behavior",
                    "weight": 0,
                    "nonce-id": "43100ea35b524b5aaa340230718db1c17e2afe96191f3a2a312c1cff46fbb513",
                    "countermeasures": [
                        {
                            "numeral": "1",
                            "id": "OBPPV3/CM26",
                            "description": "Avoid leaking information about user behavior via observable network traffic",
                            "effectiveness": 0,
                            "criteria-groups": [
                                {
                                    "criteria": [
                                        {
                                            "numeral": "a",
                                            "id": "OBPPV3/CR35",
                                            "description": "The backup process avoids leaking information about wallet addresses",
                                            "effectiveness": 0
                                        }
                                    ]
                                }
                            ]
                        },
                        {
                            "numeral": "2",
                            "id": "OBPPV3/CM27",
                            "description": "Avoid leaking information about recipients in transaction via an external network lookup",
                            "effectiveness": 0,
                            "criteria-groups": [
                                {
                                    "criteria": [
                                        {
                                            "numeral": "a",
                                            "id": "OBPPV3/CR36",
                                            "description": "Wallet avoids leaking information about recipients via an external identity lookup",
                                            "effectiveness": 0
                                        }
                                    ]
                                }
                            ]
                        }
                    ]
                },
                {
                    "numeral": "J",
                    "name": "Derive the type of wallet used to create a transaction by passively observing idiosyncrasies in the interactive behaviour of the wallet",
                    "weight": 0,
                    "nonce-id": "4fdc28522ebe1933607a7714e280ce75284f0641266360bc0df9d19c9fd2e7ab",
                    "countermeasures": [
                        {
                            "numeral": "1",
                            "id": "OBPPV3/CM28",
                            "description": "Avoid using one distinctive user agent when connecting to the Bitcoin network",
                            "effectiveness": 0,
                            "criteria-groups": [
                                {
                                    "criteria": [
                                        {
                                            "numeral": "a",
                                            "id": "OBPPV3/CR38",
                                            "description": "The wallet connects to the network using an unremarkable user agent",
                                            "effectiveness": 0
                                        }
                                    ]
                                },
                                {
                                    "criteria": [
                                        {
                                            "numeral": "b",
                                            "id": "OBPPV3/CR39",
                                            "description": "The wallet connects to the network using a random user agent, from a set of unremarkable user agents, for each connection",
                                            "effectiveness": 0
                                        }
                                    ]
                                }
                            ],
                            "comment": "A wallet can use one unremarkable user agent or several, but can't do both at the same time."
                        },
                        {
                            "numeral": "2",
                            "id": "OBPPV3/CM29",
                            "description": "Avoid using a non-Bitcoin network protocol that leaks information about the type of client in use",
                            "effectiveness": 0,
                            "criteria-groups": [
                                {
                                    "criteria": [
                                        {
                                            "numeral": "a",
                                            "id": "OBPPV3/CR37",
                                            "description": "The wallet avoids observably connecting to a known endpoint, such as a wallet provider's domain",
                                            "effectiveness": 0
                                        }
                                    ]
                                }
                            ]
                        }
                    ]
                },
                {
                    "numeral": "K",
                    "name": "Correlate activity of a specific wallet across different connection sessions by observing idiosyncratic client wallet behavior which acts as a unique fingerprint",
                    "weight": 0,
                    "nonce-id": "277ec132f4cb4edc1cffc0905bde99fe5d6453f368661ff9aad87d1fca34662a",
                    "countermeasures": [
                        {
                            "numeral": "1",
                            "id": "OBPPV3/CM30",
                            "description": "Avoid communicating state-based information to other entities which could be used to uniquely identify the client",
                            "effectiveness": 0,
                            "criteria-groups": [
                                {
                                    "criteria": [
                                        {
                                            "numeral": "a",
                                            "id": "OBPPV3/CR180",
                                            "description": "The wallet client does not send stateful information in messages that persists between connection contexts",
                                            "effectiveness": 0
                                        }
                                    ]
                                }
                            ]
                        }
                    ]
                },
                {
                    "numeral": "L",
                    "name": "Correlate an IP address to a likely transaction participant by monitoring for queries (to a block explorer, etc.) about specific recent transactions",
                    "weight": 0,
                    "nonce-id": "d0148c236ec02d067a222879531b75dab955b292c738ea95a107791076754983",
                    "countermeasures": [
                        {
                            "numeral": "1",
                            "id": "OBPPV3/CM31",
                            "description": "Avoid performing queries to third party services regarding specific transactions in a manner which reveals the IP address of the user",
                            "effectiveness": 0,
                            "criteria-groups": [
                                {
                                    "criteria": [
                                        {
                                            "numeral": "a",
                                            "id": "OBPPV3/CR24",
                                            "description": "Number of clicks required by user to configure the client to query blockchain data without leaking his machine's identity over the network",
                                            "effectiveness": 0
                                        },
                                        {
                                            "numeral": "b",
                                            "id": "OBPPV3/CR25",
                                            "description": "Blockchain data is obtained from a local copy of the blockchain",
                                            "effectiveness": 0
                                        },
                                        {
                                            "numeral": "c",
                                            "id": "OBPPV3/CR27",
                                            "description": "Blockchain data is queried via probabilistic filters matching a fraction of Bitcoin addresses with a transaction history beyond the intent of the query",
                                            "effectiveness": 0,
                                            "comment": "Score for this criterion should be the mean fraction of the blockchain returned in queries, where downloading the entire blockchain is a perfect score"
                                        },
                                        {
                                            "numeral": "d",
                                            "id": "OBPPV3/CR170",
                                            "description": "Blockchain data is queried via probabilistic filters matching a fraction of Bitcoin transactions beyond the intent of the query",
                                            "effectiveness": 0
                                        }
                                    ]
                                }
                            ]
                        }
                    ]
                },
                {
                    "numeral": "M",
                    "name": "Perform a transport-level MITM attack on a connection between the wallet and a source of server to obtain PII and/or insert malicious code into the communication between wallet and server",
                    "weight": 0,
                    "nonce-id": "f8aa58958a67fdd52898976a58bd551d3acfcce13d90f288ea907b1a325c9c21",
                    "countermeasures": [
                        {
                            "numeral": "1",
                            "id": "OBPPV3/CM32",
                            "description": "Network communication begins with authenticating the server or peer before encrypting subsequent traffic",
                            "effectiveness": 0,
                            "criteria-groups": [
                                {
                                    "criteria": [
                                        {
                                            "numeral": "a",
                                            "id": "OBPPV3/CR160",
                                            "description": "The wallet client uses a pinned X509 certificate or public key for transport encryption of traffic",
                                            "effectiveness": 0
                                        },
                                        {
                                            "numeral": "b",
                                            "id": "OBPPV3/CR161",
                                            "description": "The wallet client uses a pre-shared symmetric key to authenticate the server",
                                            "effectiveness": 0
                                        }
                                    ]
                                }
                            ]
                        }
                    ]
                },
                {
                    "numeral": "N",
                    "name": "Identify an entity as a likely transaction participant by observing out-of-band notifications subsequent to a transaction generated by any participant and/or their wallet provider",
                    "weight": 0,
                    "nonce-id": "543ff516a3b027ec62e9a50480eb1ccc5376fedbff70b8f5fc5588c7129c9e6d",
                    "countermeasures": [
                        {
                            "numeral": "1",
                            "id": "OBPPV3/CM33",
                            "description": "Do not transmit out-of-band notifications to a user when a transaction has been received",
                            "effectiveness": 0,
                            "criteria-groups": [
                                {
                                    "criteria": [
                                        {
                                            "numeral": "a",
                                            "id": "OBPPV3/CR190",
                                            "description": "The wallet provider sends out-of-band notifications which are encrypted and cannot be identified as originating from the wallet provider when notifying the user about a transaction",
                                            "effectiveness": 0
                                        }
                                    ]
                                }
                            ]
                        },
                        {
                            "numeral": "2",
                            "id": "OBPPV3/CM34",
                            "description": "Transmit out-of-band notifications via a method that is not detectable to a network observer",
                            "effectiveness": 0,
                            "criteria-groups": [
                                {
                                    "criteria": [
                                        {
                                            "numeral": "a",
                                            "id": "OBPPV3/CR191",
                                            "description": "Number of clicks to prevent the wallet provider from sending out-of-band notifications to the user about a transaction",
                                            "effectiveness": 0
                                        }
                                    ]
                                }
                            ]
                        }
                    ]
                },
                {
                    "numeral": "O",
                    "name": "Determine the change output of a transaction by observing different versions of it broadcast as part of an RBF process",
                    "weight": 0,
                    "nonce-id": "e737524c8112bb0b242823cf10674160ed3538f08a95dd42b64d8f491ac311d9",
                    "countermeasures": [
                        {
                            "numeral": "1",
                            "id": "OBPPV3/CM35",
                            "description": "Avoid broadcasting more than one version of a transaction",
                            "effectiveness": 0,
                            "criteria-groups": [
                                {
                                    "criteria": [
                                        {
                                            "id": "OBPPV3/CR90",
                                            "description": "The wallet client never signs and broadcasts more than one version of a transaction",
                                            "effectiveness": 0
                                        },
                                        {
                                            "id": "OBPPV3/CR91",
                                            "description": "When creating new versions of RBF transactions, the client does not modify transaction output values from previous versions",
                                            "effectiveness": 0
                                        }
                                    ]
                                }
                            ]
                        }
                    ]
                },
                {
                    "numeral": "P",
                    "name": "Correlate transactions with out-of-band behavior by recording the time at which transactions enter the network",
                    "weight": 0,
                    "nonce-id": "f62d0ecf74cbb379fcde438a97a52d08eb79b07acde409e47b1dbcf9c814d114",
                    "countermeasures": [
                        {
                            "numeral": "1",
                            "id": "OBPPV3/CM15",
                            "description": "Introduce random delays before introducing new transactions to the network",
                            "effectiveness": 0,
                            "criteria-groups": [
                                {
                                    "criteria": [
                                        {
                                            "numeral": "a",
                                            "id": "OBPPV3/CR130",
                                            "description": "The wallet client waits for a random amount of time before introducing the transaction to the Bitcoin P2P network",
                                            "effectiveness": 0
                                        },
                                        {
                                            "numeral": "b",
                                            "id": "OBPPV3/CR131",
                                            "description": "The wallet provider waits for a random amount of time before introducing the transaction to the Bitcoin P2P network",
                                            "effectiveness": 0
                                        }
                                    ]
                                }
                            ]
                        }
                    ]
                }
            ]
        },
        {
            "numeral": "III",
            "name": "Protocol peer",
            "weight": 0,
            "nonce-id": "a0ef0ab855cfca6267df9f5f57c0112f16bee5340089a72f3c5482d5eef5c7ee",
            "attacks": [
                {
                    "numeral": "A",
                    "name": "Derive the type of wallet used to create a transaction by actively probing the wallet to discover idiosyncrasies in the interactive behaviour of the wallet",
                    "weight": 0,
                    "nonce-id": "bb54f07d484598a30263400020d013718a5015fcf26f0d7ca1f2469e00ef1286",
                    "countermeasures": [

                    ]
                },
                {
                    "numeral": "B",
                    "name": "Derive the type of wallet used to create a transaction by observing the first hop IP address",
                    "weight": 0,
                    "nonce-id": "9255a5774be66d0bd63992bde415a4ba781ab6a52181a5c0f18df1fac55b19c5",
                    "countermeasures": [
                        {
                            "numeral": "1",
                            "id": "OBPPV3/CM36",
                            "description": "Broadcast outgoing transactions in a manner that is not easily correlated to the wallet provider",
                            "effectiveness": 0,
                            "criteria-groups": [
                                {
                                    "criteria": [
                                        {
                                            "id": "OBPPV3/CR84",
                                            "description": "New transactions signed by the wallet client are introduced to the Bitcoin P2P network via multiple nodes roughly simultaneously, in random order",
                                            "effectiveness": 0
                                        },
                                        {
                                            "id": "OBPPV3/CR81",
                                            "description": "New transactions signed by the wallet client are introduced to the Bitcoin P2P network using one node/API selected at random from a list of nodes/APIs once per transaction",
                                            "effectiveness": 0
                                        },
                                        {
                                            "id": "OBPPV3/CR82",
                                            "description": "New transactions signed by the wallet client are introduced to the Bitcoin P2P network using one node/API that is used by more than one wallet provider for pushing transactions to the network",
                                            "effectiveness": 0
                                        },
                                        {
                                            "id": "OBPPV3/CR83",
                                            "description": "Transactions are conveyed to the next hop via a randomized Tor connection or an equivalent technique",
                                            "effectiveness": 0
                                        }
                                    ]
                                }
                            ]
                        }
                    ]
                }
            ]
        },
        {
            "numeral": "IV",
            "name": "Transaction participant",
            "weight": 0,
            "nonce-id": "df825110e3cb2468173fe560dc589099ccb2a00760e62e46b65203c85cfb7b3e",
            "attacks": [
                {
                    "numeral": "A",
                    "name": "Collude with other transaction participants to infer a bitcoin user's behavior based on the flow of funds from one colluding entity, to the targeted user, to another colluding entity",
                    "weight": 0,
                    "countermeasures": [
                        {
                            "numeral": "1",
                            "id": "OBPPV3/CM37",
                            "description": "Use multiple identities/accounts to allow funds associated with one transaction participant to be kept apart from funds associated with a different transaction participant",
                            "effectiveness": 0,
                            "criteria-groups": [
                                {
                                    "criteria": [
                                        {
                                            "numeral": "a",
                                            "id": "OBPPV3/CR44",
                                            "description": "Number of clicks to create a new identity container from the home screen of an existing identity container",
                                            "effectiveness": 0
                                        }
                                    ]
                                }
                            ]
                        }
                    ]
                },
                {
                    "numeral": "B",
                    "name": "Create transactions which create small outputs to previously-used addresses which tempt wallet clients with poor utxo selection and/or lack of coin control to merge inputs",
                    "weight": 0,
                    "nonce-id": "974b4b6ed305e4e473b51f0889275ca82a0001d512500bc2d0c816492623c3fb",
                    "countermeasures": [
                        {
                            "numeral": "1",
                            "id": "OBPPV3/CM38",
                            "description": "Whenever an input is selected from a set of inputs with identical scripts, always include all inputs from that set in the transaction",
                            "effectiveness": 0,
                            "criteria-groups": [
                                {
                                    "criteria": [
                                        {
                                            "numeral": "a",
                                            "id": "OBPPV3/CR12",
                                            "description": "When an input is selected which is part of a set of unspent outputs containing identical scripts (multiple deposits to a single address), every output in the set is added to the transaction",
                                            "effectiveness": 0
                                        }
                                    ]
                                }
                            ]
                        }
                    ],
                    "comment": "This transaction participant is involuntary with respect to the victim; the two may have no prior or following relationship aside from such 'dust' attacks."
                },
                {
                    "numeral": "C",
                    "name": "Defeat attempts by users to mix their coins by participating in mixing transactions and collecting information which can be used to map inputs to outputs in the mixing transaction",
                    "weight": 0,
                    "nonce-id": "b96f9b2d4f7c554cefeac028f4c06f2a31bb5e1c9944deb421ac5d47cccad6d6",
                    "countermeasures": [
                        {
                            "numeral": "1",
                            "id": "OBPPV3/CM39",
                            "description": "Use mixing protocols which are secure against misbehavior by any participant",
                            "effectiveness": 0,
                            "criteria-groups": [
                                {
                                    "criteria": [
                                        {
                                            "numeral": "a",
                                            "id": "OBPPV3/CR21",
                                            "description": "Warns the user when a proposed mix is easy to reverse",
                                            "effectiveness": 0
                                        },
                                        {
                                            "numeral": "b",
                                            "id": "OBPPV3/CR30",
                                            "description": "Number of clicks required by user to route outgoing transactions through an anonymizing network",
                                            "effectiveness": 0
                                        }
                                    ]
                                }
                            ]
                        }
                    ]
                },
                {
                    "numeral": "D",
                    "name": "Require users to submit transactions and identification information to one or more another parties in order to complete the signing process",
                    "weight": 0,
                    "nonce-id": "3b0dd82cd54a5d886b92e7fc917da910a349d5b4acf86682d3c5411093362884",
                    "countermeasures": [
                        {
                            "numeral": "1",
                            "id": "OBPPV3/CM40",
                            "description": "Do not require users to provide information to one or more other parties in order to complete the signing process in a way that allows the other parties to identify the source or destination of the transaction",
                            "effectiveness": 0
                        }
                    ]
                },
                {
                    "numeral": "E",
                    "name": "Monitor the past and future behavior of a user based on receiving payment instructions from that user (such as a master xpub) which leak enough information about how other senders have paid/will pay the same recipient to identify the relevant transactions",
                    "weight": 0,
                    "nonce-id": "e89ea6618e35217310d840d35d851c1d2169b14300a042259089f7e195f677f2",
                    "countermeasures": [
                        {
                            "numeral": "1",
                            "id": "OBPPV3/CM41",
                            "description": "Avoid protocols for transferring payment instructions which leak information about transactions originating from entities other than the intended sender",
                            "effectiveness": 0,
                            "criteria-groups": [
                                {
                                    "criteria": [
                                        {
                                            "id": "OBPPV3/CR150",
                                            "description": "The client uses a secure ECDH protocol to derive payment addresses that are unpredictable to parties other than the transaction participant",
                                            "effectiveness": 0
                                        },
                                        {
                                            "id": "OBPPV3/CR151",
                                            "description": "The client does not share the same BIP32 extended public key for the purposes of key derivation between multiple transaction participants",
                                            "effectiveness": 0
                                        },
                                        {
                                            "id": "OBPPV3/CR152",
                                            "description": "The client derives a unique payment address for each transaction participant using random data, an address derived from a secret parent public key, or a hardened address derived from a known parent public key",
                                            "effectiveness": 0
                                        }
                                    ]
                                }
                            ]
                        }
                    ]
                }
            ]
        },
        {
            "numeral": "V",
            "name": "Physical adversary",
            "weight": 0,
            "nonce-id": "04e97e11521bc2f76a53b0c9cba0d39bc37c67f2c1f38cd63b8619815b6d085a",
            "attacks": [
                {
                    "numeral": "A",
                    "name": "Conduct physical surveillance, especially against mobile users, to get sensitive information from screen or contextually tie blockchain activity to visual activity",
                    "weight": 0,
                    "nonce-id": "3cfbbbd8dcded67569b1b1c38a71111579921a3c067cb01bd8011d81aeeb34c0",
                    "countermeasures": [
                        {
                            "numeral": "1",
                            "id": "OBPPV3/CM42",
                            "description": "Provide a GUI that resembles an application other than a Bitcoin wallet",
                            "effectiveness": 0,
                            "criteria-groups": [
                                {
                                    "criteria": [
                                        {
                                            "numeral": "a",
                                            "id": "OBPPV3/CR50",
                                            "description": "Number of clicks to configure the GUI to resemble a non-wallet application",
                                            "effectiveness": 0
                                        }
                                    ]
                                }
                            ]
                        },
                        {
                            "numeral": "2",
                            "id": "OBPPV3/CM43",
                            "description": "Before or when displaying it, warn users about the privacy consequences of sharing data that can allow parties who will not be participants in the relevant transactions to link them to the user",
                            "effectiveness": 0,
                            "criteria-groups": [
                                {
                                    "criteria": [
                                        {
                                            "numeral": "a",
                                            "id": "OBPPV3/CR51",
                                            "description": "Does not display non-ECDH addresses or transaction hashes in any form prior to the user explicitly requesting to see them",
                                            "effectiveness": 0
                                        }
                                    ]
                                }
                            ]
                        }
                    ]
                },
                {
                    "numeral": "B",
                    "name": "Detect the existence of a wallet on a device",
                    "weight": 0,
                    "nonce-id": "8f2926c6d9443fb47d9f2a30c489d6403c2a1fcd8ce9aea6e60a89f1c43127cb",
                    "countermeasures": [
                        {
                            "numeral": "1",
                            "id": "OBPPV3/CM44",
                            "description": "Install the application is such a way that it is not detectable unless user performs a series of actions unlikely to be duplicated by an unauthorized user",
                            "effectiveness": 0,
                            "criteria-groups": [
                                {
                                    "criteria": [
                                        {
                                            "numeral": "a",
                                            "id": "OBPPV3/CR57",
                                            "description": "The wallet application is difficult to detect as being installed unless the user performs a series of actions unlikely to be duplicated by an unauthorized user",
                                            "effectiveness": 0
                                        }
                                    ]
                                }
                            ]
                        },
                        {
                            "numeral": "2",
                            "id": "OBPPV3/CM45",
                            "description": "The user can easily erase the application and all its metadata if the decide to stop using the wallet or device",
                            "effectiveness": 0,
                            "criteria-groups": [
                                {
                                    "criteria": [
                                        {
                                            "numeral": "a",
                                            "id": "OBPPV3/CR54",
                                            "description": "Number of clicks to delete wallet data within the wallet client",
                                            "effectiveness": 0
                                        },
                                        {
                                            "numeral": "b",
                                            "id": "OBPPV3/CR78",
                                            "description": "A user who opens the wallet client cannot determine whether a wallet was ever registered on this device once the wallet deletion process has been completed",
                                            "effectiveness": 0
                                        },
                                        {
                                            "numeral": "c",
                                            "id": "OBPPV3/CR59",
                                            "description": "A user cannot determine outside of the app whether the wallet client was used to send or receive funds after the wallet deletion process has been completed",
                                            "effectiveness": 0
                                        },
                                        {
                                            "numeral": "d",
                                            "id": "OBPPV3/CR55",
                                            "description": "Number of clicks to remove the wallet client from a device",
                                            "effectiveness": 0
                                        },
                                        {
                                            "numeral": "e",
                                            "id": "OBPPV3/CR79",
                                            "description": "A user who re-installs the wallet client cannot determine whether the app was previously installed from within the application itself",
                                            "effectiveness": 0
                                        },
                                        {
                                            "numeral": "f",
                                            "id": "OBPPV3/CR58",
                                            "description": "A user cannot determine outside of the app whether the wallet client was previously installed on the device after the uninstallation process has been completed",
                                            "effectiveness": 0
                                        },
                                        {
                                            "numeral": "g",
                                            "id": "OBPPV3/CR80",
                                            "description": "When the application is installed, all application metadata is initialized in such a way that it cannot be distinguished from an application that has been used extensively",
                                            "effectiveness": 0
                                        }
                                    ]
                                }
                            ]
                        },
                        {
                            "numeral": "3",
                            "id": "OBPPV3/CM46",
                            "description": "If user loses physical control over the device, the wallet can be deleted via remote command",
                            "effectiveness": 0,
                            "criteria-groups": [
                                {
                                    "criteria": [
                                        {
                                            "numeral": "a",
                                            "id": "OBPPV3/CR56",
                                            "description": "Wallet data can be remotely deleted by the user in the event the device containing the wallet is lost or stolen",
                                            "effectiveness": 0
                                        }
                                    ]
                                }
                            ]
                        },
                        {
                            "numeral": "4",
                            "id": "OBPPV3/CM47",
                            "description": "Persistent wallet data is stored in a fashion that is not identifiable as belonging to a Bitcoin wallet",
                            "effectiveness": 0,
                            "criteria-groups": [
                                {
                                    "criteria": [
                                        {
                                            "numeral": "a",
                                            "id": "OBPPV3/CR60",
                                            "description": "Persistent wallet metadata is stored in a form not identifiable as belonging to a Bitcoin wallet",
                                            "effectiveness": 0
                                        }
                                    ]
                                }
                            ]
                        }
                    ]
                },
                {
                    "numeral": "C",
                    "name": "Perform forensic analysis on a device, searching for sensitive information about a wallet",
                    "weight": 0,
                    "nonce-id": "66f0b4991fd97d00ea920c2fe216e65e3f80eacd0a3b2f0452217292a937b947",
                    "countermeasures": [
                        {
                            "numeral": "1",
                            "id": "OBPPV3/CM48",
                            "description": "Encrypt all public keys in the wallet",
                            "effectiveness": 0,
                            "criteria-groups": [
                                {
                                    "criteria": [
                                        {
                                            "numeral": "a",
                                            "id": "OBPPV3/CR52",
                                            "description": "Number of clicks to set an encryption password/PIN for wallet public keys (apart from that needed to encrypt private keys)",
                                            "effectiveness": 0
                                        }
                                    ]
                                }
                            ]
                        },
                        {
                            "numeral": "2",
                            "id": "OBPPV3/CM49",
                            "description": "Encrypt all non-keypair wallet metadata",
                            "effectiveness": 0,
                            "criteria-groups": [
                                {
                                    "criteria": [
                                        {
                                            "numeral": "a",
                                            "id": "OBPPV3/CR53",
                                            "description": "Number of clicks to set an encryption password/PIN for non-keypair wallet metadata (apart from that needed to encrypt private keys)",
                                            "effectiveness": 0
                                        }
                                    ]
                                }
                            ]
                        }
                    ]
                }
            ]
        },
        {
            "numeral": "VI",
            "name": "Wallet provider",
            "weight": 0,
            "nonce-id": "8a1a728db8698ab5dd45cccbb0740391e4176ee1edfbd941ab454791f2e93954",
            "attacks": [
                {
                    "numeral": "A",
                    "name": "Link addresses to a user by observing their backup files",
                    "weight": 0,
                    "nonce-id": "cf3209064fcfef0c6d5456acc35d1f6ee371f06ac75e17287affae4c8581df66",
                    "countermeasures": [
                        {
                            "numeral": "1",
                            "id": "OBPPV3/CM50",
                            "description": "Use strictly local wallet backups, or encrypt remote wallet backups",
                            "effectiveness": 0,
                            "criteria-groups": [
                                {
                                    "criteria": [
                                        {
                                            "numeral": "a",
                                            "id": "OBPPV3/CR63",
                                            "description": "Backups can occur offline, or are encrypted client-side with data that only the user controls e.g. password",
                                            "effectiveness": 0
                                        }
                                    ]
                                }
                            ]
                        }
                    ]
                },
                {
                    "numeral": "B",
                    "name": "Require personally identifying information in order to use the wallet",
                    "weight": 0,
                    "nonce-id": "065322c66599cf2b1cadb364d0de718caf972f39909155870039e33b47c430e7",
                    "countermeasures": [
                        {
                            "numeral": "1",
                            "id": "OBPPV3/CM51",
                            "description": "Do not collect any personally identifying information from the user",
                            "effectiveness": 1,
                            "criteria-groups": [
                                {
                                    "criteria": [
                                        {
                                            "numeral": "a",
                                            "id": "OBPPV3/CR65",
                                            "description": "The wallet functions without requiring the user to supply Class I, Class II, or Class III personally identifying information (PII)",
                                            "effectiveness": 0
                                        }
                                    ]
                                },
                                {
                                    "criteria": [
                                        {
                                            "numeral": "b",
                                            "id": "OBPPV3/CR72",
                                            "description": "The wallet functions without requiring the user to supply Class I or Class II personally identifying information (PII) such as a SSN or verified email address",
                                            "effectiveness": 0
                                        }
                                    ]
                                },
                                {
                                    "criteria": [
                                        {
                                            "numeral": "c",
                                            "id": "OBPPV3/CR73",
                                            "description": "The wallet functions without requiring the user to supply Class I personally identifying information (PII) such as a SSN",
                                            "effectiveness": 0
                                        }
                                    ]
                                }
                            ]
                        }
                    ]
                },
                {
                    "numeral": "C",
                    "name": "Cause the wallet to transmit usage and/or debug data back to the provider which can be used to correlate blockchain data to a particular user",
                    "weight": 0,
                    "nonce-id": "fdb38b33f31c08b6b7b26c9260e13bc38145ddaca649ee2211f2b01816235532",
                    "countermeasures": [
                        {
                            "numeral": "1",
                            "id": "OBPPV3/CM52",
                            "description": "Only send debug information if users opt-in and are allowed to review the information before being sent",
                            "effectiveness": 0,
                            "criteria-groups": [
                                {
                                    "criteria": [
                                        {
                                            "numeral": "a",
                                            "id": "OBPPV3/CR66",
                                            "description": "Number of clicks needed to disable sending telemetry data to the wallet provider (usage statistics, automatic crash reporting, etc.)",
                                            "effectiveness": 0
                                        },
                                        {
                                            "numeral": "b",
                                            "id": "OBPPV3/CR68",
                                            "description": "Avoids transmitting telemetry data to the provider before the user has a chance to review the information being sent",
                                            "effectiveness": 0
                                        }
                                    ]
                                }
                            ]
                        },
                        {
                            "numeral": "2",
                            "id": "OBPPV3/CM53",
                            "description": "Transmit usage and/or debug data via a method that does not reveal the IP address or identity of the user",
                            "effectiveness": 0,
                            "criteria-groups": [
                                {
                                    "criteria": [
                                        {
                                            "numeral": "a",
                                            "id": "OBPPV3/CR67",
                                            "description": "Number of clicks needed to ensure telemetry data is sent to the wallet provider in a manner that does not reveal the IP address of the user",
                                            "effectiveness": 0
                                        }
                                    ]
                                }
                            ]
                        }

                    ]
                },
                {
                    "numeral": "D",
                    "name": "Hide adverse privacy behavior from users by not releasing the source code to the wallet client",
                    "weight": 0,
                    "nonce-id": "bfe7905ef1ac3f8ea90d23ec3b00cc95d5983e362eaa9fcac216405f0f8eeb1b",
                    "countermeasures": [
                        {
                            "numeral": "1",
                            "id": "OBPPV3/CM54",
                            "description": "Provide non-obfuscated source code and build tools needed for the users to compile their own versions",
                            "effectiveness": 0,
                            "criteria-groups": [
                                {
                                    "criteria": [
                                        {
                                            "numeral": "a",
                                            "id": "OBPPV3/CR69",
                                            "description": "The wallet provider supplies simple instructions for building a usable binary from the source code",
                                            "effectiveness": 0
                                        },
                                        {
                                            "numeral": "b",
                                            "id": "OBPPV3/CR70",
                                            "description": "Non-obfuscated source code for the wallet application is available for immediate inspection",
                                            "effectiveness": 0
                                        }
                                    ]
                                }
                            ]
                        }
                    ]
                },
                {
                    "numeral": "E",
                    "name": "Hide adverse privacy behavior from users by distributing binary versions of the wallet whose behavior differs from versions compiled from the public source code",
                    "weight": 0,
                    "nonce-id": "0fbb6308974653bc2d96223b08bd23de3845ae82f46accef5cfd06b711104a41",
                    "countermeasures": [
                        {
                            "numeral": "1",
                            "id": "OBPPV3/CM55",
                            "description": "Provide a deterministic build system that allows users to verify that the binary version they have received was compiled from the public source code",
                            "effectiveness": 0,
                            "criteria-groups": [
                                {
                                    "criteria": [
                                        {
                                            "numeral": "a",
                                            "id": "OBPPV3/CR71",
                                            "description": "A user can produce a compiled version of the application from the public source code that exactly matches the version distributed by the wallet provider",
                                            "effectiveness": 0
                                        },
                                        {
                                            "numeral": "b",
                                            "id": "OBPPV3/CR120",
                                            "description": "Before applying a software update, the client notifies the user of the udpate and provides an opportunity to intervene before wallet private keys or meta data are decrypted using updated software",
                                            "effectiveness": 0
                                        },
                                        {
                                            "numeral": "c",
                                            "id": "OBPPV3/CR121",
                                            "description": "Developers cryptographically sign all application binaries (or source code for interpreted languages) provided, and the client can verify the signature before private keys or wallet metadata are decrypted using updated software",
                                            "effectiveness": 0
                                        },
                                        {
                                            "numeral": "d",
                                            "id": "OBPPV3/CR122",
                                            "description": "The wallet client cryptographically verifies all packaged software updates with a pinned public key before automatically updating software",
                                            "effectiveness": 0
                                        }
                                    ]
                                }
                            ]
                        }
                    ]
                },
                {
                    "numeral": "F",
                    "name": "Hide adverse privacy behavior from users by not disclosing or by misrepresenting privacy risks",
                    "weight": 0,
                    "nonce-id": "46dbaea6011c5b25d2ff909143b8b2ddf7f86d1dfc3420e3d9ba37bff7ef5e65",
                    "countermeasures": [

                    ]
                }
            ]
        },
        {
            "numeral": "VII",
            "name": "Meta attacks",
            "weight": 0,
            "nonce-id": "71f549e7de89e7b473bdef2ec752db09b5d0bbfc15d1c3f91860778934c53981",
            "attacks": [
                {
                    "numeral": "A",
                    "name": "Users may reuse non-ECDH addresses due to the fear of losing funds if avoiding reuse increases the risk that wallet backups will become unexpectedly invalid",
                    "weight": 0,
                    "nonce-id": "10ecc7158e69bb586e26d8ec61259b62bfaf09d27e565f7b2dc9c17a48c5e8a3",
                    "countermeasures": [
                        {
                            "numeral": "1",
                            "id": "OBPPV3/CM56",
                            "description": "Use eternal backups",
                            "effectiveness": 1,
                            "criteria-groups": [
                                {
                                    "criteria": [
                                        {
                                            "numeral": "a",
                                            "id": "OBPPV3/CR62",
                                            "description": "Number of clicks needed to update an existing backup due to the creation of a new receiving or change address",
                                            "effectiveness": 0
                                        }
                                    ]
                                }
                            ]
                        },
                        {
                            "numeral": "2",
                            "id": "OBPPV3/CM57",
                            "description": "Proactively inform users when backups require an update",
                            "effectiveness": 0,
                            "criteria-groups": [
                                {
                                    "criteria": [
                                        {
                                            "numeral": "a",
                                            "id": "OBPPV3/CR64",
                                            "description": "Indicates a reduction in wallet safety when backups are stale, or uses eternal backups",
                                            "effectiveness": 0
                                        }
                                    ]
                                }
                            ]
                        }
                    ]
                },
                {
                    "numeral": "B",
                    "name": "Users may avoid mixing if mixing services can steal funds",
                    "weight": 0,
                    "nonce-id": "69297fe44d565b09b4c6292a667679f2d2cf4f13370fd9b72d0a9934364ecbbf",
                    "countermeasures": [
                        {
                            "numeral": "1",
                            "id": "OBPPV3/CM58",
                            "description": "Use mixing methods that do not allow for theft of funds",
                            "effectiveness": 0,
                            "criteria-groups": [
                                {
                                    "criteria": [
                                        {
                                            "numeral": "a",
                                            "id": "OBPPV3/CR49",
                                            "description": "Mixing is secure against theft of funds",
                                            "effectiveness": 1
                                        }
                                    ]
                                }
                            ]
                        }
                    ]
                },
                {
                    "numeral": "C",
                    "name": "Users may reuse non-ECDH addresses due to the overhead involved with communicating unique deposit addresses to senders",
                    "weight": 0,
                    "nonce-id": "fdd9873ceea6c72da38e171d4b2e930648501018c4a15e63a7acd3862ddb56dd",
                    "countermeasures": [
                        {
                            "numeral": "1",
                            "id": "OBPPV3/CM59",
                            "description": "Use deposit addresses derived from a constant seed using ECDH (e.g. stealth addresses)",
                            "effectiveness": 0,
                            "criteria-groups": [
                                {
                                    "criteria": [
                                        {
                                            "numeral": "a",
                                            "id": "OBPPV3/CR02",
                                            "description": "Number of clicks required by user to generate a ECDH receiving address (BIP 63 or BIP 47), from the default window/authenticated home page",
                                            "effectiveness": 0
                                        },
                                        {
                                            "numeral": "b",
                                            "id": "OBPPV3/CR14",
                                            "description": "Allows the user to send to ECDH addresses (BIP 63 or BIP 47)",
                                            "effectiveness": 0
                                        }
                                    ]
                                }
                            ]
                        }
                    ]

                },
                {
                    "numeral": "D",
                    "name": "Users may opt not to use privacy networks because of the difficulty of configuring their wallet client to transmit traffic through them",
                    "weight": 0,
                    "nonce-id": "6127716dfc01c09589bf77d1b4de1669b17b2231483e3f9b1e8be10b6a11c6a7",
                    "countermeasures": [
                        {
                            "numeral": "1",
                            "id": "OBPPV3/CM60",
                            "description": "Create wallets that are easily usable on operating systems with built-in Tor support",
                            "effectiveness": 0,
                            "criteria-groups": [
                                {
                                    "criteria": [
                                        {
                                            "numeral": "a",
                                            "id": "OBPPV3/CR40",
                                            "description": "Included in the latest stable version of Tails Live CD",
                                            "effectiveness": 1.0
                                        }
                                    ]
                                },
                                {
                                    "criteria": [
                                        {
                                            "numeral": "b",
                                            "id": "OBPPV3/CR41",
                                            "description": "Program and any dependencies are packaged into a single file which can be easily installed in Tails Live CD",
                                            "effectiveness": 0.75
                                        }
                                    ]
                                },
                                {
                                    "criteria": [
                                        {
                                            "numeral": "c",
                                            "id": "OBPPV3/CR42",
                                            "description": "Installation in Tails Live CD is possible, but requires multiple complex steps",
                                            "effectiveness": 0.50
                                        }
                                    ]
                                }
                            ],
                            "comment": "Above, we list 3 possible versions of Tails compatability which are mutually exclusive"
                        }
                    ]
                }
            ]
        }
    ],
    "countermeasures": [
        {
            "id": "OBPPV3/CM01",
            "description": "Avoid reuse of identifiable script elements",
            "comment": "This is a generalization of the idea of avoiding address reuse. Identifiable script elements include: public keys in OP_CHECKMULTISIG scripts, P2PKH addresses, P2SH addresses, etc.",
            "nonce-id": "f85a652a3e2f2572a49db4bc5f7f5e83a5a3b325d33f467c658eac6942560ff6"
        },
        {
            "id": "OBPPV3/CM05",
            "description": "Use standardized ordering of inputs and outputs",
            "nonce-id": "435b2cadf47f667d5faf7a188a59f248e63493147ef3912176a874d65a254c09"
        },
        {
            "id": "OBPPV3/CM06",
            "description": "Avoid routinely creating outputs that are identifiable by their size or script",
            "nonce-id": "51ec575d396c5d8bfc55803e8fbf4891181f0e59929574123004d50d78808ac8"
        },
        {
            "id": "OBPPV3/CM07",
            "description": "Only create transactions which are compliant with BIP-62",
            "nonce-id": "9a040aded5a26a06ee92e917a688a2973da1643c30fe340f04c3abbff67fdd48"
        },
        {
            "id": "OBPPV3/CM08",
            "description": "Calculate fees using a method which is not recognizably unique to a particular client",
            "nonce-id": "90fcb7a2cd3be16e4376496773a917c8f067d3b8bbb570ba9a53e47a1ec6f368"
        },
        {
            "id": "OBPPV3/CM09",
            "description": "Create the transaction in such a way that provides multiple possible matching sets between inputs and the user's change output(s)",
            "nonce-id": "0b751ead55c53393e70c324a1e4da78a9ae2c565eff4474ff01fd13fca34a7b9"
        },
        {
            "id": "OBPPV3/CM10",
            "description": "Avoid using inputs from different addresses in the same transaction",
            "nonce-id": "1b8a9414bc6b2fc3ab4a7f28359d6b6e33919815d76e7cf4a5f1411aaf6aa15f"
        },
        {
            "id": "OBPPV3/CM11",
            "description": "Use mixing when sending transactions, and make non-mixed transactions resemble mixed transactions",
            "nonce-id": "c0933c692a76d18c3c20f6346eb4a02ba703b5ac12cb6c060a05e2a29cd6000f"
        },
        {
            "id": "OBPPV3/CM12",
            "description": "Use the same type of script used for change output as for the desired spend when creating transactions",
            "nonce-id": "20de0af282762741c3682768c91f936496a6b5fe26f697bb78cc90bae973debf"
        },
        {
            "id": "OBPPV3/CM13",
            "description": "Avoid constructing transactions that contain inputs from more than one identity/account",
            "nonce-id": "fd4fd758a6ec43d9643b71ba90cf0256261433c754d22f1de09ae8d227831ac5"
        },
        {
            "id": "OBPPV3/CM15",
            "description": "Introduce random delays before introducing new transactions to the network",
            "nonce-id": "ee2a22b5ad3fe15ae7430e262423c48ceeb1fcb3f2141534c08279814c76c71f"
        },
        {
            "id": "OBPPV3/CM16",
            "description": "Obtain relevant blockchain data without making queries to other network participants",
            "nonce-id": "16105562d1445b9b15fbeb2f4baa929447e78c71d358b0c22d2df5de8e62a605"
        },
        {
            "id": "OBPPV3/CM17",
            "description": "Only query one address at a time from a specific connection context",
            "nonce-id": "d823f2dd9e93f8064d89e170ae95ae60743bf178825f7a14ae35dcdc9f4911aa"
        },
        {
            "id": "OBPPV3/CM18",
            "description": "Query multiple addresses at once using a technique that returns false positives",
            "nonce-id": "3585e1d272b81ae6721123b112a977350b60d118d1394e5f01b94aaf13557cbc"
        },
        {
            "id": "OBPPV3/CM19",
            "description": "Connect to the source of relevant blockchain data in a manner that does not leak the IP address of the requestor",
            "nonce-id": "9970bd72a7e132e3650db2e1c547172733cdf89dd045481124f6130d93aaa47a"
        },
        {
            "id": "OBPPV3/CM20",
            "description": "Route outgoing transactions via a method that does not reveal the IP address of the sender",
            "nonce-id": "797090dd00d11157408f5c11bc4d55bcf95a281fae925f732900edafbb53e096"
        },
        {
            "id": "OBPPV3/CM21",
            "description": "Broadcast outgoing transactions in a manner that causes them to appear to have a network origin distinct from previously-broadcast transactions",
            "nonce-id": "fec92065d9fd308a9cb496da5e3302843b614347ac8901a6b242ced8f3726a3f"
        },
        {
            "id": "OBPPV3/CM22",
            "description": "If a filter requires an update, send the new filter to a different peer than the peer which has the old filter",
            "nonce-id": "eb0dc1462a3d90740def288f8407a3501032a00d92d8ef1926b60778a6a20d86"
        },
        {
            "id": "OBPPV3/CM23",
            "description": "Route outgoing transactions through a different route than through the peer which is providing relevant blockchain data",
            "nonce-id": "06c9f3f3cf6304568134f64cb27f622c44a73e40c24fe2730164dfbb700b2e73"
        },
        {
            "id": "OBPPV3/CM24",
            "description": "Use separate filters, provided to different peers, for each identity",
            "nonce-id": "a7a4fce9206445df49eb832d9ab99f5439cf4eaf4504734da8ad95a8cb621b13"
        },
        {
            "id": "OBPPV3/CM25",
            "description": "Use separate routes for outgoing transactions associated with each identity",
            "nonce-id": "bc7706d9d531aa0674f41d4ce47004b2a95bdeb6c1579231e698504380a523fb"
        },
        {
            "id": "OBPPV3/CM26",
            "description": "Avoid leaking information about user behavior via observable network traffic",
            "nonce-id": "1bf56974c85dc4d5ce92e4ebaf173f66035f03631a47ea55af794dae8e1749cc"
        },
        {
            "id": "OBPPV3/CM27",
            "description": "Avoid leaking information about recipients in transaction via an external network lookup",
            "nonce-id": "bf46260073101753fd16f6b3db67d7b18e2eeb147706c4c922f68a61f3700220"
        },
        {
            "id": "OBPPV3/CM28",
            "description": "Avoid using one distinctive user agent when connecting to the Bitcoin network",
            "nonce-id": "7607066165ca50730b6df536a3b08818e47ad7b1c811d832041b0de039c51553"
        },
        {
            "id": "OBPPV3/CM29",
            "description": "Avoid using a non-Bitcoin network protocol that leaks information about the type of client in use",
            "nonce-id": "81cbfc2b072d724c376bce049f0ae1041f41d6179a7ae045e53a0f569bf85373"
        },
        {
            "id": "OBPPV3/CM30",
            "description": "Avoid communicating state-based information to other entities which could be used to uniquely identify the client",
            "nonce-id": "bb40b47a21675a231c9fb0bb33d9f316e26590a473d481c4e9be3a3d101f8fa9"
        },
        {
            "id": "OBPPV3/CM31",
            "description": "Avoid performing queries to third party services regarding specific transactions in a manner which reveals the IP address of the user",
            "nonce-id": "c8eedfc7add5c500eae3227e265983e480a21d9985a5c9fc51d3b6d67f28624d"
        },
        {
            "id": "OBPPV3/CM32",
            "description": "Network communication begins with authenticating the server or peer before encrypting subsequent traffic",
            "nonce-id": "56c04d497f9587a4465ce50ae567e215a207da7d769b6261799630b5eb86c5bb"
        },
        {
            "id": "OBPPV3/CM33",
            "description": "Do not transmit out-of-band notifications to a user when a transaction has been received",
            "nonce-id": "39c48dddef2b01e36ecc9df10796368c2ff45a3b2fe5f835de083c6474d83f39"
        },
        {
            "id": "OBPPV3/CM34",
            "description": "Transmit out-of-band notifications via a method that is not detectable to a network observer",
            "nonce-id": "12d385c1a9cce35254a53441f36459ff7fb414afb76a12ad86687025a193c72f"
        },
        {
            "id": "OBPPV3/CM35",
            "description": "Avoid broadcasting more than one version of a transaction",
            "nonce-id": "8f1ac060930a5fe4286ce57d1096ef51b63a65a6dd36926a0cbb89c427473aeb"
        },
        {
            "id": "OBPPV3/CM36",
            "description": "Broadcast outgoing transactions in a manner that is not easily correlated to the wallet provider",
            "nonce-id": "00ca68296c4e8299c4c5d1ed59972ac898338f3a18b9c792ac3bf4b19a8799fc"
        },
        {
            "id": "OBPPV3/CM37",
            "description": "Use multiple identities/accounts to allow funds associated with one transaction participant to be kept apart from funds associated with a different transaction participant",
            "nonce-id": "ea93930c2d1bdc2377c850d394ef83151150540405f29767b89338f7807447af"
        },
        {
            "id": "OBPPV3/CM38",
            "description": "Whenever an input is selected from a set of inputs with identical scripts, always include all inputs from that set in the transaction",
            "nonce-id": "3273a293bc5c49055f3c9875ae338c33bf1d646f7935b9ed8099663a0ff9cc5f"
        },
        {
            "id": "OBPPV3/CM39",
            "description": "Use mixing protocols which are secure against misbehavior by any participant",
            "nonce-id": "db47dade197f8ffd63eccd122de698f998da14e7a6ac41420eb83f46cd9def58"
        },
        {
            "id": "OBPPV3/CM40",
            "description": "Do not require users to provide information to one or more other parties in order to complete the signing process in a way that allows the other parties to identify the source or destination of the transaction",
            "nonce-id": "3f301ed8b1c83aa57077b404362dc845ef2e5dfb6065d0b7d146484f76494183"
        },
        {
            "id": "OBPPV3/CM41",
            "description": "Avoid protocols for transferring payment instructions which leak information about transactions originating from entities other than the intended sender",
            "nonce-id": "7095f1333780e51e8d15681bd64f3699c78839e1f9d8dcbb4593240d7d2388b3"
        },
        {
            "id": "OBPPV3/CM42",
            "description": "Provide a GUI that resembles an application other than a Bitcoin wallet",
            "nonce-id": "3d479f1c06c51e00d75d7bcc3c51bba57a992ea2dfcfc2afd099372c0c103706"
        },
        {
            "id": "OBPPV3/CM43",
            "description": "Before or when displaying it, warn users about the privacy consequences of sharing data that can allow parties who will not be participants in the relevant transactions to link them to the user",
            "nonce-id": "fea09c89d4e0a4820931a0a0f8923969a5b1b767dbfcad49b61f78af6de8b0ab"
        },
        {
            "id": "OBPPV3/CM44",
            "description": "Install the application is such a way that it is not detectable unless user performs a series of actions unlikely to be duplicated by an unauthorized user",
            "nonce-id": "aa2d6bd66f83cb7a65af511cfc42990d3d41008bf7820782f376de197a8dac06"
        },
        {
            "id": "OBPPV3/CM45",
            "description": "The user can easily erase the application and all its metadata if the decide to stop using the wallet or device",
            "nonce-id": "42517f9cb000b8d3951bede96702be8b7602222b7fcc014a2fa661be1616c757"
        },
        {
            "id": "OBPPV3/CM46",
            "description": "If user loses physical control over the device, the wallet can be deleted via remote command",
            "nonce-id": "93fc4fa4ef965850e225bb78a94d5ef31988d1428f8f3bd7da7661c05003f61a"
        },
        {
            "id": "OBPPV3/CM47",
            "description": "Persistent wallet data is stored in a fashion that is not identifiable as belonging to a Bitcoin wallet",
            "nonce-id": "58354b2f6f1e794e63bd1844c71c5810fd40140e7553f02def06c8ad75d02543"
        },
        {
            "id": "OBPPV3/CM48",
            "description": "Encrypt all public keys in the wallet",
            "nonce-id": "b5703eb1bd5e6a3737bb4508b7ed82ae7d1f6f84a453b7b0391547f515b34c47"
        },
        {
            "id": "OBPPV3/CM49",
            "description": "Encrypt all non-keypair wallet metadata",
            "nonce-id": "a26e95124a6cd89280fa1ac1d32816688c2a31614581fb62fbaedc95068c6155"
        },
        {
            "id": "OBPPV3/CM50",
            "description": "Use strictly local wallet backups, or encrypt remote wallet backups",
            "nonce-id": "f30fe9e51ed5d65008cfd08241eafa27a93b9242f570b51bc517b28349fa2f94"
        },
        {
            "id": "OBPPV3/CM51",
            "description": "Do not collect any personally identifying information from the user",
            "nonce-id": "3edddfb8c54ae207f79b8d8af1a4b504e47746b70b212b528db65b287b01070a"
        },
        {
            "id": "OBPPV3/CM52",
            "description": "Only send debug information if users opt-in and are allowed to review the information before being sent",
            "nonce-id": "33f282adadb8055969c3ac3a8368492fcd2fa89cc035745a3d15aa2aa71ecdb4"
        },
        {
            "id": "OBPPV3/CM53",
            "description": "Transmit usage and/or debug data via a method that does not reveal the IP address or identity of the user",
            "nonce-id": "403c9dc5e4c5fdde7bdc2309de45ffe518e9a1707ac59cec253532b6e3e67bb2"
        },
        {
            "id": "OBPPV3/CM54",
            "description": "Provide non-obfuscated source code and build tools needed for the users to compile their own versions",
            "nonce-id": "505025ee466c1a30d70c7eb521657db594b76b659e0c4ef70739a091a9801530"
        },
        {
            "id": "OBPPV3/CM55",
            "description": "Provide a deterministic build system that allows users to verify that the binary version they have received was compiled from the public source code",
            "nonce-id": "fbbb0c4c77661dbdd2da52225e8a9aa42aa784699062c25b1161ac8f4a9c7c2f"
        },
        {
            "id": "OBPPV3/CM56",
            "description": "Use eternal backups",
            "nonce-id": "a1105cde8ea2d45d7a7dc6fc4ab80fa22f160f9fa60c79dff3dcee6554cdba83"
        },
        {
            "id": "OBPPV3/CM57",
            "description": "Proactively inform users when backups require an update",
            "nonce-id": "0020dc5057a8a9b5e464b854f74b42f7017cd5f7dcd633b2b010ec7f7b8d1799"
        },
        {
            "id": "OBPPV3/CM58",
            "description": "Use mixing methods that do not allow for theft of funds",
            "nonce-id": "af9d41094aaf3f2222b1288397a76ffeaee692f7dcfde81636c638916bcc07c8"
        },
        {
            "id": "OBPPV3/CM59",
            "description": "Use deposit addresses derived from a constant seed using ECDH (e.g. stealth addresses)",
            "nonce-id": "0bc3ef2be1a5d4a9ea8019003264694a55ad207bb47317b0e284c51cfe3599c7"
        },
        {
            "id": "OBPPV3/CM60",
            "description": "Create wallets that are easily usable on operating systems with built-in Tor support",
            "nonce-id": "fc4c0f26fde5d16374100c15ee3e4a27a701907f558a9d41d252127bc8a68ed7"
        },
        {
            "id": "OBPPV3/CM61",
            "description": "Perform multiple queries for blockchain data in a way that makes it difficult to correlate the queries with one another",
            "nonce-id": "493b8e64e550c9f3fac6517206b47d8c121f53f766376979800a8a71bede85a2"
        },
        {
            "id": "OBPPV3/CM62",
            "description": "The order of transaction outputs does not reveal information regarding output ownership",
            "nonce-id": "20b5df3b8b436ee3571c5c96c15a02e50b7b3b61a339e589990c43121a295acc"
        },
        {
            "id": "OBPPV3/CM63",
            "description": "The values of transaction outputs do not reveal information regarding output ownership",
            "nonce-id": "7a4f47ebc5b1882c35458c2b7171aec9c248c260cefbb6bbb1d997700ea4decc"
        },
        {
            "id": "OBPPV3/CM64",
            "description": "The composition of transaction output scripts and ECDSA signatures does not reveal information regarding counterparty ownership of outputs",
            "nonce-id": "4df487da38a897450d7f2207d24899d46ac7a4ed26fdec49a9159dd8b69f9e0d"
        }
    ],
    "criteria": [
        {
            "id": "OBPPV3/CR01",
            "description": "Number of clicks required to deviate from the default receiving functionality and generate a new non-ECDH receiving address for an existing wallet",
            "nonce-id": "2487f746faedb396d03f9fb9d519bff8a7ecced291300e98b5c570ffcc581b27"
        },
        {
            "id": "OBPPV3/CR02",
            "description": "Number of clicks required by user to generate a ECDH receiving address (BIP 63 or BIP 47), from the default window/authenticated home page",
            "nonce-id": "41153efaf984012ed6be4eadf253e50a54cd01bf20c71070e7a64dd70214c653"
        },
        {
            "id": "OBPPV3/CR03",
            "description": "Non-ECDH receiving addresses are hidden from the default Receive worflow screens once they have been used",
            "comment": "If the wallet client hides used non-ECDH addresses from view by default but allows the user to expose them in default Receive workflow screens e.g. via an 'Unhide' button, it will fail this criterion",
            "nonce-id": "ac41c38f127d85145c3323cd93f786ace5f30657542e93ea1cd217ba2ecfd26e"
        },
        {
            "id": "OBPPV3/CR04",
            "description": "Preemptively indicates a loss of privacy when user elects to receive funds at a previously-used non-ECDH address, or prohibits this operation entirely",
            "comment": "This is separate from the scenario in which a user accidentally reuses a non-ECDH receiving address as a result of a failure of criterion OBPPV3/CR03",
            "nonce-id": "9fd904a3645f75b5578835ecee7a8191a8c70c55f4ae935f1b0be07a97190fda"
        },
        {
            "id": "OBPPV3/CR05",
            "description": "Number of clicks required to deviate from the default change functionality and receive change at a newly generated address",
            "nonce-id": "9f1b29a6975b8d894e4dc0331256951c3c349b29b0f74af0e1caa38f734fdb53"
        },
        {
            "id": "OBPPV3/CR06",
            "description": "Produces P2SH change addresses when one or more of the spend outputs in a transaction is P2SH",
            "nonce-id": "0b9e84a58167c878967f8420496f303ae19d5c65722ad5b7e2511b2356d12848"
        },
        {
            "id": "OBPPV3/CR07",
            "description": "Change addresses are hidden from the normal receiving workflow by default to discourage using them as receiving addresses",
            "nonce-id": "ead0da1f4b349139e2a8451f296f7bdc1ee8622583c3c8c00fd94ff28d3187bc"
        },
        {
            "id": "OBPPV3/CR08",
            "description": "Preemptively indicates a loss of privacy when user elects to reuse change addresses as receiving addresses, or prohibits this operation entirely",
            "comment": "A wallet client may pass OBPPV3/CR07 but fail OBPPV3/CR08 by not warning a user when a change address is selected for reuse outside of the normal Receive workflow",
            "nonce-id": "1543c6375a969090ff45e138935d252b9199b23ae7c57de2f760e5b6eb1df252"
        },
        {
            "id": "OBPPV3/CR09",
            "description": "When an outgoing transaction must merge inputs, and when mixing is not being used, the transaction constructed in a way that plausibly resembles a mixing transaction",
            "nonce-id": "672c25ffa6410af70d4f9261d86b55a5b666d542554024a15413c2973ba13b9c"
        },
        {
            "id": "OBPPV3/CR10",
            "description": "Inputs and outputs are ordered in a deterministic manner based on criteria other than the status of outputs as spends or change (BIP 69)",
            "nonce-id": "dda1d735096d4211ff1f8324a95d3094d1442eedeb08c0bc0b942d7630543ccd"
        },
        {
            "id": "OBPPV3/CR11",
            "description": "Order inputs and outputs via a methodology common to multiple wallets",
            "nonce-id": "57307e5922e21ec5ef98da8e3af26e303b4f16c56061851530095a3db86214d5"
        },
        {
            "id": "OBPPV3/CR12",
            "description": "When an input is selected which is part of a set of unspent outputs containing identical scripts (multiple deposits to a single address), every output in the set is added to the transaction",
            "nonce-id": "33dc2f497e9fcbb49804fffefa594e27b6b2dbfbb53529016975f2ae38f88249"
        },
        {
            "id": "OBPPV3/CR13",
            "description": "All transactions created by the wallet are compliant with BIP 62",
            "nonce-id": "662c501c727e446dff69c92bb6568d9ca7b3c8ae87cfdc926143de040bfd372b"
        },
        {
            "id": "OBPPV3/CR14",
            "description": "Allows the user to send to ECDH addresses (BIP 63 or BIP 47)",
            "nonce-id": "4d2dab0536453425ea0f0851905b9cc997fdbe362141496afad3b416120d8049"
        },
        {
            "id": "OBPPV3/CR15",
            "description": "Outside of a mixing transaction, preemptively indicates a loss of privacy when merging inputs from different addresses in the same transaction",
            "nonce-id": "b2d3c86c48913fa24ce6bbae63fdabc7f494bd56dc5d8c9be71af878072279db"
        },
        {
            "id": "OBPPV3/CR16",
            "description": "Warns user when sending to a non-ECDH address that the user has sent to before",
            "nonce-id": "07778403336aa13c2e78639072643f6e2e95f3871c9cc040650f8495f7538198"
        },
        {
            "id": "OBPPV3/CR17",
            "description": "Warns user when sending to a non-ECDH address that has received deposits from any source",
            "nonce-id": "f914ea1d98503110ed0c60fca6d7eca2b3c97b6316122003c2d04ff1b1192f92"
        },
        {
            "id": "OBPPV3/CR18",
            "description": "Number of clicks required by user for inputs/outputs to be mixed with one or more other users",
            "nonce-id": "7073d257e523feab35d34ba8ee8cd956c06140fee5d7fe09db11560e92eacf62"
        },
        {
            "id": "OBPPV3/CR19",
            "description": "Average number of other users whose funds are mixed with the client user's when sending through a mixing process",
            "nonce-id": "26238134ad9a2ba3069fb7700fd9fca5df6b06a93dc7b01af442a6ab9bacddde"
        },
        {
            "id": "OBPPV3/CR20",
            "description": "Mixing transactions are constructed in a manner that makes them indistinguishable from non-mixing transactions",
            "nonce-id": "1b1881ac51a03537a8c51232637d4c6ca0f0ce15c5b16b58f36dba7f222dc380"
        },
        {
            "id": "OBPPV3/CR21",
            "description": "Warns the user when a proposed mix is easy to reverse",
            "nonce-id": "0714ae331a3c8a4c92ee4609629ae8cd5929d265aa6df053093aba2786481eee"
        },
        {
            "id": "OBPPV3/CR22",
            "description": "Number of clicks to opt out of creating recurring transactions, such as for donations to the wallet provider",
            "nonce-id": "d52bc17298a244abd667ec80df7828d1e9295caa5d0e479082eaf0741c28dd57"
        },
        {
            "id": "OBPPV3/CR23",
            "description": "Avoids creating recurring transactions with outputs of a known value or to a known non-ECDH address",
            "nonce-id": "6822ef5809e49d09d60f302758e83c46aa3c6384eea86b1b976c15372e94a59a"
        },
        {
            "id": "OBPPV3/CR24",
            "description": "Number of clicks required by user to configure the client to query blockchain data without leaking his machine's identity over the network",
            "nonce-id": "d594bb5bc8f342b8794072a48bffe36cdfe142dd19a4773e46abbfc931083a9f",
            "comment": "Blockchain data that might be queried includes balance information for addresses in the user's wallet. Tor, I2P, and VPNs are valid methods of hiding machine identity"
        },
        {
            "id": "OBPPV3/CR25",
            "description": "Blockchain data is obtained from a local copy of the blockchain",
            "nonce-id": "e9d26b9622bbc535f5625505cf2e4924847058b97e055323a332f82ed24bf067"
        },
        {
            "id": "OBPPV3/CR26",
            "description": "Connection contexts are not reused when querying for blockchain data that corresponds to more than one address in a user's wallet",
            "nonce-id": "bba9be9cd221ff2b40afa74dcc424d420fb30120f2c0a0f007bdd07c66f1c054",
            "comment": "A 'connection context' is a persistent network connection to a network peer, such as a Tor identity in Tor Browser used to access a blockchain explorer API, or a TCP connection to another node in the Bitcoin P2P network with a specific origin IP address. The degree to which a new connection context has been created is the degree to which a network observer would find it difficult to correlate new network interactions with prior ones"
        },
        {
            "id": "OBPPV3/CR27",
            "description": "Blockchain data is queried via probabilistic filters matching a fraction of Bitcoin addresses with a transaction history beyond the intent of the query",
            "nonce-id": "16b6ab28cba33110aebdac4a1c1309a5c31a599f31e641d9a46d718f1ad31db1",
            "comment": "Includes filters with a non-zero fraction of false positives, such as prefix or bloom filters"
        },
        {
            "id": "OBPPV3/CR28",
            "description": "A single query for blockchain data may corerespond to multiple addresses in a user's wallet, but a separate connection context is used for each query",
            "nonce-id": "eaa21085ff84067e245a2f48ed6c6b27c23040163a7b87ea1f0ab93b2d715489"
        },
        {
            "id": "OBPPV3/CR29",
            "description": "The wallet client provides visual indication and displays the user's apparent IP address if blockchain data is not being obtained through an anonymizing network",
            "nonce-id": "39a6395c7e93ac44cde490d1970b0b6fb1dd812f2d8c5c83fff7e6f8839afd69"
        },
        {
            "id": "OBPPV3/CR30",
            "description": "Number of clicks required by user to route outgoing transactions through an anonymizing network",
            "nonce-id": "38f7af6acef5a9934dedaa8f5f9d286c2fb56ac502edd1c96b087e7f1cf29ba8"
        },
        {
            "id": "OBPPV3/CR31",
            "description": "Outgoing transactions are routed through a different entry point into the network than the source of blockchain data",
            "nonce-id": "3062c4004edebbcd23f7e2688889994d119f1dd4df2c2f95755bd2f1446573bc"
        },
        {
            "id": "OBPPV3/CR32",
            "description": "Client provides a visual indication if outgoing transactions are not being routed through an anonymizing network, including IP address information",
            "nonce-id": "03c78bc29d7dd4772c45e6c68352e6738bd72e61c1002b0940f11670127e8a12"
        },
        {
            "id": "OBPPV3/CR33",
            "description": "Any given network query for blockchain data does not correspond to addresses that belong to different identity containers within the user's wallet",
            "nonce-id": "3252f80071182ed6d8dd10454897d1cd72a663fa35ea54bf80c6c5dced1f5cc5"
        },
        {
            "id": "OBPPV3/CR34",
            "description": "Avoids broadcasting outgoing transactions from different identity containers via the same connection context",
            "nonce-id": "5311c3761e9b5856598af7256df449edc77dc4635ca69a46b6407f4a47aeeb36"
        },
        {
            "id": "OBPPV3/CR35",
            "description": "The backup process avoids leaking information about wallet addresses",
            "comment": "One wallet client previously generated e-mail alerts whenever a new change address as a result of sending bitcoin.",
            "nonce-id": "24e8bbdcff699cd48bdcef1774a3b82a038038a345260a904d779056dae31d82"
        },
        {
            "id": "OBPPV3/CR36",
            "description": "Wallet avoids leaking information about recipients via an external identity lookup",
            "nonce-id": "48aa7f4307f29fc6247ceb992b9636854b34d00c4fac7893b62667326bbb3873"
        },
        {
            "id": "OBPPV3/CR37",
            "description": "The wallet avoids observably connecting to a known endpoint, such as a wallet provider's domain",
            "nonce-id": "0471fd0d45eb36c31390bd48af829107c81dc0129a5dad0a01c4508cc339ad04"
        },
        {
            "id": "OBPPV3/CR38",
            "description": "The wallet connects to the network using an unremarkable user agent",
            "nonce-id": "f0ee30956f844b4bd9d12253157c88d0650bc99bc36bb220e454b9bb90243171"
        },
        {
            "id": "OBPPV3/CR39",
            "description": "The wallet connects to the network using a random user agent, from a set of unremarkable user agents, for each connection",
            "nonce-id": "87f0ac49d56c92087dd43cf5c2cd21596ae4dcb88b3e52ce664cf5163bcde096"
        },
        {
            "id": "OBPPV3/CR40",
            "description": "Included in the latest stable version of Tails Live CD",
            "nonce-id": "175f9eee77a799724ce92547a439047f6e650291e965af9ee4ded67a493f47ee"
        },
        {
            "id": "OBPPV3/CR41",
            "description": "Program and any dependencies are packaged into a single file which can be easily installed in Tails Live CD",
            "nonce-id": "c2a7e3cc1ffd73f41e61cea73961797aadc2b2bace7a0573bb63492ff32e7c7b"
        },
        {
            "id": "OBPPV3/CR42",
            "description": "Installation in Tails Live CD is possible, but requires multiple complex steps",
            "nonce-id": "6d6c357296767edbf1409285b595e975cb12a56915dad3f3b63d84359d37220f"
        },
        {
            "id": "OBPPV3/CR44",
            "description": "Number of clicks to create a new identity container from the home screen of an existing identity container",
            "nonce-id": "bf25cd7e62ecc64aa5fd964c579a9a3c9a2617b7cf1aa3ee9ed6eafbca5cdc6c"
        },
        {
            "id": "OBPPV3/CR46",
            "description": "Avoids creating transactions which contain inputs from different identity containers, except optionally if the user has intentionally overridden this behavior",
            "nonce-id": "2e54baaff1e94c4930b43264b060bce49bd4d78822441d39f704916cc5aac398"
        },
        {
            "id": "OBPPV3/CR47",
            "description": "Visually indicates when inputs from different identity containers are merged before the transaction is broadcast, or prohibits this operation entirely",
            "nonce-id": "c5672ce56911441643c627306a201815d34dd01ca879cfa76a98aa4cd9f2a31b"
        },
        {
            "id": "OBPPV3/CR48",
            "description": "Mixing is secure against correlation attacks by the facilitator",
            "nonce-id": "0f2c4a66316a42c998ea5ba46c0ceca0595ee53c66959a8e4a6f934a6f75918b"
        },
        {
            "id": "OBPPV3/CR49",
            "description": "Mixing is secure against theft of funds",
            "nonce-id": "dbbed003a5ee1f460c0eb61c273eb8128dc3a8cc0c92d66059a744b5e1700715"
        },
        {
            "id": "OBPPV3/CR50",
            "description": "Number of clicks to configure the GUI to resemble a non-wallet application",
            "nonce-id": "fa53ee67e27b960464b55f76095bc4a9bf8cbc1363d8d2ee715b021b9f0d746b"
        },
        {
            "id": "OBPPV3/CR51",
            "description": "Does not display non-ECDH addresses or transaction hashes in any form prior to the user explicitly requesting to see them",
            "nonce-id": "07ac2b60d129ea807841d9ee552d467cbf886747737699d073ba3db69ad51285",
            "comment": "Alternative forms of non-ECDH addresses include backup seeds and non-ECDH extended public keys"
        },
        {
            "id": "OBPPV3/CR52",
            "description": "Number of clicks to set an encryption password/PIN for wallet public keys (apart from that needed to encrypt private keys)",
            "nonce-id": "baf5bdb47105a1f98ddf51b9852062722ae5387e835a03038f52bdfed5c68824"
        },
        {
            "id": "OBPPV3/CR53",
            "description": "Number of clicks to set an encryption password/PIN for non-keypair wallet metadata (apart from that needed to encrypt private keys)",
            "nonce-id": "c55c394d7fdb867a2dd83dff73e5416e2585057586302c2256e8a6f8dc9ae651"
        },
        {
            "id": "OBPPV3/CR54",
            "description": "Number of clicks to delete wallet data within the wallet client",
            "comment": "Wallet data is considered erased if it cannot be evidenced using the privileges of the user account that installed the wallet client, or any other user account with default privileges",
            "nonce-id": "e157bce4222167924c532205b40a7992a3ac1f1f9de36a4f9980e5281c033ad3"
        },
        {
            "id": "OBPPV3/CR55",
            "description": "Number of clicks to remove the wallet client from a device",
            "comment": "The wallet application is considered removed if it cannot be evidenced using the privileges of the user account that installed the wallet client, or any other user account with default system privileges",
            "nonce-id": "b5f8660f835d1738b73d8c65e14a0164a00e731bb0176688ab80a998efc4670e"
        },
        {
            "id": "OBPPV3/CR56",
            "description": "Wallet data can be remotely deleted by the user in the event the device containing the wallet is lost or stolen",
            "comment": "Wallet data is considered deleted if it cannot be evidenced using the privileges of the user account that installed the wallet client, or any other user account with default privileges",
            "nonce-id": "05b2d6604ec7520f9eb45b3d18bb04340f8cb415a4516e31b76e22c9fcd0cd7b"
        },
        {
            "id": "OBPPV3/CR57",
            "description": "The wallet application is difficult to detect as being installed unless the user performs a series of actions unlikely to be duplicated by an unauthorized user",
            "comment": "The wallet client is considered difficult to detect if it cannot be evidenced using the privileges of the user account that installed the wallet client, or any other user account with default privileges",
            "nonce-id": "bd525d9750a9e913d662da987b41b4327692073df4fa08a7e9729202d21a2d33"
        },
        {
            "id": "OBPPV3/CR58",
            "description": "A user cannot determine outside of the app whether the wallet client was previously installed on the device after the uninstallation process has been completed",
            "comment": "Detection is considered eliminated if prior installation cannot be evidenced using the privileges of the user account that installed the wallet client, or any other user account with default system privileges. This does not include non-standard accounts, such as admin accounts unlocked via rooted methods on mobile devices. This does include accessing the Operating System's app store or package manager to review which apps have been previously downloaded",
            "nonce-id": "01cbe777a3abea219a15924080a4110a99c7c49057c9f5c274ea99dfc9b9dfef"
        },
        {
            "id": "OBPPV3/CR59",
            "description": "A user cannot determine outside of the app whether the wallet client was used to send or receive funds after the wallet deletion process has been completed",
            "comment": "Evidence is considered eliminated if it cannot be evidenced using the privileges of the user account that installed the wallet client, or any other user account on the same system with default system privileges",
            "nonce-id": "cae67a1a0304b1a9f30d194953f0470146d82a5a26a194bc915ed2e6d322b69b"
        },
        {
            "id": "OBPPV3/CR60",
            "description": "Persistent wallet metadata is stored in a form not identifiable as belonging to a Bitcoin wallet",
            "nonce-id": "d8d82a51f925703305d00cef69fc624bb92b12d9c134c1df04ec597a6f803c7c"
        },
        {
            "id": "OBPPV3/CR62",
            "description": "Number of clicks needed to update an existing backup due to the creation of a new receiving or change address",
            "nonce-id": "40469102b1740a6b0e133190617f8db0c1f3821ffa9c7840c02b88b571279497"
        },
        {
            "id": "OBPPV3/CR63",
            "description": "Backups can occur offline, or are encrypted client-side with data that only the user controls e.g. password",
            "nonce-id": "c3758e4e21e602d84dd044b2b7b602dd8a1d0c11881520ee1a58349a80f84f90"
        },
        {
            "id": "OBPPV3/CR64",
            "description": "Indicates a reduction in wallet safety when backups are stale, or uses eternal backups",
            "nonce-id": "b843dc46758788ea84d1f2afcb0d7741877fa28a6a6fed6e4b361b6d9cd1e575"
        },
        {
            "id": "OBPPV3/CR65",
            "description": "The wallet functions without requiring the user to supply Class I, Class II, or Class III personally identifying information (PII)",
            "comments": "Class I: Highly sensitive, validated information: SSN, National Identification Number, Verified Full Name, Verified Mailing Address of Residence or Business, Passport number, vehicle registration number, driver's license number, biometric data, verified credit card number, verified SMS number with common free virtual SMS numbers blocked (any of first 5 tries blocked). Class II: For most users, directly tied to their personhood, but can be created ephemeral easily: verified email address, date of birth, birthplace, verified SMS number without common free virtual SMS numbers blocked. Class III: For most users, directly tied to their personhood, but can be lied about easily: unverified email address, unverified zip/postal code, unverified gender, unverified race",
            "nonce-id": "529e5b9fb67740fc8de8ce5d2b681ea15a1fbaac057c00214541a33cd81f37dc"
        },
        {
            "id": "OBPPV3/CR66",
            "description": "Number of clicks needed to disable sending telemetry data to the wallet provider (usage statistics, automatic crash reporting, etc.)",
            "nonce-id": "25d245ff46b7c046b4b5d7c1e7e3cbbe684d59492d026209d22e49918afa45d7"
        },
        {
            "id": "OBPPV3/CR67",
            "description": "Number of clicks needed to ensure telemetry data is sent to the wallet provider in a manner that does not reveal the IP address of the user",
            "nonce-id": "f966e566558d88cbd9931e9662cfbbbbab6986cf0daddfe62a91d5835e797a9f"
        },
        {
            "id": "OBPPV3/CR68",
            "description": "Avoids transmitting telemetry data to the provider before the user has a chance to review the information being sent",
            "nonce-id": "52adf80b2d68cff291a372fb33228b725744829a39793b00877154ade282e715"
        },
        {
            "id": "OBPPV3/CR69",
            "description": "The wallet provider supplies simple instructions for building a usable binary from the source code",
            "nonce-id": "c6c4523648996a95d3d9436aeff46b11c85cd46765d1df1ace370438754f5855"
        },
        {
            "id": "OBPPV3/CR70",
            "description": "Non-obfuscated source code for the wallet application is available for immediate inspection",
            "nonce-id": "2962fa537ab4b70651f21a2d0a8c82c9ad5668663d72755f67d414fb17e2a3f5"
        },
        {
            "id": "OBPPV3/CR71",
            "description": "A user can produce a compiled version of the application from the public source code that exactly matches the version distributed by the wallet provider",
            "nonce-id": "7c4c9f038599edcac718ab458c88621c89c0e2a83eb2798f37d2db6f016d80a1"
        },
        {
            "id": "OBPPV3/CR72",
            "description": "The wallet functions without requiring the user to supply Class I or Class II personally identifying information (PII) such as a SSN or verified email address",
            "nonce-id": "8aafa3e65acac3e678d9a9d3380dd05b18508d87a5cdbe75b612a8ac86a34bd8"
        },
        {
            "id": "OBPPV3/CR73",
            "description": "The wallet functions without requiring the user to supply Class I personally identifying information (PII) such as a SSN",
            "nonce-id": "76e2eaa0b805ce9b3446e35f64ba4e59b0547468370529006948cc970469649d"
        },
        {
            "id": "OBPPV3/CR74",
            "description": "The order of transaction outputs is randomized using client-generated data",
            "nonce-id": "f072eb54309e98671b4397728fe97f3d176c724fdee1f5f2bd74deb5080abd5e"
        },
        {
            "id": "OBPPV3/CR75",
            "description": "Inputs are selected such that the amount of change in the transaction is close to the size of the desired spend",
            "nonce-id": "4dfe4a43712091382a3b08745942d1d9c123db3a782cb0f0953db1a3f9a0f608"
        },
        {
            "id": "OBPPV3/CR76",
            "description": "Multiple change outputs are created, and at least one of the transaction output values resmebles a plausible spend",
            "nonce-id": "585acc1ac4c06437693d9b978d410b3801232138e80afe8a4e41acc912c2a286"
        },
        {
            "id": "OBPPV3/CR77",
            "description": "Previous transaction outputs and new output values are selected to create multiple possible matching sets between inputs and the user's change outputs",
            "nonce-id": "9a4da5b74c48248459f4400ae71aa8cc8c06b945b1eaa1e7fda93d8277c05fb1"
        },
        {
            "id": "OBPPV3/CR78",
            "description": "A user who opens the wallet client cannot determine whether a wallet was ever registered on this device once the wallet deletion process has been completed",
            "nonce-id": "4fd2628fed355d0b8a85ebcc5ec41b5322ee9fcfd78a423f48084ef0534a1e40"
        },
        {
            "id": "OBPPV3/CR79",
            "description": "A user who re-installs the wallet client cannot determine whether the app was previously installed from within the application itself",
            "nonce-id": "d9bd6b76c72182980400549bf84beb44ccd3695f5f365c0cc1d0b4e3f6d7fcba"
        },
        {
            "id": "OBPPV3/CR80",
            "description": "When the application is installed, all application metadata is initialized in such a way that it cannot be distinguished from an application that has been used extensively",
            "comment": "An application can achieve this, for example, by initializing application metadata with random data that is indistinguishable from encrypted data",
            "nonce-id": "397e84381c824a9dfb5b24bcc56d123201c2fc7a084a1f6f21d72c27b1accb63"
        },
        {
            "id": "OBPPV3/CR81",
            "description": "New transactions signed by the wallet client are introduced to the Bitcoin P2P network using one node/API selected at random from a list of nodes/APIs once per transaction",
            "nonce-id": "dce6718cfb42ef5c9aa87f37aaa8cd745d385bfbe877fc502764078498e91cc1"
        },
        {
            "id": "OBPPV3/CR82",
            "description": "New transactions signed by the wallet client are introduced to the Bitcoin P2P network using one node/API that is used by more than one wallet provider for pushing transactions to the network",
            "nonce-id": "946905171e9948ad52b09660a36a9c2f96e43347182332ca95e594fa392d7bd0"
        },
        {
            "id": "OBPPV3/CR83",
            "description": "Transactions are conveyed to the next hop via a randomized Tor connection or an equivalent technique",
            "nonce-id": "51119bfbeca339d79eda0c61f879ae132832145e1d730780fb5c59880a9e577e"
        },
        {
            "id": "OBPPV3/CR84",
            "description": "New transactions signed by the wallet client are introduced to the Bitcoin P2P network via multiple nodes roughly simultaneously, in random order",
            "nonce-id": "f68b9e6f7d9334cc62a7bcc1e47135ddf11b3b645c513c214e460b48a8e3c058"
        },
        {
            "id": "OBPPV3/CR90",
            "description": "The wallet client never signs and broadcasts more than one version of a transaction",
            "nonce-id": "71b9d459fb307c0a24e9fffad8486e7436341fd9e0bf08c25d47e0e4ee8f69f7"
        },
        {
            "id": "OBPPV3/CR91",
            "description": "When creating new versions of RBF transactions, the client does not modify transaction output values from previous versions",
            "nonce-id": "c9c2f71a47d5aa66336c8c126aba9b44688d6b06e7e65f53023e6334d5c63fb7"
        },
        {
            "id": "OBPPV3/CR120",
            "description": "Before applying a software update, the client notifies the user of the udpate and provides an opportunity to intervene before wallet private keys or meta data are decrypted using updated software",
            "nonce-id": "8732471400c61f1bdedb5c2d065635bc43b3b7e93d1295b9263794f818609758"
        },
        {
            "id": "OBPPV3/CR121",
            "description": "Developers cryptographically sign all application binaries (or source code for interpreted languages) provided, and the client can verify the signature before private keys or wallet metadata are decrypted using updated software",
            "nonce-id": "bb69cef4049d52d46a9da90e3daeceebee83768d87cb0d0f7d92e5e9bffcdab2"
        },
        {
            "id": "OBPPV3/CR122",
            "description": "The wallet client cryptographically verifies all packaged software updates with a pinned public key before automatically updating software",
            "nonce-id": "f09d7dcb1f36adec20de3b0e60b5c6d27bd6ac64547b5a9ce67f2858b3e55cdf"
        },
        {
            "id": "OBPPV3/CR130",
            "description": "The wallet client waits for a random amount of time before introducing the transaction to the Bitcoin P2P network",
            "nonce-id": "3780e065130b7921506e488ced61027786ad342f453af04291ee321d9cdd4f75"
        },
        {
            "id": "OBPPV3/CR131",
            "description": "The wallet provider waits for a random amount of time before introducing the transaction to the Bitcoin P2P network",
            "nonce-id": "ad027b3771d9eca1af2ff21666d3c3eacb1d340b984c36c73f225f437970e8c9"
        },
        {
            "id": "OBPPV3/CR140",
            "description": "A non-zero percentage of transactions broadcast over a network by the wallet client do not originate from the user",
            "nonce-id": "fcd6d8436c96e62a34becae0c873b31b177654ce6a6c709cc42ab9577ac3d640",
            "comment": "This criterion is measured based on the percentage. This behavior is typically demonstrated by full node clients connected directly to the Bitcoin P2P network"
        },
        {
            "id": "OBPPV3/CR150",
            "description": "The client uses a secure ECDH protocol to derive payment addresses that are unpredictable to parties other than the transaction participant",
            "nonce-id": "013d799c49176b6aa9e281058f578c52382bc0d1867850c693e168ea13e37dfb"
        },
        {
            "id": "OBPPV3/CR151",
            "description": "The client does not share the same BIP32 extended public key for the purposes of key derivation between multiple transaction participants",
            "nonce-id": "9de1413e8c0646db39992c696eaa06a6b45c5933babe1f08005c5dccb7ec1478"
        },
        {
            "id": "OBPPV3/CR152",
            "description": "The client derives a unique payment address for each transaction participant using random data, an address derived from a secret parent public key, or a hardened address derived from a known parent public key",
            "nonce-id": "64805513b3eb320e02c1ea31cb32df78ee86bddc1bdd2ae019f0ea180061aa5c"
        },
        {
            "id": "OBPPV3/CR160",
            "description": "The wallet client uses a pinned X509 certificate or public key for transport encryption of traffic",
            "nonce-id": "a62783a2a4e41ffecd4d01df3dd833af64e74c9f219f6823eb6ae3a6bdc3d3cb"
        },
        {
            "id": "OBPPV3/CR161",
            "description": "The wallet client uses a pre-shared symmetric key to authenticate the server",
            "nonce-id": "89cf304da67d8cbea9842fec81f6b2dd25e726b6da5698b0bc5e038c20db3ee3"
        },
        {
<<<<<<< HEAD
            "id": "OBPPV3/CR200",
            "description": "Wallet warns the user of a likely loss of privacy when sending to a P2SH address and the clients have not negotiated a common redeem script structure for spending transaction outputs",
            "nonce-id": "eb6dcaf5cdf46a9088bd322e795d561bb89cebd192d155f5f136b436627dcf6e"
=======
            "id": "OBPPV3/CR170",
            "description": "Blockchain data is queried via probabilistic filters matching a fraction of Bitcoin transactions beyond the intent of the query",
            "nonce-id": "584c85a88f62a5b7ca7de1f2d0a12c3555b348a7d6df05cfc849917788b4a695",
            "comment": "Includes filters with a non-zero fraction of false positives, such as prefix or bloom filters"
        },
        {
            "id": "OBPPV3/CR180",
            "description": "The wallet client does not send stateful information in messages that persists between connection contexts",
            "nonce-id": "3d613dcf8c0ac1aa373b5e008d8fd1c6e7f3f19548b1b04df32483f96ec7de71",
            "comment": "Stateful information includes a unique browser fingerprint, HTTP cookies, HTTP headers, etc."
        },
        {
            "id": "OBPPV3/CR190",
            "description": "The wallet provider sends out-of-band notifications which are encrypted and cannot be identified as originating from the wallet provider when notifying the user about a transaction",
            "nonce-id": "e3154139d9371496110cc04c0a97a44e4d6391cda48602c2f8204a442bcb2a7b"
        },
        {
            "id": "OBPPV3/CR191",
            "description": "Number of clicks to prevent the wallet provider from sending out-of-band notifications to the user about a transaction",
            "nonce-id": "f87b1d4fcf05b5df587effa8a766a6561028412c6937949033812e7b5e6fe3ea"
>>>>>>> ec70bf96
        }
    ],
    "criteria-categories": [
        "Usability",
        "Quality",
        "Feedback"
    ]
}<|MERGE_RESOLUTION|>--- conflicted
+++ resolved
@@ -2717,11 +2717,6 @@
             "nonce-id": "89cf304da67d8cbea9842fec81f6b2dd25e726b6da5698b0bc5e038c20db3ee3"
         },
         {
-<<<<<<< HEAD
-            "id": "OBPPV3/CR200",
-            "description": "Wallet warns the user of a likely loss of privacy when sending to a P2SH address and the clients have not negotiated a common redeem script structure for spending transaction outputs",
-            "nonce-id": "eb6dcaf5cdf46a9088bd322e795d561bb89cebd192d155f5f136b436627dcf6e"
-=======
             "id": "OBPPV3/CR170",
             "description": "Blockchain data is queried via probabilistic filters matching a fraction of Bitcoin transactions beyond the intent of the query",
             "nonce-id": "584c85a88f62a5b7ca7de1f2d0a12c3555b348a7d6df05cfc849917788b4a695",
@@ -2742,7 +2737,11 @@
             "id": "OBPPV3/CR191",
             "description": "Number of clicks to prevent the wallet provider from sending out-of-band notifications to the user about a transaction",
             "nonce-id": "f87b1d4fcf05b5df587effa8a766a6561028412c6937949033812e7b5e6fe3ea"
->>>>>>> ec70bf96
+        },
+        {
+            "id": "OBPPV3/CR200",
+            "description": "Wallet warns the user of a likely loss of privacy when sending to a P2SH address and the clients have not negotiated a common redeem script structure for spending transaction outputs",
+            "nonce-id": "eb6dcaf5cdf46a9088bd322e795d561bb89cebd192d155f5f136b436627dcf6e"
         }
     ],
     "criteria-categories": [
