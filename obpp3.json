{
    "name": "Bitcoin Wallet Privacy Threat Model",
    "description": "This document outlines the OBPP threat model for Bitcoin wallet clients protecting user privacy.",
    "attackers": [
        {
            "numeral": "I",
            "name": "Blockchain observer",
            "weight": 0,
            "nonce-id": "75691811529d313c64def27e364305c39108afe5ebe8d0bf64f75df08860aae5",
            "attacks": [
                {
                    "numeral": "A",
                    "name": "Link transactions to a single entity based on all of them containing inputs with a common address",
                    "weight": 0,
                    "nonce-id": "f1b785f2cb70dd52a08191529e73940554b1894ef3e0c9774d26035e013ee41a",
                    "countermeasures": [
                        {
                            "numeral": "1",
                            "id": "OBPPV3/CM01",
                            "description": "Avoid reuse of identifiable script elements",
                            "effectiveness": 0,
                            "criteria-groups": [
                                {
                                    "criteria": [
                                        {
                                            "numeral": "a",
                                            "id": "OBPPV3/CR01",
                                            "description": "Number of clicks required to deviate from the default receiving functionality and generate a new non-ECDH receiving address for an existing wallet",
                                            "effectiveness": 0
                                        },
                                        {
                                            "numeral": "b",
                                            "id": "OBPPV3/CR02",
                                            "description": "Number of clicks required by user to generate a ECDH receiving address (BIP 63 or BIP 47), from the default window/authenticated home page",
                                            "effectiveness": 0
                                        },
                                        {
                                            "numeral": "c",
                                            "id": "OBPPV3/CR03",
                                            "description": "Non-ECDH receiving addresses are hidden from the default Receive worflow screens once they have been used",
                                            "effectiveness": 0
                                        },
                                        {
                                            "numeral": "d",
                                            "id": "OBPPV3/CR04",
                                            "description": "Preemptively indicates a loss of privacy when user elects to receive funds at a previously-used non-ECDH address, or prohibits this operation entirely",
                                            "effectiveness": 0
                                        },
                                        {
                                            "numeral": "e",
                                            "id": "OBPPV3/CR05",
                                            "description": "Number of clicks required to deviate from the default change functionality and receive change at a newly generated address",
                                            "effectiveness": 0
                                        },
                                        {
                                            "numeral": "f",
                                            "id": "OBPPV3/CR07",
                                            "description": "Change addresses are hidden from the normal receiving workflow by default to discourage using them as receiving addresses",
                                            "effectiveness": 0

                                        },
                                        {
                                            "numeral": "g",
                                            "id": "OBPPV3/CR08",
                                            "description": "Preemptively indicates a loss of privacy when user elects to reuse change addresses as receiving addresses, or prohibits this operation entirely",
                                            "effectiveness": 0
                                        },
                                        {
                                            "numeral": "h",
                                            "id": "OBPPV3/CR16",
                                            "description": "Warns user when sending to a non-ECDH address that the user has sent to before",
                                            "effectiveness": 0
                                        },
                                        {
                                            "numeral": "i",
                                            "id": "OBPPV3/CR17",
                                            "description": "Warns user when sending to a non-ECDH address that has received deposits from any source",
                                            "effectiveness": 0
                                        }
                                    ]
                                }
                            ]
                        }
                    ]
                },
                {
                    "numeral": "B",
                    "name": "Link outputs in a transaction to a single entity by detecting which output is a change output",
                    "weight": 0,
                    "nonce-id": "992616b5f39e8ee98e07026f40798b002307e741ff6e8343f2a1bc964302f173",
                    "countermeasures": [
                        {
                            "numeral": "1",
                            "id": "OBPPV3/CM62",
                            "description": "The order of transaction outputs does not reveal information regarding output ownership",
                            "effectiveness": 0,
                            "criteria-groups": [
                                {
                                    "criteria": [
                                        {
                                            "numeral": "a",
                                            "id": "OBPPV3/CR10",
                                            "description": "Inputs and outputs are ordered in a deterministic manner based on criteria other than the status of outputs as spends or change (BIP 69)",
                                            "effectiveness": 0
                                        }
                                    ]
                                },
                                {
                                    "criteria": [
                                        {
                                            "numeral": "b",
                                            "id": "OBPPV3/CR74",
                                            "description": "The order of transaction outputs is randomized using client-generated data",
                                            "effectiveness": 0
                                        }
                                    ]
                                }
                            ]
                        },
                        {
                            "numeral": "2",
                            "id": "OBPPV3/CM63",
                            "description": "The values of transaction outputs do not reveal information regarding output ownership",
                            "effectiveness": 0,
                            "criteria-groups": [
                                {
                                    "criteria": [
                                        {
                                            "numeral": "a",
                                            "id": "OBPPV3/CR75",
                                            "description": "Inputs are selected such that the amount of change in the transaction is close to the size of the desired spend",
                                            "effectiveness": 0
                                        },
                                        {
                                            "numeral": "b",
                                            "id": "OBPPV3/CR76",
                                            "description": "Multiple change outputs are created, and at least one of the transaction output values resmebles a plausible spend",
                                            "effectiveness": 0
                                        },
                                        {
                                            "numeral": "c",
                                            "id": "OBPPV3/CR23",
                                            "description": "Avoids creating recurring transactions with outputs of a known value or to a known non-ECDH address",
                                            "effectiveness": 0
                                        },
                                        {
                                            "numeral": "d",
                                            "id": "OBPPV3/CR77",
                                            "description": "Previous transaction outputs and new output values are selected to create multiple possible matching sets between inputs and the user's change outputs",
                                            "effectiveness": 0
                                        }
                                    ]
                                }
                            ]
                        },
                        {
                            "numeral": "3",
                            "id": "OBPPV3/CM64",
                            "description": "The composition of transaction output scripts and ECDSA signatures does not reveal information regarding counterparty ownership of outputs",
                            "effectiveness": 0,
                            "criteria-groups": [
                                {
                                    "criteria": [
                                        {
                                            "numeral": "a",
                                            "id": "OBPPV3/CR23",
                                            "description": "Avoids creating recurring transactions with outputs of a known value or to a known non-ECDH address",
                                            "effectiveness": 0
                                        },
                                        {
                                            "numeral": "b",
                                            "id": "OBPPV3/CR13",
                                            "description": "All transactions created by the wallet are compliant with BIP 62",
                                            "effectiveness": 0
                                        }
                                    ]
                                }
                            ]
                        },
                        {
                            "numeral": "4",
                            "id": "OBPPV3/CM01",
                            "description": "Avoid reuse of identifiable script elements",
                            "effectiveness": 0,
                            "criteria-groups": [
                                {
                                    "criteria": [
                                        {
                                            "numeral": "a",
                                            "id": "OBPPV3/CR01",
                                            "description": "Number of clicks required to deviate from the default receiving functionality and generate a new non-ECDH receiving address for an existing wallet",
                                            "effectiveness": 0,
                                            "comment": "A reused receiving address may help identify which address is for change"
                                        },
                                        {
                                            "numeral": "b",
                                            "id": "OBPPV3/CR02",
                                            "description": "Number of clicks required by user to generate a ECDH receiving address (BIP 63 or BIP 47), from the default window/authenticated home page",
                                            "effectiveness": 0,
                                            "comment": "A reused receiving address may help identify which address is for change"
                                        },
                                        {
                                            "numeral": "c",
                                            "id": "OBPPV3/CR03",
                                            "description": "Non-ECDH receiving addresses are hidden from the default Receive worflow screens once they have been used",
                                            "effectiveness": 0,
                                            "comment": "A reused receiving address may help identify which address is for change"
                                        },
                                        {
                                            "numeral": "d",
                                            "id": "OBPPV3/CR04",
                                            "description": "Preemptively indicates a loss of privacy when user elects to receive funds at a previously-used non-ECDH address, or prohibits this operation entirely",
                                            "effectiveness": 0,
                                            "comment": "A reused receiving address may help identify which address is for change"
                                        },
                                        {
                                            "numeral": "e",
                                            "id": "OBPPV3/CR05",
                                            "description": "Number of clicks required to deviate from the default change functionality and receive change at a newly generated address",
                                            "effectiveness": 0,
                                            "comment": "A reused receiving address may help identify which address is for change"
                                        },
                                        {
                                            "numeral": "f",
                                            "id": "OBPPV3/CR07",
                                            "description": "Change addresses are hidden from the normal receiving workflow by default to discourage using them as receiving addresses",
                                            "effectiveness": 0

                                        },
                                        {
                                            "numeral": "g",
                                            "id": "OBPPV3/CR08",
                                            "description": "Preemptively indicates a loss of privacy when user elects to reuse change addresses as receiving addresses, or prohibits this operation entirely",
                                            "effectiveness": 0
                                        },
                                        {
                                            "numeral": "h",
                                            "id": "OBPPV3/CR16",
                                            "description": "Warns user when sending to a non-ECDH address that the user has sent to before",
                                            "effectiveness": 0
                                        },
                                        {
                                            "numeral": "i",
                                            "id": "OBPPV3/CR17",
                                            "description": "Warns user when sending to a non-ECDH address that has received deposits from any source",
                                            "effectiveness": 0
                                        }
                                    ]
                                }
                            ]
                        },
                        {
                            "numeral": "5",
<<<<<<< HEAD
=======
                            "id": "OBPPV3/CM05",
                            "description": "Use standardized ordering of inputs and outputs",
                            "effectiveness": 0,
                            "criteria-groups": [
                                {
                                    "criteria": [
                                        {
                                            "numeral": "a",
                                            "id": "OBPPV3/CR10",
                                            "description": "Inputs and outputs are ordered in a deterministic manner based on criteria other than the status of outputs as spends or change (BIP 69)",
                                            "effectiveness": 0
                                        }
                                    ]
                                }
                            ]
                        },
                        {
                            "numeral": "6",
                            "id": "OBPPV3/CM06",
                            "description": "Avoid routinely creating outputs that are identifiable by their size or script",
                            "comment": "An attacker can use wallet client fingerprinting to probabilistically distinguish between spend and change outputs if the wallet clients used to create the initial transaction and subsequent spends of outputs remain consistent for the counter-parties involved",
                            "effectiveness": 0,
                            "criteria-groups": [
                                {
                                    "criteria": [
                                        {
                                            "numeral": "a",
                                            "id": "OBPPV3/CR23",
                                            "description": "Avoids creating recurring transactions with outputs of a known value or to a known non-ECDH address",
                                            "effectiveness": 0
                                        }
                                    ]
                                }
                            ]
                        },
                        {
                            "numeral": "7",
                            "id": "OBPPV3/CM07",
                            "description": "Only create transactions which are compliant with BIP-62",
                            "effectiveness": 0,
                            "comment": "An attacker can use wallet client fingerprinting to probabilistically distinguish between spend and change outputs if the wallet clients used to create the initial transaction and subsequent spends of outputs remain consistent for the counter-parties involved",
                            "criteria-groups": [
                                {
                                    "criteria": [
                                        {
                                            "numeral": "a",
                                            "id": "OBPPV3/CR13",
                                            "description": "All transactions created by the wallet are compliant with BIP 62",
                                            "effectiveness": 0
                                        }
                                    ]
                                }
                            ]
                        },
                        {
                            "numeral": "8",
>>>>>>> 9df2d8fd
                            "id": "OBPPV3/CM08",
                            "description": "Calculate fees using a method which is not recognizably unique to a particular client",
                            "comment": "An attacker can use wallet client fingerprinting to probabilistically distinguish between spend and change outputs if the wallet clients used to create the initial transaction and subsequent spends of outputs remain consistent for the counter-parties involved",
                            "effectiveness": 0
                        }
                    ]
                },
                {
                    "numeral": "C",
                    "name": "Link outputs to a single entity based on them all being included as inputs in the same transaction",
                    "weight": 0,
                    "nonce-id": "f7e2c15df5f10ed4c459e5d1db91201c5da16d11d43eca057f0df5111df20ff7",
                    "countermeasures": [
                        {
                            "numeral": "1",
                            "id": "OBPPV3/CM10",
                            "description": "Avoid using inputs from different addresses in the same transaction",
                            "effectiveness": 0,
                            "criteria-groups": [
                                {
                                    "criteria": [
                                        {
                                            "numeral": "a",
                                            "id": "OBPPV3/CR15",
                                            "description": "Outside of a mixing transaction, preemptively indicates a loss of privacy when merging inputs from different addresses in the same transaction",
                                            "effectiveness": 0
                                        }
                                    ]
                                }
                            ]
                        },
                        {
                            "numeral": "2",
                            "id": "OBPPV3/CM11",
                            "description": "Use mixing when sending transactions, and make non-mixed transactions resemble mixed transactions",
                            "effectiveness": 0,
                            "criteria-groups": [
                                {
                                    "criteria": [
                                        {
                                            "numeral": "a",
                                            "id": "OBPPV3/CR09",
                                            "description": "When an outgoing transaction must merge inputs, and when mixing is not being used, the transaction constructed in a way that plausibly resembles a mixing transaction",
                                            "effectiveness": 0
                                        },
                                        {
                                            "numeral": "b",
                                            "id": "OBPPV3/CR18",
                                            "description": "Number of clicks required by user for inputs/outputs to be mixed with one or more other users",
                                            "effectiveness": 0
                                        },
                                        {
                                            "numeral": "c",
                                            "id": "OBPPV3/CR19",
                                            "description": "Average number of other users whose funds are mixed with the client user's when sending through a mixing process",
                                            "effectiveness": 0
                                        },
                                        {
                                            "numeral": "d",
                                            "id": "OBPPV3/CR20",
                                            "description": "Mixing transactions are constructed in a manner that makes them indistinguishable from non-mixing transactions",
                                            "effectiveness": 0
                                        }
                                    ]
                                }
                            ]
                        },
                        {
                            "numeral": "3",
                            "id": "OBPPV3/CM12",
                            "description": "Use the same type of script used for change output as for the desired spend when creating transactions",
                            "effectiveness": 0,
                            "criteria-groups": [
                                {
                                    "criteria": [
                                        {
                                            "numeral": "a",
                                            "id": "OBPPV3/CR06",
                                            "description": "Produces P2SH change addresses when one or more of the spend outputs in a transaction is P2SH",
                                            "effectiveness": 0
                                        }
                                    ]
                                }
                            ]
                        },
                        {
                            "numeral": "4",
                            "id": "OBPPV3/CM09",
                            "description": "Create the transaction in such a way that provides multiple possible matching sets between inputs and the user's change output(s)",
                            "effectiveness": 0
                        }
                    ]
                },
                {
                    "numeral": "D",
                    "name": "Link identities by observing that addresses associated with both identities are used as inputs in the same transaction",
                    "weight": 0,
                    "nonce-id": "e380df0f2caee40eb502a57f1791a8d1de52ce18f754ec29f2fc283c4d26e1ce",
                    "countermeasures": [
                        {
                            "numeral": "1",
                            "id": "OBPPV3/CM13",
                            "description": "Avoid constructing transactions that contain inputs from more than one identity/account",
                            "effectiveness": 0,
                            "criteria-groups": [
                                {
                                    "criteria": [
                                        {
                                            "numeral": "a",
                                            "id": "OBPPV3/CR44",
                                            "description": "Number of clicks to create a new identity container from the home screen of an existing identity container",
                                            "effectiveness": 0
                                        },
                                        {
                                            "numeral": "b",
                                            "id": "OBPPV3/CR46",
                                            "description": "Avoids creating transactions which contain inputs from different identity containers, except optionally if the user has intentionally overridden this behavior",
                                            "effectiveness": 0
                                        },
                                        {
                                            "numeral": "c",
                                            "id": "OBPPV3/CR47",
                                            "description": "Visually indicates when inputs from different identity containers are merged before the transaction is broadcast, or prohibits this operation entirely",
                                            "effectiveness": 0
                                        }
                                    ]
                                }
                            ]
                        }
                    ]
                },
                {
                    "numeral": "E",
                    "name": "Derive the type of wallet used to create a transaction by observing idiosyncrasies in the manner in which the transaction was composed, such as input/output ordering, output or fee size, number or size of inputs, or script composition",
                    "weight": 0,
                    "nonce-id": "c2913473dfdef786bdbafcc4b3022852a13f9ecf90aedd41196d8fa5466f1613",
                    "countermeasures": [
                        {
                            "numeral": "1",
                            "id": "OBPPV3/CM05",
                            "description": "Use standardized ordering of inputs and outputs",
                            "effectiveness": 0,
                            "criteria-groups": [
                                {
                                    "criteria": [
                                        {
                                            "numeral": "a",
                                            "id": "OBPPV3/CR10",
                                            "description": "Inputs and outputs are ordered in a deterministic manner based on criteria other than the status of outputs as spends or change (BIP 69)",
                                            "effectiveness": 0
                                        },
                                        {
                                            "numeral": "b",
                                            "id": "OBPPV3/CR11",
                                            "description": "Order inputs and outputs via a methodology common to multiple wallets",
                                            "effectiveness": 0
                                        }
                                    ]
                                }
                            ]
                        },
                        {
                            "numeral": "2",
                            "id": "OBPPV3/CM06",
                            "description": "Avoid routinely creating outputs that are identifiable by their size or script",
                            "effectiveness": 0,
                            "criteria-groups": [
                                {
                                    "criteria": [
                                        {
                                            "numeral": "a",
                                            "id": "OBPPV3/CR22",
                                            "description": "Number of clicks to opt out of creating recurring transactions, such as for donations to the wallet provider",
                                            "effectiveness": 0
                                        },
                                        {
                                            "numeral": "b",
                                            "id": "OBPPV3/CR23",
                                            "description": "Avoids creating recurring transactions with outputs of a known value or to a known non-ECDH address",
                                            "effectiveness": 0
                                        }
                                    ]
                                }
                            ]
                        },
                        {
                            "numeral": "3",
                            "id": "OBPPV3/CM07",
                            "description": "Only create transactions which are compliant with BIP-62",
                            "effectiveness": 0,
                            "criteria-groups": [
                                {
                                    "criteria": [
                                        {
                                            "numeral": "a",
                                            "id": "OBPPV3/CR13",
                                            "description": "All transactions created by the wallet are compliant with BIP 62",
                                            "effectiveness": 0
                                        }
                                    ]
                                }
                            ]
                        },
                        {
                            "numeral": "4",
                            "id": "OBPPV3/CM08",
                            "description": "Calculate fees using a method which is not recognizably unique to a particular client",
                            "effectiveness": 0
                        }
                    ]
                },
                {
                    "numeral": "F",
                    "name": "Link related outputs and transactions by observing the m and n parameters of multisig transactions",
                    "weight": 0,
                    "nonce-id": "1e772699fb8f43f7e5f82899c32b5db21939965223f29391f057b0063056d241",
                    "countermeasures": [
                        {
                            "numeral": "1",
                            "id": "OBPPV3/CM14",
                            "description": "Sign transactions using techniques that do not reveal the number of signers or keys involved in producing the signature",
                            "effectiveness": 0
                        }
                    ]
                },
                {
                    "numeral": "G",
                    "name": "Correlate transactions with out-of-band behavior by recording the time at which transactions are included in a block",
                    "weight": 0,
                    "nonce-id": "76b0b33bbb8f2cd3bf86de1d4c14b178203af5fd7b57f6bd3f66b317590fb384",
                    "countermeasures": [
                        {
                            "numeral": "1",
                            "id": "OBPPV3/CM15",
                            "description": "Introduce random delays before introducing new transactions to the network",
                            "effectiveness": 0
                        }
                    ]
                }
            ]
        },
        {
            "numeral": "II",
            "name": "Network observer",
            "weight": 0,
            "nonce-id": "7ee62566e6261c196c34158739d46e26a6837da2b9af9f0c39f4d8f3a34fbe57",
            "attacks": [
                {
                    "numeral": "A",
                    "name": "Link addresses belonging to a single user by observing information leaked by the wallet in the process of obtaining its relevant blockchain data from the network",
                    "weight": 0,
                    "nonce-id": "b3e3946042646148f10905084fa2e00d8344e1a9c1acace5e9d3db2d4b339805",
                    "countermeasures": [
                        {
                            "numeral": "1",
                            "id": "OBPPV3/CM16",
                            "description": "Obtain relevant blockchain data without making queries to other network participants",
                            "effectiveness": 0,
                            "criteria-groups": [
                                {
                                    "criteria": [
                                        {
                                            "numeral": "a",
                                            "id": "OBPPV3/CR25",
                                            "description": "Blockchain data is obtained from a local copy of the blockchain",
                                            "effectiveness": 1.0
                                        }
                                    ]
                                }
                            ]
                        },
                        {
                            "numeral": "2",
                            "id": "OBPPV3/CM61",
                            "description": "Perform multiple queries for blockchain data in a way that makes it difficult to correlate the queries with one another",
                            "effectiveness": 0,
                            "criteria-groups": [
                                {
                                    "criteria": [
                                        {
                                            "numeral": "a",
                                            "id": "OBPPV3/CR26",
                                            "description": "Connection contexts are not reused when querying for blockchain data that corresponds to more than one address in a user's wallet",
                                            "effectiveness": 0
                                        },
                                        {
                                            "numeral": "b",
                                            "id": "OBPPV3/CR33",
                                            "description": "Any given network query for blockchain data does not correspond to addresses that belong to different identity containers within the user's wallet",
                                            "effectiveness": 0
                                        }
                                    ]
                                },
                                {
                                    "criteria": [
                                        {
                                            "numeral": "c",
                                            "id": "OBPPV3/CR27",
                                            "description": "Blockchain data is queried via a method that matches a fraction of the blockchain beyond the addresses belonging to the wallet",
                                            "effectiveness": 1.0,
                                            "comment": "Score for this criterion should be the mean fraction of the blockchain returned in queries, where downloading the entire blockchain is a perfect score"
                                        },
                                        {
                                            "numeral": "d",
                                            "id": "OBPPV3/CR33",
                                            "description": "Any given network query for blockchain data does not correspond to addresses that belong to different identity containers within the user's wallet",
                                            "effectiveness": 0
                                        }
                                    ]
                                }
                            ]
                        }
                    ]
                },
                {
                    "numeral": "B",
                    "name": "Link addresses belonging to a single user by observing source IP address for relevant blockchain data queries",
                    "weight": 0,
                    "nonce-id": "07a90dfdced30f03b5777fe42a5d1c33b77c4139b621627cb36221ca2a00fc81",
                    "countermeasures": [
                        {
                            "numeral": "1",
                            "id": "OBPPV3/CM19",
                            "description": "Connect to the source of relevant blockchain data in a manner that does not leak the IP address of the requestor",
                            "effectiveness": 0,
                            "criteria-groups": [
                                {
                                    "criteria": [
                                        {
                                            "numeral": "a",
                                            "id": "OBPPV3/CR24",
                                            "description": "Number of clicks required by user to configure the client to query blockchain data without leaking his machine's identity over the network",
                                            "effectiveness": 0
                                        },
                                        {
                                            "numeral": "b",
                                            "id": "OBPPV3/CR29",
                                            "description": "The wallet client provides visual indication and displays the user's apparent IP address if blockchain data is not being obtained through an anonymizing network",
                                            "effectiveness": 0
                                        }
                                    ]
                                }
                            ]
                        }
                    ]
                },
                {
                    "numeral": "C",
                    "name": "Link addresses belonging to a single user by observing that multiple transactions enter the network from an origin point likely to belong to a single user",
                    "weight": 0,
                    "nonce-id": "9e8d656ba62759f3afe0534b7bd7c2bfd060755ef24a306d6b4f7801bb265f33",
                    "countermeasures": [
                        {
                            "numeral": "1",
                            "id": "OBPPV3/CM20",
                            "description": "Route outgoing transactions via a method that does not reveal the IP address of the sender",
                            "effectiveness": 0,
                            "criteria-groups": [
                                {
                                    "criteria": [
                                        {
                                            "numeral": "a",
                                            "id": "OBPPV3/CR30",
                                            "description": "Number of clicks required by user to route outgoing transactions through an anonymizing network",
                                            "effectiveness": 0
                                        },
                                        {
                                            "numeral": "b",
                                            "id": "OBPPV3/CR32",
                                            "description": "Client provides a visual indication if outgoing transactions are not being routed through an anonymizing network, including IP address information",
                                            "effectiveness": 0
                                        }
                                    ]
                                }
                            ]
                        },
                        {
                            "numeral": "2",
                            "id": "OBPPV3/CM21",
                            "description": "Broadcast outgoing transactions in a manner that causes them to appear to have a network origin distinct from previously-broadcast transactions",
                            "effectiveness": 0
                        }
                    ]
                },
                {
                    "numeral": "D",
                    "name": "Link a transaction's input address(es) to a specific IP address by observing the first relay of a broadcasted transaction",
                    "weight": 0,
                    "nonce-id": "96d8d118a8a65aa8dbad15dbfd78365f7cda16e4bfa7ceeabdc1b5cd7e92a2f9",
                    "countermeasures": [
                        {
                            "numeral": "1",
                            "id": "OBPPV3/CM11",
                            "description": "Use mixing when sending transactions, and make non-mixed transactions resemble mixed transactions",
                            "effectiveness": 0
                        },
                        {
                            "numeral": "2",
                            "id": "OBPPV3/CM20",
                            "description": "Route outgoing transactions via a method that does not reveal the IP address of the sender",
                            "effectiveness": 0
                        }
                    ]
                },
                {
                    "numeral": "E",
                    "name": "Reduce the false positive rate of filters by comparing how the filters received from a single client change over time",
                    "weight": 0,
                    "nonce-id": "7df9676792e7439f391c641a206ed4505d6bdf7b5c43f4c8b1dcecf4776ebc75",
                    "countermeasures": [
                        {
                            "numeral": "1",
                            "id": "OBPPV3/CM22",
                            "description": "If a filter requires an update, send the new filter to a different peer than the peer which has the old filter",
                            "effectiveness": 0,
                            "criteria-groups": [
                                {
                                    "criteria": [
                                        {
                                            "numeral": "a",
                                            "id": "OBPPV3/CR28",
                                            "description": "A single query for blockchain data may corerespond to multiple addresses in a user's wallet, but a separate connection context is used for each query",
                                            "effectiveness": 0
                                        }
                                    ]
                                }
                            ]
                        }
                    ]
                },
                {
                    "numeral": "F",
                    "name": "Reduce the false positive rate of filters by comparing the transactions sent by a client with the filter they have sent",
                    "weight": 0,
                    "nonce-id": "b6a0a2166b464141545767985b91bc7f3d4588ccf2e289debb156495e66b0c43",
                    "countermeasures": [
                        {
                            "numeral": "1",
                            "id": "OBPPV3/CM23",
                            "description": "Route outgoing transactions through a different route than through the peer which is providing relevant blockchain data",
                            "effectiveness": 0,
                            "criteria-groups": [
                                {
                                    "criteria": [
                                        {
                                            "numeral": "a",
                                            "id": "OBPPV3/CR31",
                                            "description": "Outgoing transactions are routed through a different entry point into the network than the source of blockchain data",
                                            "effectiveness": 0
                                        }
                                    ]
                                }
                            ]
                        }
                    ]
                },
                {
                    "numeral": "G",
                    "name": "Link different identities based on a bloom/prefix filter or other query that matches blockchain data associated with multiple identities",
                    "weight": 0,
                    "nonce-id": "140539e51bfb8cf15674b525c4f10221f6c6a2e505214d026b741d0ae3fcacf3",
                    "countermeasures": [
                        {
                            "numeral": "1",
                            "id": "OBPPV3/CM24",
                            "description": "Use separate filters, provided to different peers, for each identity",
                            "effectiveness": 0,
                            "criteria-groups": [
                                {
                                    "criteria": [
                                        {
                                            "numeral": "a",
                                            "id": "OBPPV3/CR33",
                                            "description": "Any given network query for blockchain data does not correspond to addresses that belong to different identity containers within the user's wallet",
                                            "effectiveness": 0
                                        }
                                    ]
                                }
                            ]
                        }
                    ]
                },
                {
                    "numeral": "H",
                    "name": "Link different identities by observing that the same IP address is sending outgoing transactions associated with multiple identities",
                    "weight": 0,
                    "nonce-id": "3629b41cec638da990ebdea750f826092fe14bcecb82368c7c122fc0e54dccd6",
                    "countermeasures": [
                        {
                            "numeral": "1",
                            "id": "OBPPV3/CM25",
                            "description": "Use separate routes for outgoing transactions associated with each identity",
                            "effectiveness": 0,
                            "criteria-groups": [
                                {
                                    "criteria": [
                                        {
                                            "numeral": "a",
                                            "id": "OBPPV3/CR34",
                                            "description": "Avoids broadcasting outgoing transactions from different identity containers via the same connection context",
                                            "effectiveness": 0
                                        }
                                    ]
                                }
                            ]
                        }
                    ]
                },
                {
                    "numeral": "I",
                    "name": "Temporally link transactions to a known IP address via side channel attacks based on wallet behavior",
                    "weight": 0,
                    "nonce-id": "43100ea35b524b5aaa340230718db1c17e2afe96191f3a2a312c1cff46fbb513",
                    "countermeasures": [
                        {
                            "numeral": "1",
                            "id": "OBPPV3/CM26",
                            "description": "Avoid leaking information about user behavior via observable network traffic",
                            "effectiveness": 0,
                            "criteria-groups": [
                                {
                                    "criteria": [
                                        {
                                            "numeral": "a",
                                            "id": "OBPPV3/CR35",
                                            "description": "The backup process avoids leaking information about wallet addresses",
                                            "effectiveness": 0
                                        }
                                    ]
                                }
                            ]
                        },
                        {
                            "numeral": "2",
                            "id": "OBPPV3/CM27",
                            "description": "Avoid leaking information about recipients in transaction via an external network lookup",
                            "effectiveness": 0,
                            "criteria-groups": [
                                {
                                    "criteria": [
                                        {
                                            "numeral": "a",
                                            "id": "OBPPV3/CR36",
                                            "description": "Wallet avoids leaking information about recipients via an external identity lookup",
                                            "effectiveness": 0
                                        }
                                    ]
                                }
                            ]
                        }
                    ]
                },
                {
                    "numeral": "J",
                    "name": "Derive the type of wallet used to create a transaction by passively observing idiosyncrasies in the interactive behaviour of the wallet",
                    "weight": 0,
                    "nonce-id": "4fdc28522ebe1933607a7714e280ce75284f0641266360bc0df9d19c9fd2e7ab",
                    "countermeasures": [
                        {
                            "numeral": "1",
                            "id": "OBPPV3/CM28",
                            "description": "Avoid using one distinctive user agent when connecting to the Bitcoin network",
                            "effectiveness": 0,
                            "criteria-groups": [
                                {
                                    "criteria": [
                                        {
                                            "numeral": "a",
                                            "id": "OBPPV3/CR38",
                                            "description": "The wallet connects to the network using an unremarkable user agent",
                                            "effectiveness": 0
                                        }
                                    ]
                                },
                                {
                                    "criteria": [
                                        {
                                            "numeral": "b",
                                            "id": "OBPPV3/CR39",
                                            "description": "The wallet connects to the network using a random user agent, from a set of unremarkable user agents, for each connection",
                                            "effectiveness": 0
                                        }
                                    ]
                                }
                            ],
                            "comment": "A wallet can use one unremarkable user agent or several, but can't do both at the same time."
                        },
                        {
                            "numeral": "2",
                            "id": "OBPPV3/CM29",
                            "description": "Avoid using a non-Bitcoin network protocol that leaks information about the type of client in use",
                            "effectiveness": 0,
                            "criteria-groups": [
                                {
                                    "criteria": [
                                        {
                                            "numeral": "a",
                                            "id": "OBPPV3/CR37",
                                            "description": "The wallet avoids observably connecting to a known endpoint, such as a wallet provider's domain",
                                            "effectiveness": 0
                                        }
                                    ]
                                }
                            ]
                        }
                    ]
                },
                {
                    "numeral": "K",
                    "name": "Temporally correlate activity of a specific wallet across different connection sessions by observing idiosyncratic client wallet behavior which acts as a unique fingerprint",
                    "weight": 0,
                    "nonce-id": "277ec132f4cb4edc1cffc0905bde99fe5d6453f368661ff9aad87d1fca34662a",
                    "countermeasures": [
                        {
                            "numeral": "1",
                            "id": "OBPPV3/CM30",
                            "description": "Avoid communicating state-based information to other entities which could be used to uniquely identify the client",
                            "effectiveness": 0
                        }
                    ]
                },
                {
                    "numeral": "L",
                    "name": "Correlate an IP address to a likely transaction participant by monitoring for queries (to a block explorer, etc.) about specific recent transactions",
                    "weight": 0,
                    "nonce-id": "d0148c236ec02d067a222879531b75dab955b292c738ea95a107791076754983",
                    "countermeasures": [
                        {
                            "numeral": "1",
                            "id": "OBPPV3/CM31",
                            "description": "Avoid performing queries to third party services regarding specific transactions in a manner which reveals the IP address of the user",
                            "effectiveness": 0
                        }
                    ]
                },
                {
                    "numeral": "M",
                    "name": "Perform a transport-level MITM attack on a connection between the wallet and a source of server to obtain PII and/or insert malicious code into the communication between wallet and server",
                    "weight": 0,
                    "nonce-id": "f8aa58958a67fdd52898976a58bd551d3acfcce13d90f288ea907b1a325c9c21",
                    "countermeasures": [
                        {
                            "numeral": "1",
                            "id": "OBPPV3/CM32",
                            "description": "Pin the expected public key/certificate in the client to prevent successful MITM attacks",
                            "effectiveness": 0
                        }
                    ]
                },
                {
                    "numeral": "N",
                    "name": "Identify an entity as a likely transaction participant by observing out-of-band notifications subsequent to a transaction generated by any participant and/or their wallet provider",
                    "weight": 0,
                    "nonce-id": "543ff516a3b027ec62e9a50480eb1ccc5376fedbff70b8f5fc5588c7129c9e6d",
                    "countermeasures": [
                        {
                            "numeral": "1",
                            "id": "OBPPV3/CM33",
                            "description": "Do not transmit out-of-band notifications to a user when a transaction has been received",
                            "effectiveness": 0
                        },
                        {
                            "numeral": "2",
                            "id": "OBPPV3/CM34",
                            "description": "Transmit out-of-band notifications via a method that is not detectable to a network observer",
                            "effectiveness": 0
                        }
                    ]
                },
                {
                    "numeral": "O",
                    "name": "Determine the change output of a transaction by observing different versions of it broadcast as part of an RBF process",
                    "weight": 0,
                    "nonce-id": "e737524c8112bb0b242823cf10674160ed3538f08a95dd42b64d8f491ac311d9",
                    "countermeasures": [
                        {
                            "numeral": "1",
                            "id": "OBPPV3/CM35",
                            "description": "Avoid broadcasting more than one version of a transaction",
                            "effectiveness": 0
                        }
                    ]
                },
                {
                    "numeral": "P",
                    "name": "Correlate transactions with out-of-band behavior by recording the time at which transactions enter the network",
                    "weight": 0,
                    "nonce-id": "f62d0ecf74cbb379fcde438a97a52d08eb79b07acde409e47b1dbcf9c814d114",
                    "countermeasures": [
                        {
                            "numeral": "1",
                            "id": "OBPPV3/CM15",
                            "description": "Introduce random delays before introducing new transactions to the network",
                            "effectiveness": 0
                        }
                    ]
                }
            ]
        },
        {
            "numeral": "III",
            "name": "Protocol peer",
            "weight": 0,
            "nonce-id": "a0ef0ab855cfca6267df9f5f57c0112f16bee5340089a72f3c5482d5eef5c7ee",
            "attacks": [
                {
                    "numeral": "A",
                    "name": "Derive the type of wallet used to create a transaction by actively probing the wallet to discover idiosyncrasies in the interactive behaviour of the wallet",
                    "weight": 0,
                    "nonce-id": "bb54f07d484598a30263400020d013718a5015fcf26f0d7ca1f2469e00ef1286",
                    "countermeasures": [

                    ]
                },
                {
                    "numeral": "B",
                    "name": "Derive the type of wallet used to create a transaction by observing the first hop IP address",
                    "weight": 0,
                    "nonce-id": "9255a5774be66d0bd63992bde415a4ba781ab6a52181a5c0f18df1fac55b19c5",
                    "countermeasures": [
                        {
                            "numeral": "1",
                            "id": "OBPPV3/CM36",
                            "description": "Broadcast outgoing transactions in a manner that is not easily correlated to the wallet provider",
                            "effectiveness": 0
                        }
                    ]
                }
            ]
        },
        {
            "numeral": "IV",
            "name": "Transaction participant",
            "weight": 0,
            "nonce-id": "df825110e3cb2468173fe560dc589099ccb2a00760e62e46b65203c85cfb7b3e",
            "attacks": [
                {
                    "numeral": "A",
                    "name": "Collude with other transaction participants to infer a bitcoin user's behavior based on the flow of funds from one colluding entity, to the targeted user, to another colluding entity",
                    "weight": 0,
                    "countermeasures": [
                        {
                            "numeral": "1",
                            "id": "OBPPV3/CM37",
                            "description": "Use multiple identities/accounts to allow funds associated with one transaction participant to be kept apart from funds associated with a different transaction participant",
                            "effectiveness": 0,
                            "criteria-groups": [
                                {
                                    "criteria": [
                                        {
                                            "numeral": "a",
                                            "id": "OBPPV3/CR44",
                                            "description": "Number of clicks to create a new identity container from the home screen of an existing identity container",
                                            "effectiveness": 0
                                        }
                                    ]
                                }
                            ]
                        }
                    ]
                },
                {
                    "numeral": "B",
                    "name": "Create transactions which create small outputs to previously-used addresses which tempt wallet clients with poor utxo selection and/or lack of coin control to merge inputs",
                    "weight": 0,
                    "nonce-id": "974b4b6ed305e4e473b51f0889275ca82a0001d512500bc2d0c816492623c3fb",
                    "countermeasures": [
                        {
                            "numeral": "1",
                            "id": "OBPPV3/CM38",
                            "description": "Whenever an input is selected from a set of inputs with identical scripts, always include all inputs from that set in the transaction",
                            "effectiveness": 0,
                            "criteria-groups": [
                                {
                                    "criteria": [
                                        {
                                            "numeral": "a",
                                            "id": "OBPPV3/CR12",
                                            "description": "When an input is selected which is part of a set of unspent outputs containing identical scripts (multiple deposits to a single address), every output in the set is added to the transaction",
                                            "effectiveness": 0
                                        }
                                    ]
                                }
                            ]
                        }
                    ],
                    "comment": "This transaction participant is involuntary with respect to the victim; the two may have no prior or following relationship aside from such 'dust' attacks."
                },
                {
                    "numeral": "C",
                    "name": "Defeat attempts by users to mix their coins by participating in mixing transactions and collecting information which can be used to map inputs to outputs in the mixing transaction",
                    "weight": 0,
                    "nonce-id": "b96f9b2d4f7c554cefeac028f4c06f2a31bb5e1c9944deb421ac5d47cccad6d6",
                    "countermeasures": [
                        {
                            "numeral": "1",
                            "id": "OBPPV3/CM39",
                            "description": "Use mixing protocols which are secure against misbehavior by any participant",
                            "effectiveness": 0,
                            "criteria-groups": [
                                {
                                    "criteria": [
                                        {
                                            "numeral": "a",
                                            "id": "OBPPV3/CR21",
                                            "description": "Warns the user when a proposed mix is easy to reverse",
                                            "effectiveness": 0
                                        },
                                        {
                                            "numeral": "b",
                                            "id": "OBPPV3/CR30",
                                            "description": "Number of clicks required by user to route outgoing transactions through an anonymizing network",
                                            "effectiveness": 0
                                        }
                                    ]
                                }
                            ]
                        }
                    ]
                },
                {
                    "numeral": "D",
                    "name": "Require users to submit transactions and identification information to one or more another parties in order to complete the signing process",
                    "weight": 0,
                    "nonce-id": "3b0dd82cd54a5d886b92e7fc917da910a349d5b4acf86682d3c5411093362884",
                    "countermeasures": [
                        {
                            "numeral": "1",
                            "id": "OBPPV3/CM40",
                            "description": "Do not require users to provide information to one or more other parties in order to complete the signing process in a way that allows the other parties to identify the source or destination of the transaction",
                            "effectiveness": 0
                        }
                    ]
                },
                {
                    "numeral": "E",
                    "name": "Monitor the past and future behavior of a user based on receiving payment instructions from that user (such as a master xpub) which leak enough information about how other senders have paid/will pay the same recipient to identify the relevant transactions",
                    "weight": 0,
                    "nonce-id": "e89ea6618e35217310d840d35d851c1d2169b14300a042259089f7e195f677f2",
                    "countermeasures": [
                        {
                            "numeral": "1",
                            "id": "OBPPV3/CM41",
                            "description": "Avoid protocols for transferring payment instructions which leak information about transactions originating from entities other than the intended sender",
                            "effectiveness": 0
                        }
                    ]
                }
            ]
        },
        {
            "numeral": "V",
            "name": "Physical adversary",
            "weight": 0,
            "nonce-id": "04e97e11521bc2f76a53b0c9cba0d39bc37c67f2c1f38cd63b8619815b6d085a",
            "attacks": [
                {
                    "numeral": "A",
                    "name": "Conduct physical surveillance, especially against mobile users, to get sensitive information from screen or contextually tie blockchain activity to visual activity",
                    "weight": 0,
                    "nonce-id": "3cfbbbd8dcded67569b1b1c38a71111579921a3c067cb01bd8011d81aeeb34c0",
                    "countermeasures": [
                        {
                            "numeral": "1",
                            "id": "OBPPV3/CM42",
                            "description": "Provide a GUI that resembles an application other than a Bitcoin wallet",
                            "effectiveness": 0,
                            "criteria-groups": [
                                {
                                    "criteria": [
                                        {
                                            "numeral": "a",
                                            "id": "OBPPV3/CR50",
                                            "description": "Number of clicks to configure the GUI to resemble a non-wallet application",
                                            "effectiveness": 0
                                        }
                                    ]
                                }
                            ]
                        },
                        {
                            "numeral": "2",
                            "id": "OBPPV3/CM43",
                            "description": "Before or when displaying it, warn users about the privacy consequences of sharing data that can allow parties who will not be participants in the relevant transactions to link them to the user",
                            "effectiveness": 0,
                            "criteria-groups": [
                                {
                                    "criteria": [
                                        {
                                            "numeral": "a",
                                            "id": "OBPPV3/CR51",
                                            "description": "Does not display non-ECDH addresses or transaction hashes in any form prior to the user explicitly requesting to see them",
                                            "effectiveness": 0
                                        }
                                    ]
                                }
                            ]
                        }
                    ]
                },
                {
                    "numeral": "B",
                    "name": "Detect the existence of a wallet on a device",
                    "weight": 0,
                    "nonce-id": "8f2926c6d9443fb47d9f2a30c489d6403c2a1fcd8ce9aea6e60a89f1c43127cb",
                    "countermeasures": [
                        {
                            "numeral": "1",
                            "id": "OBPPV3/CM44",
                            "description": "Install the application is such a way that it is not detectable unless user performs a series of actions unlikely to be duplicated by an unauthorized user",
                            "effectiveness": 0,
                            "criteria-groups": [
                                {
                                    "criteria": [
                                        {
                                            "numeral": "a",
                                            "id": "OBPPV3/CR57",
                                            "description": "The wallet application is difficult to detect as being installed unless the user performs a series of actions unlikely to be duplicated by an unauthorized user",
                                            "effectiveness": 0
                                        }
                                    ]
                                }
                            ]
                        },
                        {
                            "numeral": "2",
                            "id": "OBPPV3/CM45",
                            "description": "The user can easily erase the application and all its metadata if the decide to stop using the wallet or device",
                            "effectiveness": 0,
                            "criteria-groups": [
                                {
                                    "criteria": [
                                        {
                                            "numeral": "a",
                                            "id": "OBPPV3/CR54",
                                            "description": "Number of clicks to delete wallet data within the wallet client",
                                            "effectiveness": 0
                                        },
                                        {
                                            "numeral": "b",
                                            "id": "OBPPV3/CR74",
                                            "description": "A user who opens the wallet client cannot determine whether a wallet was ever registered on this device once the wallet deletion process has been completed",
                                            "effectiveness": 0
                                        },
                                        {
                                            "numeral": "c",
                                            "id": "OBPPV3/CR59",
                                            "description": "A user cannot determine outside of the app whether the wallet client was used to send or receive funds after the wallet deletion process has been completed",
                                            "effectiveness": 0
                                        },
                                        {
                                            "numeral": "d",
                                            "id": "OBPPV3/CR55",
                                            "description": "Number of clicks to remove the wallet client from a device",
                                            "effectiveness": 0
                                        },
                                        {
                                            "numeral": "e",
                                            "id": "OBPPV3/CR75",
                                            "description": "A user who re-installs the wallet client cannot determine whether the app was previously installed from within the application itself",
                                            "effectiveness": 0
                                        },
                                        {
                                            "numeral": "f",
                                            "id": "OBPPV3/CR58",
                                            "description": "A user cannot determine outside of the app whether the wallet client was previously installed on the device after the uninstallation process has been completed",
                                            "effectiveness": 0
                                        },
                                        {
                                            "numeral": "g",
                                            "id": "OBPPV3/CR76",
                                            "description": "When the application is installed, all application metadata is initialized in such a way that it cannot be distinguished from an application that has been used extensively",
                                            "effectiveness": 0
                                        }
                                    ]
                                }
                            ]
                        },
                        {
                            "numeral": "3",
                            "id": "OBPPV3/CM46",
                            "description": "If user loses physical control over the device, the wallet can be deleted via remote command",
                            "effectiveness": 0,
                            "criteria-groups": [
                                {
                                    "criteria": [
                                        {
                                            "numeral": "a",
                                            "id": "OBPPV3/CR56",
                                            "description": "Wallet data can be remotely deleted by the user in the event the device containing the wallet is lost or stolen",
                                            "effectiveness": 0
                                        }
                                    ]
                                }
                            ]
                        },
                        {
                            "numeral": "4",
                            "id": "OBPPV3/CM47",
                            "description": "Persistent wallet data is stored in a fashion that is not identifiable as belonging to a Bitcoin wallet",
                            "effectiveness": 0,
                            "criteria-groups": [
                                {
                                    "criteria": [
                                        {
                                            "numeral": "a",
                                            "id": "OBPPV3/CR60",
                                            "description": "Persistent wallet metadata is stored in a form not identifiable as belonging to a Bitcoin wallet",
                                            "effectiveness": 0
                                        }
                                    ]
                                }
                            ]
                        }
                    ]
                },
                {
                    "numeral": "C",
                    "name": "Perform forensic analysis on a device, searching for sensitive information about a wallet",
                    "weight": 0,
                    "nonce-id": "66f0b4991fd97d00ea920c2fe216e65e3f80eacd0a3b2f0452217292a937b947",
                    "countermeasures": [
                        {
                            "numeral": "1",
                            "id": "OBPPV3/CM48",
                            "description": "Encrypt all public keys in the wallet",
                            "effectiveness": 0,
                            "criteria-groups": [
                                {
                                    "criteria": [
                                        {
                                            "numeral": "a",
                                            "id": "OBPPV3/CR52",
                                            "description": "Number of clicks to set an encryption password/PIN for wallet public keys (apart from that needed to encrypt private keys)",
                                            "effectiveness": 0
                                        }
                                    ]
                                }
                            ]
                        },
                        {
                            "numeral": "2",
                            "id": "OBPPV3/CM49",
                            "description": "Encrypt all non-keypair wallet metadata",
                            "effectiveness": 0,
                            "criteria-groups": [
                                {
                                    "criteria": [
                                        {
                                            "numeral": "a",
                                            "id": "OBPPV3/CR53",
                                            "description": "Number of clicks to set an encryption password/PIN for non-keypair wallet metadata (apart from that needed to encrypt private keys)",
                                            "effectiveness": 0
                                        }
                                    ]
                                }
                            ]
                        }
                    ]
                }
            ]
        },
        {
            "numeral": "VI",
            "name": "Wallet provider",
            "weight": 0,
            "nonce-id": "8a1a728db8698ab5dd45cccbb0740391e4176ee1edfbd941ab454791f2e93954",
            "attacks": [
                {
                    "numeral": "A",
                    "name": "Link addresses to a user by observing their backup files",
                    "weight": 0,
                    "nonce-id": "cf3209064fcfef0c6d5456acc35d1f6ee371f06ac75e17287affae4c8581df66",
                    "countermeasures": [
                        {
                            "numeral": "1",
                            "id": "OBPPV3/CM50",
                            "description": "Use strictly local wallet backups, or encrypt remote wallet backups",
                            "effectiveness": 0,
                            "criteria-groups": [
                                {
                                    "criteria": [
                                        {
                                            "numeral": "a",
                                            "id": "OBPPV3/CR63",
                                            "description": "Backups can occur offline, or are encrypted client-side with data that only the user controls e.g. password",
                                            "effectiveness": 0
                                        }
                                    ]
                                }
                            ]
                        }
                    ]
                },
                {
                    "numeral": "B",
                    "name": "Require personally identifying information in order to use the wallet",
                    "weight": 0,
                    "nonce-id": "065322c66599cf2b1cadb364d0de718caf972f39909155870039e33b47c430e7",
                    "countermeasures": [
                        {
                            "numeral": "1",
                            "id": "OBPPV3/CM51",
                            "description": "Do not collect any personally identifying information from the user",
                            "effectiveness": 1,
                            "criteria-groups": [
                                {
                                    "criteria": [
                                        {
                                            "numeral": "a",
                                            "id": "OBPPV3/CR65",
                                            "description": "The wallet functions without requiring the user to supply Class I, Class II, or Class III personally identifying information (PII)",
                                            "effectiveness": 0
                                        }
                                    ]
                                },
                                {
                                    "criteria": [
                                        {
                                            "numeral": "b",
                                            "id": "OBPPV3/CR72",
                                            "description": "The wallet functions without requiring the user to supply Class I or Class II personally identifying information (PII) such as a SSN or verified email address",
                                            "effectiveness": 0
                                        }
                                    ]
                                },
                                {
                                    "criteria": [
                                        {
                                            "numeral": "c",
                                            "id": "OBPPV3/CR73",
                                            "description": "The wallet functions without requiring the user to supply Class I personally identifying information (PII) such as a SSN",
                                            "effectiveness": 0
                                        }
                                    ]
                                }
                            ]
                        }
                    ]
                },
                {
                    "numeral": "C",
                    "name": "Cause the wallet to transmit usage and/or debug data back to the provider which can be used to correlate transactions to a particular user",
                    "weight": 0,
                    "nonce-id": "fdb38b33f31c08b6b7b26c9260e13bc38145ddaca649ee2211f2b01816235532",
                    "countermeasures": [
                        {
                            "numeral": "1",
                            "id": "OBPPV3/CM52",
                            "description": "Only send debug information if users opt-in and are allowed to review the information before being sent",
                            "effectiveness": 0,
                            "criteria-groups": [
                                {
                                    "criteria": [
                                        {
                                            "numeral": "a",
                                            "id": "OBPPV3/CR66",
                                            "description": "Number of clicks needed to disable sending telemetry data to the wallet provider (usage statistics, automatic crash reporting, etc.)",
                                            "effectiveness": 0
                                        },
                                        {
                                            "numeral": "b",
                                            "id": "OBPPV3/CR68",
                                            "description": "Avoids transmitting telemetry data to the provider before the user has a chance to review the information being sent",
                                            "effectiveness": 0
                                        }
                                    ]
                                }
                            ]
                        },
                        {
                            "numeral": "2",
                            "id": "OBPPV3/CM53",
                            "description": "Transmit usage and/or debug data via a method that does not reveal the IP address or identity of the user",
                            "effectiveness": 0,
                            "criteria-groups": [
                                {
                                    "criteria": [
                                        {
                                            "numeral": "a",
                                            "id": "OBPPV3/CR67",
                                            "description": "Number of clicks needed to ensure telemetry data is sent to the wallet provider in a manner that does not reveal the IP address of the user",
                                            "effectiveness": 0
                                        }
                                    ]
                                }
                            ]
                        }

                    ]
                },
                {
                    "numeral": "D",
                    "name": "Hide adverse privacy behavior from users by not releasing the source code to the wallet client",
                    "weight": 0,
                    "nonce-id": "bfe7905ef1ac3f8ea90d23ec3b00cc95d5983e362eaa9fcac216405f0f8eeb1b",
                    "countermeasures": [
                        {
                            "numeral": "1",
                            "id": "OBPPV3/CM54",
                            "description": "Provide non-obfuscated source code and build tools needed for the users to compile their own versions",
                            "effectiveness": 0,
                            "criteria-groups": [
                                {
                                    "criteria": [
                                        {
                                            "numeral": "a",
                                            "id": "OBPPV3/CR69",
                                            "description": "The wallet provider supplies simple instructions for building a usable binary from the source code",
                                            "effectiveness": 0
                                        },
                                        {
                                            "numeral": "b",
                                            "id": "OBPPV3/CR70",
                                            "description": "Non-obfuscated source code for the wallet application is available for immediate inspection",
                                            "effectiveness": 0
                                        }
                                    ]
                                }
                            ]
                        }
                    ]
                },
                {
                    "numeral": "E",
                    "name": "Hide adverse privacy behavior from users by distributing binary versions of the wallet whose behavior differs from versions compiled from the public source code",
                    "weight": 0,
                    "nonce-id": "0fbb6308974653bc2d96223b08bd23de3845ae82f46accef5cfd06b711104a41",
                    "countermeasures": [
                        {
                            "numeral": "1",
                            "id": "OBPPV3/CM55",
                            "description": "Provide a deterministic build system that allows users to verify that the binary version they have received was compiled from the public source code",
                            "effectiveness": 0,
                            "criteria-groups": [
                                {
                                    "criteria": [
                                        {
                                            "numeral": "a",
                                            "id": "OBPPV3/CR71",
                                            "description": "A user can produce a compiled version of the application from the public source code that exactly matches the version distributed by the wallet provider",
                                            "effectiveness": 0
                                        }
                                    ]
                                }
                            ]
                        }
                    ]
                },
                {
                    "numeral": "F",
                    "name": "Hide adverse privacy behavior from users by not disclosing or by misrepresenting privacy risks",
                    "weight": 0,
                    "nonce-id": "46dbaea6011c5b25d2ff909143b8b2ddf7f86d1dfc3420e3d9ba37bff7ef5e65",
                    "countermeasures": [

                    ]
                }
            ]
        },
        {
            "numeral": "VII",
            "name": "Meta attacks",
            "weight": 0,
            "nonce-id": "71f549e7de89e7b473bdef2ec752db09b5d0bbfc15d1c3f91860778934c53981",
            "attacks": [
                {
                    "numeral": "A",
                    "name": "Users may reuse non-ECDH addresses due to the fear of losing funds if avoiding reuse increases the risk that wallet backups will become unexpectedly invalid",
                    "weight": 0,
                    "nonce-id": "10ecc7158e69bb586e26d8ec61259b62bfaf09d27e565f7b2dc9c17a48c5e8a3",
                    "countermeasures": [
                        {
                            "numeral": "1",
                            "id": "OBPPV3/CM56",
                            "description": "Use eternal backups",
                            "effectiveness": 1,
                            "criteria-groups": [
                                {
                                    "criteria": [
                                        {
                                            "numeral": "a",
                                            "id": "OBPPV3/CR62",
                                            "description": "Number of clicks needed to update an existing backup due to the creation of a new receiving or change address",
                                            "effectiveness": 0
                                        }
                                    ]
                                }
                            ]
                        },
                        {
                            "numeral": "2",
                            "id": "OBPPV3/CM57",
                            "description": "Proactively inform users when backups require an update",
                            "effectiveness": 0,
                            "criteria-groups": [
                                {
                                    "criteria": [
                                        {
                                            "numeral": "a",
                                            "id": "OBPPV3/CR64",
                                            "description": "Indicates a reduction in wallet safety when backups are stale, or uses eternal backups",
                                            "effectiveness": 0
                                        }
                                    ]
                                }
                            ]
                        }
                    ]
                },
                {
                    "numeral": "B",
                    "name": "Users may avoid mixing if mixing services can steal funds",
                    "weight": 0,
                    "nonce-id": "69297fe44d565b09b4c6292a667679f2d2cf4f13370fd9b72d0a9934364ecbbf",
                    "countermeasures": [
                        {
                            "numeral": "1",
                            "id": "OBPPV3/CM58",
                            "description": "Use mixing methods that do not allow for theft of funds",
                            "effectiveness": 0,
                            "criteria-groups": [
                                {
                                    "criteria": [
                                        {
                                            "numeral": "a",
                                            "id": "OBPPV3/CR49",
                                            "description": "Mixing is secure against theft of funds",
                                            "effectiveness": 1
                                        }
                                    ]
                                }
                            ]
                        }
                    ]
                },
                {
                    "numeral": "C",
                    "name": "Users may reuse non-ECDH addresses due to the overhead involved with communicating unique deposit addresses to senders",
                    "weight": 0,
                    "nonce-id": "fdd9873ceea6c72da38e171d4b2e930648501018c4a15e63a7acd3862ddb56dd",
                    "countermeasures": [
                        {
                            "numeral": "1",
                            "id": "OBPPV3/CM59",
                            "description": "Use deposit addresses derived from a constant seed using ECDH (e.g. stealth addresses)",
                            "effectiveness": 0,
                            "criteria-groups": [
                                {
                                    "criteria": [
                                        {
                                            "numeral": "a",
                                            "id": "OBPPV3/CR02",
                                            "description": "Number of clicks required by user to generate a ECDH receiving address (BIP 63 or BIP 47), from the default window/authenticated home page",
                                            "effectiveness": 0
                                        },
                                        {
                                            "numeral": "b",
                                            "id": "OBPPV3/CR14",
                                            "description": "Allows the user to send to ECDH addresses (BIP 63 or BIP 47)",
                                            "effectiveness": 0
                                        }
                                    ]
                                }
                            ]
                        }
                    ]

                },
                {
                    "numeral": "D",
                    "name": "Users may opt not to use privacy networks because of the difficulty of configuring their wallet client to transmit traffic through them",
                    "weight": 0,
                    "nonce-id": "6127716dfc01c09589bf77d1b4de1669b17b2231483e3f9b1e8be10b6a11c6a7",
                    "countermeasures": [
                        {
                            "numeral": "1",
                            "id": "OBPPV3/CM60",
                            "description": "Create wallets that are easily usable on operating systems with built-in Tor support",
                            "effectiveness": 0,
                            "criteria-groups": [
                                {
                                    "criteria": [
                                        {
                                            "numeral": "a",
                                            "id": "OBPPV3/CR40",
                                            "description": "Included in the latest stable version of Tails Live CD",
                                            "effectiveness": 1.0
                                        }
                                    ]
                                },
                                {
                                    "criteria": [
                                        {
                                            "numeral": "b",
                                            "id": "OBPPV3/CR41",
                                            "description": "Program and any dependencies are packaged into a single file which can be easily installed in Tails Live CD",
                                            "effectiveness": 0.75
                                        }
                                    ]
                                },
                                {
                                    "criteria": [
                                        {
                                            "numeral": "c",
                                            "id": "OBPPV3/CR42",
                                            "description": "Installation in Tails Live CD is possible, but requires multiple complex steps",
                                            "effectiveness": 0.50
                                        }
                                    ]
                                }
                            ],
                            "comment": "Above, we list 3 possible versions of Tails compatability which are mutually exclusive"
                        }
                    ]
                }
            ]
        }
    ],
    "countermeasures": [
        {
            "id": "OBPPV3/CM01",
            "description": "Avoid reuse of identifiable script elements",
            "comment": "This is a generalization of the idea of avoiding address reuse. Identifiable script elements include: public keys in OP_CHECKMULTISIG scripts, P2PKH addresses, P2SH addresses, etc.",
            "nonce-id": "f85a652a3e2f2572a49db4bc5f7f5e83a5a3b325d33f467c658eac6942560ff6"
        },
        {
            "id": "OBPPV3/CM05",
            "description": "Use standardized ordering of inputs and outputs",
            "nonce-id": "435b2cadf47f667d5faf7a188a59f248e63493147ef3912176a874d65a254c09"
        },
        {
            "id": "OBPPV3/CM06",
            "description": "Avoid routinely creating outputs that are identifiable by their size or script",
            "nonce-id": "51ec575d396c5d8bfc55803e8fbf4891181f0e59929574123004d50d78808ac8"
        },
        {
            "id": "OBPPV3/CM07",
            "description": "Only create transactions which are compliant with BIP-62",
            "nonce-id": "9a040aded5a26a06ee92e917a688a2973da1643c30fe340f04c3abbff67fdd48"
        },
        {
            "id": "OBPPV3/CM08",
            "description": "Calculate fees using a method which is not recognizably unique to a particular client",
            "nonce-id": "90fcb7a2cd3be16e4376496773a917c8f067d3b8bbb570ba9a53e47a1ec6f368"
        },
        {
            "id": "OBPPV3/CM09",
            "description": "Create the transaction in such a way that provides multiple possible matching sets between inputs and the user's change output(s)",
            "nonce-id": "0b751ead55c53393e70c324a1e4da78a9ae2c565eff4474ff01fd13fca34a7b9"
        },
        {
            "id": "OBPPV3/CM10",
            "description": "Avoid using inputs from different addresses in the same transaction",
            "nonce-id": "1b8a9414bc6b2fc3ab4a7f28359d6b6e33919815d76e7cf4a5f1411aaf6aa15f"
        },
        {
            "id": "OBPPV3/CM11",
            "description": "Use mixing when sending transactions, and make non-mixed transactions resemble mixed transactions",
            "nonce-id": "c0933c692a76d18c3c20f6346eb4a02ba703b5ac12cb6c060a05e2a29cd6000f"
        },
        {
            "id": "OBPPV3/CM12",
            "description": "Use the same type of script used for change output as for the desired spend when creating transactions",
            "nonce-id": "20de0af282762741c3682768c91f936496a6b5fe26f697bb78cc90bae973debf"
        },
        {
            "id": "OBPPV3/CM13",
            "description": "Avoid constructing transactions that contain inputs from more than one identity/account",
            "nonce-id": "fd4fd758a6ec43d9643b71ba90cf0256261433c754d22f1de09ae8d227831ac5"
        },
        {
            "id": "OBPPV3/CM14",
            "description": "Sign transactions using techniques that do not reveal the number of signers or keys involved in producing the signature",
            "nonce-id": "59712e84921730ac91cd8edabf5d1c9d045eb4e0f72648bcdab54c19c05a3bdd"
        },
        {
            "id": "OBPPV3/CM15",
            "description": "Introduce random delays before introducing new transactions to the network",
            "nonce-id": "ee2a22b5ad3fe15ae7430e262423c48ceeb1fcb3f2141534c08279814c76c71f"
        },
        {
            "id": "OBPPV3/CM16",
            "description": "Obtain relevant blockchain data without making queries to other network participants",
            "nonce-id": "16105562d1445b9b15fbeb2f4baa929447e78c71d358b0c22d2df5de8e62a605"
        },
        {
            "id": "OBPPV3/CM17",
            "description": "Only query one address at a time from a specific connection context",
            "nonce-id": "d823f2dd9e93f8064d89e170ae95ae60743bf178825f7a14ae35dcdc9f4911aa"
        },
        {
            "id": "OBPPV3/CM18",
            "description": "Query multiple addresses at once using a technique that returns false positives",
            "nonce-id": "3585e1d272b81ae6721123b112a977350b60d118d1394e5f01b94aaf13557cbc"
        },
        {
            "id": "OBPPV3/CM19",
            "description": "Connect to the source of relevant blockchain data in a manner that does not leak the IP address of the requestor",
            "nonce-id": "9970bd72a7e132e3650db2e1c547172733cdf89dd045481124f6130d93aaa47a"
        },
        {
            "id": "OBPPV3/CM20",
            "description": "Route outgoing transactions via a method that does not reveal the IP address of the sender",
            "nonce-id": "797090dd00d11157408f5c11bc4d55bcf95a281fae925f732900edafbb53e096"
        },
        {
            "id": "OBPPV3/CM21",
            "description": "Broadcast outgoing transactions in a manner that causes them to appear to have a network origin distinct from previously-broadcast transactions",
            "nonce-id": "fec92065d9fd308a9cb496da5e3302843b614347ac8901a6b242ced8f3726a3f"
        },
        {
            "id": "OBPPV3/CM22",
            "description": "If a filter requires an update, send the new filter to a different peer than the peer which has the old filter",
            "nonce-id": "eb0dc1462a3d90740def288f8407a3501032a00d92d8ef1926b60778a6a20d86"
        },
        {
            "id": "OBPPV3/CM23",
            "description": "Route outgoing transactions through a different route than through the peer which is providing relevant blockchain data",
            "nonce-id": "06c9f3f3cf6304568134f64cb27f622c44a73e40c24fe2730164dfbb700b2e73"
        },
        {
            "id": "OBPPV3/CM24",
            "description": "Use separate filters, provided to different peers, for each identity",
            "nonce-id": "a7a4fce9206445df49eb832d9ab99f5439cf4eaf4504734da8ad95a8cb621b13"
        },
        {
            "id": "OBPPV3/CM25",
            "description": "Use separate routes for outgoing transactions associated with each identity",
            "nonce-id": "bc7706d9d531aa0674f41d4ce47004b2a95bdeb6c1579231e698504380a523fb"
        },
        {
            "id": "OBPPV3/CM26",
            "description": "Avoid leaking information about user behavior via observable network traffic",
            "nonce-id": "1bf56974c85dc4d5ce92e4ebaf173f66035f03631a47ea55af794dae8e1749cc"
        },
        {
            "id": "OBPPV3/CM27",
            "description": "Avoid leaking information about recipients in transaction via an external network lookup",
            "nonce-id": "bf46260073101753fd16f6b3db67d7b18e2eeb147706c4c922f68a61f3700220"
        },
        {
            "id": "OBPPV3/CM28",
            "description": "Avoid using one distinctive user agent when connecting to the Bitcoin network",
            "nonce-id": "7607066165ca50730b6df536a3b08818e47ad7b1c811d832041b0de039c51553"
        },
        {
            "id": "OBPPV3/CM29",
            "description": "Avoid using a non-Bitcoin network protocol that leaks information about the type of client in use",
            "nonce-id": "81cbfc2b072d724c376bce049f0ae1041f41d6179a7ae045e53a0f569bf85373"
        },
        {
            "id": "OBPPV3/CM30",
            "description": "Avoid communicating state-based information to other entities which could be used to uniquely identify the client",
            "nonce-id": "bb40b47a21675a231c9fb0bb33d9f316e26590a473d481c4e9be3a3d101f8fa9"
        },
        {
            "id": "OBPPV3/CM31",
            "description": "Avoid performing queries to third party services regarding specific transactions in a manner which reveals the IP address of the user",
            "nonce-id": "c8eedfc7add5c500eae3227e265983e480a21d9985a5c9fc51d3b6d67f28624d"
        },
        {
            "id": "OBPPV3/CM32",
            "description": "Pin the expected public key/certificate in the client to prevent successful MITM attacks",
            "nonce-id": "56c04d497f9587a4465ce50ae567e215a207da7d769b6261799630b5eb86c5bb"
        },
        {
            "id": "OBPPV3/CM33",
            "description": "Do not transmit out-of-band notifications to a user when a transaction has been received",
            "nonce-id": "39c48dddef2b01e36ecc9df10796368c2ff45a3b2fe5f835de083c6474d83f39"
        },
        {
            "id": "OBPPV3/CM34",
            "description": "Transmit out-of-band notifications via a method that is not detectable to a network observer",
            "nonce-id": "12d385c1a9cce35254a53441f36459ff7fb414afb76a12ad86687025a193c72f"
        },
        {
            "id": "OBPPV3/CM35",
            "description": "Avoid broadcasting more than one version of a transaction",
            "nonce-id": "8f1ac060930a5fe4286ce57d1096ef51b63a65a6dd36926a0cbb89c427473aeb"
        },
        {
            "id": "OBPPV3/CM36",
            "description": "Broadcast outgoing transactions in a manner that is not easily correlated to the wallet provider",
            "nonce-id": "00ca68296c4e8299c4c5d1ed59972ac898338f3a18b9c792ac3bf4b19a8799fc"
        },
        {
            "id": "OBPPV3/CM37",
            "description": "Use multiple identities/accounts to allow funds associated with one transaction participant to be kept apart from funds associated with a different transaction participant",
            "nonce-id": "ea93930c2d1bdc2377c850d394ef83151150540405f29767b89338f7807447af"
        },
        {
            "id": "OBPPV3/CM38",
            "description": "Whenever an input is selected from a set of inputs with identical scripts, always include all inputs from that set in the transaction",
            "nonce-id": "3273a293bc5c49055f3c9875ae338c33bf1d646f7935b9ed8099663a0ff9cc5f"
        },
        {
            "id": "OBPPV3/CM39",
            "description": "Use mixing protocols which are secure against misbehavior by any participant",
            "nonce-id": "db47dade197f8ffd63eccd122de698f998da14e7a6ac41420eb83f46cd9def58"
        },
        {
            "id": "OBPPV3/CM40",
            "description": "Do not require users to provide information to one or more other parties in order to complete the signing process in a way that allows the other parties to identify the source or destination of the transaction",
            "nonce-id": "3f301ed8b1c83aa57077b404362dc845ef2e5dfb6065d0b7d146484f76494183"
        },
        {
            "id": "OBPPV3/CM41",
            "description": "Avoid protocols for transferring payment instructions which leak information about transactions originating from entities other than the intended sender",
            "nonce-id": "7095f1333780e51e8d15681bd64f3699c78839e1f9d8dcbb4593240d7d2388b3"
        },
        {
            "id": "OBPPV3/CM42",
            "description": "Provide a GUI that resembles an application other than a Bitcoin wallet",
            "nonce-id": "3d479f1c06c51e00d75d7bcc3c51bba57a992ea2dfcfc2afd099372c0c103706"
        },
        {
            "id": "OBPPV3/CM43",
            "description": "Before or when displaying it, warn users about the privacy consequences of sharing data that can allow parties who will not be participants in the relevant transactions to link them to the user",
            "nonce-id": "fea09c89d4e0a4820931a0a0f8923969a5b1b767dbfcad49b61f78af6de8b0ab"
        },
        {
            "id": "OBPPV3/CM44",
            "description": "Install the application is such a way that it is not detectable unless user performs a series of actions unlikely to be duplicated by an unauthorized user",
            "nonce-id": "aa2d6bd66f83cb7a65af511cfc42990d3d41008bf7820782f376de197a8dac06"
        },
        {
            "id": "OBPPV3/CM45",
            "description": "The user can easily erase the application and all its metadata if the decide to stop using the wallet or device",
            "nonce-id": "42517f9cb000b8d3951bede96702be8b7602222b7fcc014a2fa661be1616c757"
        },
        {
            "id": "OBPPV3/CM46",
            "description": "If user loses physical control over the device, the wallet can be deleted via remote command",
            "nonce-id": "93fc4fa4ef965850e225bb78a94d5ef31988d1428f8f3bd7da7661c05003f61a"
        },
        {
            "id": "OBPPV3/CM47",
            "description": "Persistent wallet data is stored in a fashion that is not identifiable as belonging to a Bitcoin wallet",
            "nonce-id": "58354b2f6f1e794e63bd1844c71c5810fd40140e7553f02def06c8ad75d02543"
        },
        {
            "id": "OBPPV3/CM48",
            "description": "Encrypt all public keys in the wallet",
            "nonce-id": "b5703eb1bd5e6a3737bb4508b7ed82ae7d1f6f84a453b7b0391547f515b34c47"
        },
        {
            "id": "OBPPV3/CM49",
            "description": "Encrypt all non-keypair wallet metadata",
            "nonce-id": "a26e95124a6cd89280fa1ac1d32816688c2a31614581fb62fbaedc95068c6155"
        },
        {
            "id": "OBPPV3/CM50",
            "description": "Use strictly local wallet backups, or encrypt remote wallet backups",
            "nonce-id": "f30fe9e51ed5d65008cfd08241eafa27a93b9242f570b51bc517b28349fa2f94"
        },
        {
            "id": "OBPPV3/CM51",
            "description": "Do not collect any personally identifying information from the user",
            "nonce-id": "3edddfb8c54ae207f79b8d8af1a4b504e47746b70b212b528db65b287b01070a"
        },
        {
            "id": "OBPPV3/CM52",
            "description": "Only send debug information if users opt-in and are allowed to review the information before being sent",
            "nonce-id": "33f282adadb8055969c3ac3a8368492fcd2fa89cc035745a3d15aa2aa71ecdb4"
        },
        {
            "id": "OBPPV3/CM53",
            "description": "Transmit usage and/or debug data via a method that does not reveal the IP address or identity of the user",
            "nonce-id": "403c9dc5e4c5fdde7bdc2309de45ffe518e9a1707ac59cec253532b6e3e67bb2"
        },
        {
            "id": "OBPPV3/CM54",
            "description": "Provide non-obfuscated source code and build tools needed for the users to compile their own versions",
            "nonce-id": "505025ee466c1a30d70c7eb521657db594b76b659e0c4ef70739a091a9801530"
        },
        {
            "id": "OBPPV3/CM55",
            "description": "Provide a deterministic build system that allows users to verify that the binary version they have received was compiled from the public source code",
            "nonce-id": "fbbb0c4c77661dbdd2da52225e8a9aa42aa784699062c25b1161ac8f4a9c7c2f"
        },
        {
            "id": "OBPPV3/CM56",
            "description": "Use eternal backups",
            "nonce-id": "a1105cde8ea2d45d7a7dc6fc4ab80fa22f160f9fa60c79dff3dcee6554cdba83"
        },
        {
            "id": "OBPPV3/CM57",
            "description": "Proactively inform users when backups require an update",
            "nonce-id": "0020dc5057a8a9b5e464b854f74b42f7017cd5f7dcd633b2b010ec7f7b8d1799"
        },
        {
            "id": "OBPPV3/CM58",
            "description": "Use mixing methods that do not allow for theft of funds",
            "nonce-id": "af9d41094aaf3f2222b1288397a76ffeaee692f7dcfde81636c638916bcc07c8"
        },
        {
            "id": "OBPPV3/CM59",
            "description": "Use deposit addresses derived from a constant seed using ECDH (e.g. stealth addresses)",
            "nonce-id": "0bc3ef2be1a5d4a9ea8019003264694a55ad207bb47317b0e284c51cfe3599c7"
        },
        {
            "id": "OBPPV3/CM60",
            "description": "Create wallets that are easily usable on operating systems with built-in Tor support",
            "nonce-id": "fc4c0f26fde5d16374100c15ee3e4a27a701907f558a9d41d252127bc8a68ed7"
        },
        {
            "id": "OBPPV3/CM61",
            "description": "Perform multiple queries for blockchain data in a way that makes it difficult to correlate the queries with one another",
            "nonce-id": "493b8e64e550c9f3fac6517206b47d8c121f53f766376979800a8a71bede85a2"
        },
        {
            "id": "OBPPV3/CM62",
            "description": "The order of transaction outputs does not reveal information regarding output ownership",
            "nonce-id": "20b5df3b8b436ee3571c5c96c15a02e50b7b3b61a339e589990c43121a295acc"
        },
        {
            "id": "OBPPV3/CM63",
            "description": "The values of transaction outputs do not reveal information regarding output ownership",
            "nonce-id": "7a4f47ebc5b1882c35458c2b7171aec9c248c260cefbb6bbb1d997700ea4decc"
        },
        {
            "id": "OBPPV3/CM64",
            "description": "The composition of transaction output scripts and ECDSA signatures does not reveal information regarding counterparty ownership of outputs",
            "nonce-id": "4df487da38a897450d7f2207d24899d46ac7a4ed26fdec49a9159dd8b69f9e0d"
        }
    ],
    "criteria": [
        {
            "id": "OBPPV3/CR01",
            "description": "Number of clicks required to deviate from the default receiving functionality and generate a new non-ECDH receiving address for an existing wallet",
            "nonce-id": "2487f746faedb396d03f9fb9d519bff8a7ecced291300e98b5c570ffcc581b27"
        },
        {
            "id": "OBPPV3/CR02",
            "description": "Number of clicks required by user to generate a ECDH receiving address (BIP 63 or BIP 47), from the default window/authenticated home page",
            "nonce-id": "41153efaf984012ed6be4eadf253e50a54cd01bf20c71070e7a64dd70214c653"
        },
        {
            "id": "OBPPV3/CR03",
            "description": "Non-ECDH receiving addresses are hidden from the default Receive worflow screens once they have been used",
            "comment": "If the wallet client hides used non-ECDH addresses from view by default but allows the user to expose them in default Receive workflow screens e.g. via an 'Unhide' button, it will fail this criterion",
            "nonce-id": "ac41c38f127d85145c3323cd93f786ace5f30657542e93ea1cd217ba2ecfd26e"
        },
        {
            "id": "OBPPV3/CR04",
            "description": "Preemptively indicates a loss of privacy when user elects to receive funds at a previously-used non-ECDH address, or prohibits this operation entirely",
            "comment": "This is separate from the scenario in which a user accidentally reuses a non-ECDH receiving address as a result of a failure of criterion OBPPV3/CR03",
            "nonce-id": "9fd904a3645f75b5578835ecee7a8191a8c70c55f4ae935f1b0be07a97190fda"
        },
        {
            "id": "OBPPV3/CR05",
            "description": "Number of clicks required to deviate from the default change functionality and receive change at a newly generated address",
            "nonce-id": "9f1b29a6975b8d894e4dc0331256951c3c349b29b0f74af0e1caa38f734fdb53"
        },
        {
            "id": "OBPPV3/CR06",
            "description": "Produces P2SH change addresses when one or more of the spend outputs in a transaction is P2SH",
            "nonce-id": "0b9e84a58167c878967f8420496f303ae19d5c65722ad5b7e2511b2356d12848"
        },
        {
            "id": "OBPPV3/CR07",
            "description": "Change addresses are hidden from the normal receiving workflow by default to discourage using them as receiving addresses",
            "nonce-id": "ead0da1f4b349139e2a8451f296f7bdc1ee8622583c3c8c00fd94ff28d3187bc"
        },
        {
            "id": "OBPPV3/CR08",
            "description": "Preemptively indicates a loss of privacy when user elects to reuse change addresses as receiving addresses, or prohibits this operation entirely",
            "comment": "A wallet client may pass OBPPV3/CR07 but fail OBPPV3/CR08 by not warning a user when a change address is selected for reuse outside of the normal Receive workflow",
            "nonce-id": "1543c6375a969090ff45e138935d252b9199b23ae7c57de2f760e5b6eb1df252"
        },
        {
            "id": "OBPPV3/CR09",
            "description": "When an outgoing transaction must merge inputs, and when mixing is not being used, the transaction constructed in a way that plausibly resembles a mixing transaction",
            "nonce-id": "672c25ffa6410af70d4f9261d86b55a5b666d542554024a15413c2973ba13b9c"
        },
        {
            "id": "OBPPV3/CR10",
            "description": "Inputs and outputs are ordered in a deterministic manner based on criteria other than the status of outputs as spends or change (BIP 69)",
            "nonce-id": "dda1d735096d4211ff1f8324a95d3094d1442eedeb08c0bc0b942d7630543ccd"
        },
        {
            "id": "OBPPV3/CR11",
            "description": "Order inputs and outputs via a methodology common to multiple wallets",
            "nonce-id": "57307e5922e21ec5ef98da8e3af26e303b4f16c56061851530095a3db86214d5"
        },
        {
            "id": "OBPPV3/CR12",
            "description": "When an input is selected which is part of a set of unspent outputs containing identical scripts (multiple deposits to a single address), every output in the set is added to the transaction",
            "nonce-id": "33dc2f497e9fcbb49804fffefa594e27b6b2dbfbb53529016975f2ae38f88249"
        },
        {
            "id": "OBPPV3/CR13",
            "description": "All transactions created by the wallet are compliant with BIP 62",
            "nonce-id": "662c501c727e446dff69c92bb6568d9ca7b3c8ae87cfdc926143de040bfd372b"
        },
        {
            "id": "OBPPV3/CR14",
            "description": "Allows the user to send to ECDH addresses (BIP 63 or BIP 47)",
            "nonce-id": "4d2dab0536453425ea0f0851905b9cc997fdbe362141496afad3b416120d8049"
        },
        {
            "id": "OBPPV3/CR15",
            "description": "Outside of a mixing transaction, preemptively indicates a loss of privacy when merging inputs from different addresses in the same transaction",
            "nonce-id": "b2d3c86c48913fa24ce6bbae63fdabc7f494bd56dc5d8c9be71af878072279db"
        },
        {
            "id": "OBPPV3/CR16",
            "description": "Warns user when sending to a non-ECDH address that the user has sent to before",
            "nonce-id": "07778403336aa13c2e78639072643f6e2e95f3871c9cc040650f8495f7538198"
        },
        {
            "id": "OBPPV3/CR17",
            "description": "Warns user when sending to a non-ECDH address that has received deposits from any source",
            "nonce-id": "f914ea1d98503110ed0c60fca6d7eca2b3c97b6316122003c2d04ff1b1192f92"
        },
        {
            "id": "OBPPV3/CR18",
            "description": "Number of clicks required by user for inputs/outputs to be mixed with one or more other users",
            "nonce-id": "7073d257e523feab35d34ba8ee8cd956c06140fee5d7fe09db11560e92eacf62"
        },
        {
            "id": "OBPPV3/CR19",
            "description": "Average number of other users whose funds are mixed with the client user's when sending through a mixing process",
            "nonce-id": "26238134ad9a2ba3069fb7700fd9fca5df6b06a93dc7b01af442a6ab9bacddde"
        },
        {
            "id": "OBPPV3/CR20",
            "description": "Mixing transactions are constructed in a manner that makes them indistinguishable from non-mixing transactions",
            "nonce-id": "1b1881ac51a03537a8c51232637d4c6ca0f0ce15c5b16b58f36dba7f222dc380"
        },
        {
            "id": "OBPPV3/CR21",
            "description": "Warns the user when a proposed mix is easy to reverse",
            "nonce-id": "0714ae331a3c8a4c92ee4609629ae8cd5929d265aa6df053093aba2786481eee"
        },
        {
            "id": "OBPPV3/CR22",
            "description": "Number of clicks to opt out of creating recurring transactions, such as for donations to the wallet provider",
            "nonce-id": "d52bc17298a244abd667ec80df7828d1e9295caa5d0e479082eaf0741c28dd57"
        },
        {
            "id": "OBPPV3/CR23",
            "description": "Avoids creating recurring transactions with outputs of a known value or to a known non-ECDH address",
            "nonce-id": "6822ef5809e49d09d60f302758e83c46aa3c6384eea86b1b976c15372e94a59a"
        },
        {
            "id": "OBPPV3/CR24",
            "description": "Number of clicks required by user to configure the client to query blockchain data without leaking his machine's identity over the network",
            "nonce-id": "d594bb5bc8f342b8794072a48bffe36cdfe142dd19a4773e46abbfc931083a9f",
            "comment": "Blockchain data that might be queried includes balance information for addresses in the user's wallet"
        },
        {
            "id": "OBPPV3/CR25",
            "description": "Blockchain data is obtained from a local copy of the blockchain",
            "nonce-id": "e9d26b9622bbc535f5625505cf2e4924847058b97e055323a332f82ed24bf067"
        },
        {
            "id": "OBPPV3/CR26",
            "description": "Connection contexts are not reused when querying for blockchain data that corresponds to more than one address in a user's wallet",
            "nonce-id": "bba9be9cd221ff2b40afa74dcc424d420fb30120f2c0a0f007bdd07c66f1c054",
            "comment": "A 'connection context' is a persistent network connection to a network peer, such as a Tor identity in Tor Browser used to access a blockchain explorer API, or a TCP connection to another node in the Bitcoin P2P network with a specific origin IP address. The degree to which a new connection context has been created is the degree to which a network observer would find it difficult to correlate new network interactions with prior ones"
        },
        {
            "id": "OBPPV3/CR27",
            "description": "Blockchain data is queried via a method that matches a fraction of the blockchain beyond the addresses belonging to the wallet",
            "nonce-id": "16b6ab28cba33110aebdac4a1c1309a5c31a599f31e641d9a46d718f1ad31db1"
        },
        {
            "id": "OBPPV3/CR28",
            "description": "A single query for blockchain data may corerespond to multiple addresses in a user's wallet, but a separate connection context is used for each query",
            "nonce-id": "eaa21085ff84067e245a2f48ed6c6b27c23040163a7b87ea1f0ab93b2d715489"
        },
        {
            "id": "OBPPV3/CR29",
            "description": "The wallet client provides visual indication and displays the user's apparent IP address if blockchain data is not being obtained through an anonymizing network",
            "nonce-id": "39a6395c7e93ac44cde490d1970b0b6fb1dd812f2d8c5c83fff7e6f8839afd69"
        },
        {
            "id": "OBPPV3/CR30",
            "description": "Number of clicks required by user to route outgoing transactions through an anonymizing network",
            "nonce-id": "38f7af6acef5a9934dedaa8f5f9d286c2fb56ac502edd1c96b087e7f1cf29ba8"
        },
        {
            "id": "OBPPV3/CR31",
            "description": "Outgoing transactions are routed through a different entry point into the network than the source of blockchain data",
            "nonce-id": "3062c4004edebbcd23f7e2688889994d119f1dd4df2c2f95755bd2f1446573bc"
        },
        {
            "id": "OBPPV3/CR32",
            "description": "Client provides a visual indication if outgoing transactions are not being routed through an anonymizing network, including IP address information",
            "nonce-id": "03c78bc29d7dd4772c45e6c68352e6738bd72e61c1002b0940f11670127e8a12"
        },
        {
            "id": "OBPPV3/CR33",
            "description": "Any given network query for blockchain data does not correspond to addresses that belong to different identity containers within the user's wallet",
            "nonce-id": "3252f80071182ed6d8dd10454897d1cd72a663fa35ea54bf80c6c5dced1f5cc5"
        },
        {
            "id": "OBPPV3/CR34",
            "description": "Avoids broadcasting outgoing transactions from different identity containers via the same connection context",
            "nonce-id": "5311c3761e9b5856598af7256df449edc77dc4635ca69a46b6407f4a47aeeb36"
        },
        {
            "id": "OBPPV3/CR35",
            "description": "The backup process avoids leaking information about wallet addresses",
            "comment": "One wallet client previously generated e-mail alerts whenever a new change address as a result of sending bitcoin.",
            "nonce-id": "24e8bbdcff699cd48bdcef1774a3b82a038038a345260a904d779056dae31d82"
        },
        {
            "id": "OBPPV3/CR36",
            "description": "Wallet avoids leaking information about recipients via an external identity lookup",
            "nonce-id": "48aa7f4307f29fc6247ceb992b9636854b34d00c4fac7893b62667326bbb3873"
        },
        {
            "id": "OBPPV3/CR37",
            "description": "The wallet avoids observably connecting to a known endpoint, such as a wallet provider's domain",
            "nonce-id": "0471fd0d45eb36c31390bd48af829107c81dc0129a5dad0a01c4508cc339ad04"
        },
        {
            "id": "OBPPV3/CR38",
            "description": "The wallet connects to the network using an unremarkable user agent",
            "nonce-id": "f0ee30956f844b4bd9d12253157c88d0650bc99bc36bb220e454b9bb90243171"
        },
        {
            "id": "OBPPV3/CR39",
            "description": "The wallet connects to the network using a random user agent, from a set of unremarkable user agents, for each connection",
            "nonce-id": "87f0ac49d56c92087dd43cf5c2cd21596ae4dcb88b3e52ce664cf5163bcde096"
        },
        {
            "id": "OBPPV3/CR40",
            "description": "Included in the latest stable version of Tails Live CD",
            "nonce-id": "175f9eee77a799724ce92547a439047f6e650291e965af9ee4ded67a493f47ee"
        },
        {
            "id": "OBPPV3/CR41",
            "description": "Program and any dependencies are packaged into a single file which can be easily installed in Tails Live CD",
            "nonce-id": "c2a7e3cc1ffd73f41e61cea73961797aadc2b2bace7a0573bb63492ff32e7c7b"
        },
        {
            "id": "OBPPV3/CR42",
            "description": "Installation in Tails Live CD is possible, but requires multiple complex steps",
            "nonce-id": "6d6c357296767edbf1409285b595e975cb12a56915dad3f3b63d84359d37220f"
        },
        {
            "id": "OBPPV3/CR44",
            "description": "Number of clicks to create a new identity container from the home screen of an existing identity container",
            "nonce-id": "bf25cd7e62ecc64aa5fd964c579a9a3c9a2617b7cf1aa3ee9ed6eafbca5cdc6c"
        },
        {
            "id": "OBPPV3/CR46",
            "description": "Avoids creating transactions which contain inputs from different identity containers, except optionally if the user has intentionally overridden this behavior",
            "nonce-id": "2e54baaff1e94c4930b43264b060bce49bd4d78822441d39f704916cc5aac398"
        },
        {
            "id": "OBPPV3/CR47",
            "description": "Visually indicates when inputs from different identity containers are merged before the transaction is broadcast, or prohibits this operation entirely",
            "nonce-id": "c5672ce56911441643c627306a201815d34dd01ca879cfa76a98aa4cd9f2a31b"
        },
        {
            "id": "OBPPV3/CR48",
            "description": "Mixing is secure against correlation attacks by the facilitator",
            "nonce-id": "0f2c4a66316a42c998ea5ba46c0ceca0595ee53c66959a8e4a6f934a6f75918b"
        },
        {
            "id": "OBPPV3/CR49",
            "description": "Mixing is secure against theft of funds",
            "nonce-id": "dbbed003a5ee1f460c0eb61c273eb8128dc3a8cc0c92d66059a744b5e1700715"
        },
        {
            "id": "OBPPV3/CR50",
            "description": "Number of clicks to configure the GUI to resemble a non-wallet application",
            "nonce-id": "fa53ee67e27b960464b55f76095bc4a9bf8cbc1363d8d2ee715b021b9f0d746b"
        },
        {
            "id": "OBPPV3/CR51",
            "description": "Does not display non-ECDH addresses or transaction hashes in any form prior to the user explicitly requesting to see them",
            "nonce-id": "07ac2b60d129ea807841d9ee552d467cbf886747737699d073ba3db69ad51285"
        },
        {
            "id": "OBPPV3/CR52",
            "description": "Number of clicks to set an encryption password/PIN for wallet public keys (apart from that needed to encrypt private keys)",
            "nonce-id": "baf5bdb47105a1f98ddf51b9852062722ae5387e835a03038f52bdfed5c68824"
        },
        {
            "id": "OBPPV3/CR53",
            "description": "Number of clicks to set an encryption password/PIN for non-keypair wallet metadata (apart from that needed to encrypt private keys)",
            "nonce-id": "c55c394d7fdb867a2dd83dff73e5416e2585057586302c2256e8a6f8dc9ae651"
        },
        {
            "id": "OBPPV3/CR54",
            "description": "Number of clicks to delete wallet data within the wallet client",
            "comment": "Wallet data is considered erased if it cannot be evidenced using the privileges of the user account that installed the wallet client, or any other user account with default privileges",
            "nonce-id": "e157bce4222167924c532205b40a7992a3ac1f1f9de36a4f9980e5281c033ad3"
        },
        {
            "id": "OBPPV3/CR55",
            "description": "Number of clicks to remove the wallet client from a device",
            "comment": "The wallet application is considered removed if it cannot be evidenced using the privileges of the user account that installed the wallet client, or any other user account with default system privileges",
            "nonce-id": "b5f8660f835d1738b73d8c65e14a0164a00e731bb0176688ab80a998efc4670e"
        },
        {
            "id": "OBPPV3/CR56",
            "description": "Wallet data can be remotely deleted by the user in the event the device containing the wallet is lost or stolen",
            "comment": "Wallet data is considered deleted if it cannot be evidenced using the privileges of the user account that installed the wallet client, or any other user account with default privileges",
            "nonce-id": "05b2d6604ec7520f9eb45b3d18bb04340f8cb415a4516e31b76e22c9fcd0cd7b"
        },
        {
            "id": "OBPPV3/CR57",
            "description": "The wallet application is difficult to detect as being installed unless the user performs a series of actions unlikely to be duplicated by an unauthorized user",
            "comment": "The wallet client is considered difficult to detect if it cannot be evidenced using the privileges of the user account that installed the wallet client, or any other user account with default privileges",
            "nonce-id": "bd525d9750a9e913d662da987b41b4327692073df4fa08a7e9729202d21a2d33"
        },
        {
            "id": "OBPPV3/CR58",
            "description": "A user cannot determine outside of the app whether the wallet client was previously installed on the device after the uninstallation process has been completed",
            "comment": "Detection is considered eliminated if prior installation cannot be evidenced using the privileges of the user account that installed the wallet client, or any other user account with default system privileges. This does not include non-standard accounts, such as admin accounts unlocked via rooted methods on mobile devices. This does include accessing the Operating System's app store or package manager to review which apps have been previously downloaded",
            "nonce-id": "01cbe777a3abea219a15924080a4110a99c7c49057c9f5c274ea99dfc9b9dfef"
        },
        {
            "id": "OBPPV3/CR59",
            "description": "A user cannot determine outside of the app whether the wallet client was used to send or receive funds after the wallet deletion process has been completed",
            "comment": "Evidence is considered eliminated if it cannot be evidenced using the privileges of the user account that installed the wallet client, or any other user account on the same system with default system privileges",
            "nonce-id": "cae67a1a0304b1a9f30d194953f0470146d82a5a26a194bc915ed2e6d322b69b"
        },
        {
            "id": "OBPPV3/CR60",
            "description": "Persistent wallet metadata is stored in a form not identifiable as belonging to a Bitcoin wallet",
            "nonce-id": "d8d82a51f925703305d00cef69fc624bb92b12d9c134c1df04ec597a6f803c7c"
        },
        {
            "id": "OBPPV3/CR62",
            "description": "Number of clicks needed to update an existing backup due to the creation of a new receiving or change address",
            "nonce-id": "40469102b1740a6b0e133190617f8db0c1f3821ffa9c7840c02b88b571279497"
        },
        {
            "id": "OBPPV3/CR63",
            "description": "Backups can occur offline, or are encrypted client-side with data that only the user controls e.g. password",
            "nonce-id": "c3758e4e21e602d84dd044b2b7b602dd8a1d0c11881520ee1a58349a80f84f90"
        },
        {
            "id": "OBPPV3/CR64",
            "description": "Indicates a reduction in wallet safety when backups are stale, or uses eternal backups",
            "nonce-id": "b843dc46758788ea84d1f2afcb0d7741877fa28a6a6fed6e4b361b6d9cd1e575"
        },
        {
            "id": "OBPPV3/CR65",
            "description": "The wallet functions without requiring the user to supply Class I, Class II, or Class III personally identifying information (PII)",
            "comments": "Class I: Highly sensitive, validated information: SSN, National Identification Number, Verified Full Name, Verified Mailing Address of Residence or Business, Passport number, vehicle registration number, driver's license number, biometric data, verified credit card number, verified SMS number with common free virtual SMS numbers blocked (any of first 5 tries blocked). Class II: For most users, directly tied to their personhood, but can be created ephemeral easily: verified email address, date of birth, birthplace, verified SMS number without common free virtual SMS numbers blocked. Class III: For most users, directly tied to their personhood, but can be lied about easily: unverified email address, unverified zip/postal code, unverified gender, unverified race",
            "nonce-id": "529e5b9fb67740fc8de8ce5d2b681ea15a1fbaac057c00214541a33cd81f37dc"
        },
        {
            "id": "OBPPV3/CR66",
            "description": "Number of clicks needed to disable sending telemetry data to the wallet provider (usage statistics, automatic crash reporting, etc.)",
            "nonce-id": "25d245ff46b7c046b4b5d7c1e7e3cbbe684d59492d026209d22e49918afa45d7"
        },
        {
            "id": "OBPPV3/CR67",
            "description": "Number of clicks needed to ensure telemetry data is sent to the wallet provider in a manner that does not reveal the IP address of the user",
            "nonce-id": "f966e566558d88cbd9931e9662cfbbbbab6986cf0daddfe62a91d5835e797a9f"
        },
        {
            "id": "OBPPV3/CR68",
            "description": "Avoids transmitting telemetry data to the provider before the user has a chance to review the information being sent",
            "nonce-id": "52adf80b2d68cff291a372fb33228b725744829a39793b00877154ade282e715"
        },
        {
            "id": "OBPPV3/CR69",
            "description": "The wallet provider supplies simple instructions for building a usable binary from the source code",
            "nonce-id": "c6c4523648996a95d3d9436aeff46b11c85cd46765d1df1ace370438754f5855"
        },
        {
            "id": "OBPPV3/CR70",
            "description": "Non-obfuscated source code for the wallet application is available for immediate inspection",
            "nonce-id": "2962fa537ab4b70651f21a2d0a8c82c9ad5668663d72755f67d414fb17e2a3f5"
        },
        {
            "id": "OBPPV3/CR71",
            "description": "A user can produce a compiled version of the application from the public source code that exactly matches the version distributed by the wallet provider",
            "nonce-id": "7c4c9f038599edcac718ab458c88621c89c0e2a83eb2798f37d2db6f016d80a1"
        },
        {
            "id": "OBPPV3/CR72",
            "description": "The wallet functions without requiring the user to supply Class I or Class II personally identifying information (PII) such as a SSN or verified email address",
            "nonce-id": "8aafa3e65acac3e678d9a9d3380dd05b18508d87a5cdbe75b612a8ac86a34bd8"
        },
        {
            "id": "OBPPV3/CR73",
            "description": "The wallet functions without requiring the user to supply Class I personally identifying information (PII) such as a SSN",
            "nonce-id": "76e2eaa0b805ce9b3446e35f64ba4e59b0547468370529006948cc970469649d"
        },
        {
            "id": "OBPPV3/CR74",
<<<<<<< HEAD
            "description": "The order of transaction outputs is randomized using client-generated data",
            "nonce-id": "f072eb54309e98671b4397728fe97f3d176c724fdee1f5f2bd74deb5080abd5e"
        },
        {
            "id": "OBPPV3/CR75",
            "description": "Inputs are selected such that the amount of change in the transaction is close to the size of the desired spend",
            "nonce-id": "4dfe4a43712091382a3b08745942d1d9c123db3a782cb0f0953db1a3f9a0f608"
        },
        {
            "id": "OBPPV3/CR76",
            "description": "Multiple change outputs are created, and at least one of the transaction output values resmebles a plausible spend",
            "nonce-id": "585acc1ac4c06437693d9b978d410b3801232138e80afe8a4e41acc912c2a286"
        },
        {
            "id": "OBPPV3/CR77",
            "description": "Previous transaction outputs and new output values are selected to create multiple possible matching sets between inputs and the user's change outputs",
            "nonce-id": "9a4da5b74c48248459f4400ae71aa8cc8c06b945b1eaa1e7fda93d8277c05fb1"
=======
            "description": "A user who opens the wallet client cannot determine whether a wallet was ever registered on this device once the wallet deletion process has been completed",
            "nonce-id": "4fd2628fed355d0b8a85ebcc5ec41b5322ee9fcfd78a423f48084ef0534a1e40"
        },
        {
            "id": "OBPPV3/CR75",
            "description": "A user who re-installs the wallet client cannot determine whether the app was previously installed from within the application itself",
            "nonce-id": "d9bd6b76c72182980400549bf84beb44ccd3695f5f365c0cc1d0b4e3f6d7fcba"
        },
        {
            "id": "OBPPV3/CR76",
            "description": "When the application is installed, all application metadata is initialized in such a way that it cannot be distinguished from an application that has been used extensively",
            "comment": "An application can achieve this, for example, by initializing application metadata with random data that is indistinguishable from encrypted data",
            "nonce-id": "397e84381c824a9dfb5b24bcc56d123201c2fc7a084a1f6f21d72c27b1accb63"
>>>>>>> 9df2d8fd
        }
    ],
    "criteria-categories": [
        "Usability",
        "Quality",
        "Feedback"
    ]
}<|MERGE_RESOLUTION|>--- conflicted
+++ resolved
@@ -251,65 +251,6 @@
                         },
                         {
                             "numeral": "5",
-<<<<<<< HEAD
-=======
-                            "id": "OBPPV3/CM05",
-                            "description": "Use standardized ordering of inputs and outputs",
-                            "effectiveness": 0,
-                            "criteria-groups": [
-                                {
-                                    "criteria": [
-                                        {
-                                            "numeral": "a",
-                                            "id": "OBPPV3/CR10",
-                                            "description": "Inputs and outputs are ordered in a deterministic manner based on criteria other than the status of outputs as spends or change (BIP 69)",
-                                            "effectiveness": 0
-                                        }
-                                    ]
-                                }
-                            ]
-                        },
-                        {
-                            "numeral": "6",
-                            "id": "OBPPV3/CM06",
-                            "description": "Avoid routinely creating outputs that are identifiable by their size or script",
-                            "comment": "An attacker can use wallet client fingerprinting to probabilistically distinguish between spend and change outputs if the wallet clients used to create the initial transaction and subsequent spends of outputs remain consistent for the counter-parties involved",
-                            "effectiveness": 0,
-                            "criteria-groups": [
-                                {
-                                    "criteria": [
-                                        {
-                                            "numeral": "a",
-                                            "id": "OBPPV3/CR23",
-                                            "description": "Avoids creating recurring transactions with outputs of a known value or to a known non-ECDH address",
-                                            "effectiveness": 0
-                                        }
-                                    ]
-                                }
-                            ]
-                        },
-                        {
-                            "numeral": "7",
-                            "id": "OBPPV3/CM07",
-                            "description": "Only create transactions which are compliant with BIP-62",
-                            "effectiveness": 0,
-                            "comment": "An attacker can use wallet client fingerprinting to probabilistically distinguish between spend and change outputs if the wallet clients used to create the initial transaction and subsequent spends of outputs remain consistent for the counter-parties involved",
-                            "criteria-groups": [
-                                {
-                                    "criteria": [
-                                        {
-                                            "numeral": "a",
-                                            "id": "OBPPV3/CR13",
-                                            "description": "All transactions created by the wallet are compliant with BIP 62",
-                                            "effectiveness": 0
-                                        }
-                                    ]
-                                }
-                            ]
-                        },
-                        {
-                            "numeral": "8",
->>>>>>> 9df2d8fd
                             "id": "OBPPV3/CM08",
                             "description": "Calculate fees using a method which is not recognizably unique to a particular client",
                             "comment": "An attacker can use wallet client fingerprinting to probabilistically distinguish between spend and change outputs if the wallet clients used to create the initial transaction and subsequent spends of outputs remain consistent for the counter-parties involved",
@@ -1250,7 +1191,7 @@
                                         },
                                         {
                                             "numeral": "b",
-                                            "id": "OBPPV3/CR74",
+                                            "id": "OBPPV3/CR78",
                                             "description": "A user who opens the wallet client cannot determine whether a wallet was ever registered on this device once the wallet deletion process has been completed",
                                             "effectiveness": 0
                                         },
@@ -1268,7 +1209,7 @@
                                         },
                                         {
                                             "numeral": "e",
-                                            "id": "OBPPV3/CR75",
+                                            "id": "OBPPV3/CR79",
                                             "description": "A user who re-installs the wallet client cannot determine whether the app was previously installed from within the application itself",
                                             "effectiveness": 0
                                         },
@@ -1280,7 +1221,7 @@
                                         },
                                         {
                                             "numeral": "g",
-                                            "id": "OBPPV3/CR76",
+                                            "id": "OBPPV3/CR80",
                                             "description": "When the application is installed, all application metadata is initialized in such a way that it cannot be distinguished from an application that has been used extensively",
                                             "effectiveness": 0
                                         }
@@ -2403,7 +2344,6 @@
         },
         {
             "id": "OBPPV3/CR74",
-<<<<<<< HEAD
             "description": "The order of transaction outputs is randomized using client-generated data",
             "nonce-id": "f072eb54309e98671b4397728fe97f3d176c724fdee1f5f2bd74deb5080abd5e"
         },
@@ -2421,21 +2361,21 @@
             "id": "OBPPV3/CR77",
             "description": "Previous transaction outputs and new output values are selected to create multiple possible matching sets between inputs and the user's change outputs",
             "nonce-id": "9a4da5b74c48248459f4400ae71aa8cc8c06b945b1eaa1e7fda93d8277c05fb1"
-=======
+        },
+        {
+            "id": "OBPPV3/CR78",
             "description": "A user who opens the wallet client cannot determine whether a wallet was ever registered on this device once the wallet deletion process has been completed",
             "nonce-id": "4fd2628fed355d0b8a85ebcc5ec41b5322ee9fcfd78a423f48084ef0534a1e40"
         },
         {
-            "id": "OBPPV3/CR75",
+            "id": "OBPPV3/CR79",
             "description": "A user who re-installs the wallet client cannot determine whether the app was previously installed from within the application itself",
             "nonce-id": "d9bd6b76c72182980400549bf84beb44ccd3695f5f365c0cc1d0b4e3f6d7fcba"
         },
         {
-            "id": "OBPPV3/CR76",
+            "id": "OBPPV3/CR80",
             "description": "When the application is installed, all application metadata is initialized in such a way that it cannot be distinguished from an application that has been used extensively",
-            "comment": "An application can achieve this, for example, by initializing application metadata with random data that is indistinguishable from encrypted data",
-            "nonce-id": "397e84381c824a9dfb5b24bcc56d123201c2fc7a084a1f6f21d72c27b1accb63"
->>>>>>> 9df2d8fd
+            "comment": "An application can achieve this, for example, by initializing application metadata with random data that is indistinguishable from encrypted data"
         }
     ],
     "criteria-categories": [
