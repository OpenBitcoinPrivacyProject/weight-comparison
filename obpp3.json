{
    "name": "Bitcoin Wallet Privacy Threat Model",
    "description": "This document outlines the OBPP threat model for Bitcoin wallet clients protecting user privacy.",
    "attackers": [
        {
            "numeral": "I",
            "name": "Blockchain observer",
            "weight": 0,
            "nonce-id": "75691811529d313c64def27e364305c39108afe5ebe8d0bf64f75df08860aae5",
            "attacks": [
                {
                    "numeral": "A",
                    "name": "Link transactions to a single entity based on all of them containing inputs with a common address",
                    "weight": 0,
                    "nonce-id": "f1b785f2cb70dd52a08191529e73940554b1894ef3e0c9774d26035e013ee41a",
                    "countermeasures": [
                        {
                            "numeral": "1",
                            "id": "OBPPV3/CM01",
                            "description": "Avoid reuse of identifiable script elements",
                            "effectiveness": 0,
                            "criteria-groups": [
                                {
                                    "criteria": [
                                        {
                                            "numeral": "a",
                                            "id": "OBPPV3/CR01",
                                            "description": "Number of clicks required to deviate from the default receiving functionality and generate a new non-ECDH receiving address for an existing wallet",
                                            "effectiveness": 0
                                        },
                                        {
                                            "numeral": "b",
                                            "id": "OBPPV3/CR02",
                                            "description": "Number of clicks required by user to generate a ECDH receiving address (BIP 63 or BIP 47), from the default window/authenticated home page",
                                            "effectiveness": 0
                                        },
                                        {
                                            "numeral": "c",
                                            "id": "OBPPV3/CR03",
                                            "description": "Non-ECDH receiving addresses are hidden from the default Receive worflow screens once they have been used",
                                            "effectiveness": 0
                                        },
                                        {
                                            "numeral": "d",
                                            "id": "OBPPV3/CR04",
                                            "description": "Preemptively indicates a loss of privacy when user elects to receive funds at a previously-used non-ECDH address, or prohibits this operation entirely",
                                            "effectiveness": 0
                                        },
                                        {
                                            "numeral": "e",
                                            "id": "OBPPV3/CR05",
                                            "description": "Number of clicks required to deviate from the default change functionality and receive change at a newly generated address",
                                            "effectiveness": 0
                                        },
                                        {
                                            "numeral": "f",
                                            "id": "OBPPV3/CR07",
                                            "description": "Change addresses are hidden from the normal receiving workflow by default to discourage using them as receiving addresses",
                                            "effectiveness": 0

                                        },
                                        {
                                            "numeral": "g",
                                            "id": "OBPPV3/CR08",
                                            "description": "Preemptively indicates a loss of privacy when user elects to reuse change addresses as receiving addresses, or prohibits this operation entirely",
                                            "effectiveness": 0
                                        },
                                        {
                                            "numeral": "h",
                                            "id": "OBPPV3/CR16",
                                            "description": "Warns user when sending to a non-ECDH address that the user has sent to before",
                                            "effectiveness": 0
                                        },
                                        {
                                            "numeral": "i",
                                            "id": "OBPPV3/CR17",
                                            "description": "Warns user when sending to a non-ECDH address that has received deposits from any source",
                                            "effectiveness": 0
                                        }
                                    ]
                                }
                            ]
                        }
                    ]
                },
                {
                    "numeral": "B",
                    "name": "Link outputs in a transaction to a single entity by detecting which output is a change output",
                    "weight": 0,
                    "nonce-id": "992616b5f39e8ee98e07026f40798b002307e741ff6e8343f2a1bc964302f173",
                    "countermeasures": [
                        {
                            "numeral": "1",
                            "id": "OBPPV3/CM02",
                            "description": "Randomize the position of the change output(s) in the output list",
                            "effectiveness": 0,
                            "criteria-groups": [
                                {
                                    "criteria": [
                                        {
                                            "numeral": "a",
                                            "id": "OBPPV3/CR10",
                                            "description": "Inputs and outputs are ordered in a deterministic manner based on criteria other than the status of outputs as spends or change (BIP 69)",
                                            "effectiveness": 0
                                        }
                                    ]
                                }
                            ]
                        },
                        {
                            "numeral": "2",
                            "id": "OBPPV3/CM03",
                            "description": "Select inputs such that the amount of change in the transaction is close to the size of the desired spend",
                            "effectiveness": 0
                        },
                        {
                            "numeral": "3",
                            "id": "OBPPV3/CM04",
                            "description": "Use multiple change outputs, and intentionally set the value of some outputs to values that resemble plausible spends",
                            "effectiveness": 0,
                            "criteria-groups": []
                        },
                        {
                            "numeral": "4",
                            "id": "OBPPV3/CM01",
                            "description": "Avoid reuse of identifiable script elements",
                            "effectiveness": 0,
                            "criteria-groups": [
                                {
                                    "criteria": [
                                        {
                                            "numeral": "a",
                                            "id": "OBPPV3/CR01",
                                            "description": "Number of clicks required to deviate from the default receiving functionality and generate a new non-ECDH receiving address for an existing wallet",
                                            "effectiveness": 0,
                                            "comment": "A reused receiving address may help identify which address is for change"
                                        },
                                        {
                                            "numeral": "b",
                                            "id": "OBPPV3/CR02",
                                            "description": "Number of clicks required by user to generate a ECDH receiving address (BIP 63 or BIP 47), from the default window/authenticated home page",
                                            "effectiveness": 0,
                                            "comment": "A reused receiving address may help identify which address is for change"
                                        },
                                        {
                                            "numeral": "c",
                                            "id": "OBPPV3/CR03",
                                            "description": "Non-ECDH receiving addresses are hidden from the default Receive worflow screens once they have been used",
                                            "effectiveness": 0,
                                            "comment": "A reused receiving address may help identify which address is for change"
                                        },
                                        {
                                            "numeral": "d",
                                            "id": "OBPPV3/CR04",
                                            "description": "Preemptively indicates a loss of privacy when user elects to receive funds at a previously-used non-ECDH address, or prohibits this operation entirely",
                                            "effectiveness": 0,
                                            "comment": "A reused receiving address may help identify which address is for change"
                                        },
                                        {
                                            "numeral": "e",
                                            "id": "OBPPV3/CR05",
                                            "description": "Number of clicks required to deviate from the default change functionality and receive change at a newly generated address",
                                            "effectiveness": 0,
                                            "comment": "A reused receiving address may help identify which address is for change"
                                        },
                                        {
                                            "numeral": "f",
                                            "id": "OBPPV3/CR07",
                                            "description": "Change addresses are hidden from the normal receiving workflow by default to discourage using them as receiving addresses",
                                            "effectiveness": 0

                                        },
                                        {
                                            "numeral": "g",
                                            "id": "OBPPV3/CR08",
                                            "description": "Preemptively indicates a loss of privacy when user elects to reuse change addresses as receiving addresses, or prohibits this operation entirely",
                                            "effectiveness": 0
                                        },
                                        {
                                            "numeral": "h",
                                            "id": "OBPPV3/CR16",
                                            "description": "Warns user when sending to a non-ECDH address that the user has sent to before",
                                            "effectiveness": 0
                                        },
                                        {
                                            "numeral": "i",
                                            "id": "OBPPV3/CR17",
                                            "description": "Warns user when sending to a non-ECDH address that has received deposits from any source",
                                            "effectiveness": 0
                                        }
                                    ]
                                }
                            ]
                        },
                        {
                            "numeral": "5",
                            "id": "OBPPV3/CM05",
                            "description": "Use standardized ordering of inputs and outputs",
                            "effectiveness": 0,
                            "criteria-groups": [
                                {
                                    "criteria": [
                                        {
                                            "numeral": "a",
                                            "id": "OBPPV3/CR10",
                                            "description": "Inputs and outputs are ordered in a deterministic manner based on criteria other than the status of outputs as spends or change (BIP 69)",
                                            "effectiveness": 0
                                        }
                                    ]
                                }
                            ]
                        },
                        {
                            "numeral": "6",
                            "id": "OBPPV3/CM06",
                            "description": "Avoid routinely creating outputs that are identifiable by their size or script",
                            "comment": "An attacker can use wallet client fingerprinting to probabilistically distinguish between spend and change outputs if the wallet clients used to create the initial transaction and subsequent spends of outputs remain consistent for the counter-parties involved",
                            "effectiveness": 0,
                            "criteria-groups": [
                                {
                                    "criteria": [
                                        {
                                            "numeral": "a",
                                            "id": "OBPPV3/CR23",
                                            "description": "Avoids creating recurring transactions with outputs of a known value or to a known non-ECDH address",
                                            "effectiveness": 0
                                        }
                                    ]
                                }
                            ]
                        },
                        {
                            "numeral": "7",
                            "id": "OBPPV3/CM07",
                            "description": "Only create transactions which are compliant with BIP-62",
                            "effectiveness": 0,
                            "comment": "An attacker can use wallet client fingerprinting to probabilistically distinguish between spend and change outputs if the wallet clients used to create the initial transaction and subsequent spends of outputs remain consistent for the counter-parties involved",
                            "criteria-groups": [
                                {
                                    "criteria": [
                                        {
                                            "numeral": "a",
                                            "id": "OBPPV3/CR13",
                                            "description": "All transactions created by the wallet are compliant with BIP 62",
                                            "effectiveness": 0
                                        }
                                    ]
                                }
                            ]
                        },
                        {
                            "numeral": "8",
                            "id": "OBPPV3/CM08",
                            "description": "Calculate fees using a method which is not recognizably unique to a particular client",
                            "comment": "An attacker can use wallet client fingerprinting to probabilistically distinguish between spend and change outputs if the wallet clients used to create the initial transaction and subsequent spends of outputs remain consistent for the counter-parties involved",
                            "effectiveness": 0
                        },
                        {
                            "numeral": "9",
                            "id": "OBPPV3/CM09",
                            "description": "Create the transaction in such a way that provides multiple possible matching sets between inputs and the user's change output(s)",
                            "effectiveness": 0
                        }
                    ]
                },
                {
                    "numeral": "C",
                    "name": "Link outputs to a single entity based on them all being included as inputs in the same transaction",
                    "weight": 0,
                    "nonce-id": "f7e2c15df5f10ed4c459e5d1db91201c5da16d11d43eca057f0df5111df20ff7",
                    "countermeasures": [
                        {
                            "numeral": "1",
                            "id": "OBPPV3/CM10",
                            "description": "Avoid using inputs from different addresses in the same transaction",
                            "effectiveness": 0,
                            "criteria-groups": [
                                {
                                    "criteria": [
                                        {
                                            "numeral": "a",
                                            "id": "OBPPV3/CR15",
                                            "description": "Outside of a mixing transaction, preemptively indicates a loss of privacy when merging inputs from different addresses in the same transaction",
                                            "effectiveness": 0
                                        }
                                    ]
                                }
                            ]
                        },
                        {
                            "numeral": "2",
                            "id": "OBPPV3/CM11",
                            "description": "Use mixing when sending transactions, and make non-mixed transactions resemble mixed transactions",
                            "effectiveness": 0,
                            "criteria-groups": [
                                {
                                    "criteria": [
                                        {
                                            "numeral": "a",
                                            "id": "OBPPV3/CR09",
                                            "description": "When an outgoing transaction must merge inputs, and when mixing is not being used, the transaction constructed in a way that plausibly resembles a mixing transaction",
                                            "effectiveness": 0
                                        },
                                        {
                                            "numeral": "b",
                                            "id": "OBPPV3/CR18",
                                            "description": "Number of clicks required by user for inputs/outputs to be mixed with one or more other users",
                                            "effectiveness": 0
                                        },
                                        {
                                            "numeral": "c",
                                            "id": "OBPPV3/CR19",
                                            "description": "Average number of other users whose funds are mixed with the client user's when sending through a mixing process",
                                            "effectiveness": 0
                                        },
                                        {
                                            "numeral": "d",
                                            "id": "OBPPV3/CR20",
                                            "description": "Mixing transactions are constructed in a manner that makes them indistinguishable from non-mixing transactions",
                                            "effectiveness": 0
                                        }
                                    ]
                                }
                            ]
                        },
                        {
                            "numeral": "3",
                            "id": "OBPPV3/CM12",
                            "description": "Use the same type of script used for change output as for the desired spend when creating transactions",
                            "effectiveness": 0,
                            "criteria-groups": [
                                {
                                    "criteria": [
                                        {
                                            "numeral": "a",
                                            "id": "OBPPV3/CR06",
                                            "description": "Produces P2SH change addresses when one or more of the spend outputs in a transaction is P2SH",
                                            "effectiveness": 0
                                        }
                                    ]
                                }
                            ]
                        },
                        {
                            "numeral": "4",
                            "id": "OBPPV3/CM09",
                            "description": "Create the transaction in such a way that provides multiple possible matching sets between inputs and the user's change output(s)",
                            "effectiveness": 0
                        }
                    ]
                },
                {
                    "numeral": "D",
                    "name": "Link identities by observing that addresses associated with both identities are used as inputs in the same transaction",
                    "weight": 0,
                    "nonce-id": "e380df0f2caee40eb502a57f1791a8d1de52ce18f754ec29f2fc283c4d26e1ce",
                    "countermeasures": [
                        {
                            "numeral": "1",
                            "id": "OBPPV3/CM13",
                            "description": "Avoid constructing transactions that contain inputs from more than one identity/account",
                            "effectiveness": 0,
                            "criteria-groups": [
                                {
                                    "criteria": [
                                        {
                                            "numeral": "a",
                                            "id": "OBPPV3/CR44",
                                            "description": "Number of clicks to create a new identity container from the home screen of an existing identity container",
                                            "effectiveness": 0
                                        },
                                        {
                                            "numeral": "b",
                                            "id": "OBPPV3/CR46",
                                            "description": "Avoids creating transactions which contain inputs from different identity containers, except optionally if the user has intentionally overridden this behavior",
                                            "effectiveness": 0
                                        },
                                        {
                                            "numeral": "c",
                                            "id": "OBPPV3/CR47",
                                            "description": "Visually indicates when inputs from different identity containers are merged before the transaction is broadcast, or prohibits this operation entirely",
                                            "effectiveness": 0
                                        }
                                    ]
                                }
                            ]
                        }
                    ]
                },
                {
                    "numeral": "E",
                    "name": "Derive the type of wallet used to create a transaction by observing idiosyncrasies in the manner in which the transaction was composed, such as input/output ordering, output or fee size, number or size of inputs, or script composition",
                    "weight": 0,
                    "nonce-id": "c2913473dfdef786bdbafcc4b3022852a13f9ecf90aedd41196d8fa5466f1613",
                    "countermeasures": [
                        {
                            "numeral": "1",
                            "id": "OBPPV3/CM05",
                            "description": "Use standardized ordering of inputs and outputs",
                            "effectiveness": 0,
                            "criteria-groups": [
                                {
                                    "criteria": [
                                        {
                                            "numeral": "a",
                                            "id": "OBPPV3/CR10",
                                            "description": "Inputs and outputs are ordered in a deterministic manner based on criteria other than the status of outputs as spends or change (BIP 69)",
                                            "effectiveness": 0
                                        },
                                        {
                                            "numeral": "b",
                                            "id": "OBPPV3/CR11",
                                            "description": "Order inputs and outputs via a methodology common to multiple wallets",
                                            "effectiveness": 0
                                        }
                                    ]
                                }
                            ]
                        },
                        {
                            "numeral": "2",
                            "id": "OBPPV3/CM06",
                            "description": "Avoid routinely creating outputs that are identifiable by their size or script",
                            "effectiveness": 0,
                            "criteria-groups": [
                                {
                                    "criteria": [
                                        {
                                            "numeral": "a",
                                            "id": "OBPPV3/CR22",
                                            "description": "Number of clicks to opt out of creating recurring transactions, such as for donations to the wallet provider",
                                            "effectiveness": 0
                                        },
                                        {
                                            "numeral": "b",
                                            "id": "OBPPV3/CR23",
                                            "description": "Avoids creating recurring transactions with outputs of a known value or to a known non-ECDH address",
                                            "effectiveness": 0
                                        }
                                    ]
                                }
                            ]
                        },
                        {
                            "numeral": "3",
                            "id": "OBPPV3/CM07",
                            "description": "Only create transactions which are compliant with BIP-62",
                            "effectiveness": 0,
                            "criteria-groups": [
                                {
                                    "criteria": [
                                        {
                                            "numeral": "a",
                                            "id": "OBPPV3/CR13",
                                            "description": "All transactions created by the wallet are compliant with BIP 62",
                                            "effectiveness": 0
                                        }
                                    ]
                                }
                            ]
                        },
                        {
                            "numeral": "4",
                            "id": "OBPPV3/CM08",
                            "description": "Calculate fees using a method which is not recognizably unique to a particular client",
                            "effectiveness": 0
                        }
                    ]
                },
                {
                    "numeral": "F",
                    "name": "Link related outputs and transactions by observing the m and n parameters of multisig transactions",
                    "weight": 0,
                    "nonce-id": "1e772699fb8f43f7e5f82899c32b5db21939965223f29391f057b0063056d241",
                    "countermeasures": [
                        {
                            "numeral": "1",
                            "id": "OBPPV3/CM14",
                            "description": "Sign transactions using techniques that do not reveal the number of signers or keys involved in producing the signature",
                            "effectiveness": 0
                        }
                    ]
                },
                {
                    "numeral": "G",
                    "name": "Correlate transactions with out-of-band behavior by recording the time at which transactions are included in a block",
                    "weight": 0,
                    "nonce-id": "76b0b33bbb8f2cd3bf86de1d4c14b178203af5fd7b57f6bd3f66b317590fb384",
                    "countermeasures": [
                        {
                            "numeral": "1",
                            "id": "OBPPV3/CM15",
                            "description": "Introduce random delays before introducing new transactions to the network",
                            "effectiveness": 0
                        }
                    ]
                }
            ]
        },
        {
            "numeral": "II",
            "name": "Network observer",
            "weight": 0,
            "nonce-id": "7ee62566e6261c196c34158739d46e26a6837da2b9af9f0c39f4d8f3a34fbe57",
            "attacks": [
                {
                    "numeral": "A",
                    "name": "Link addresses belonging to a single user by observing information leaked by the wallet in the process of obtaining its relevant blockchain data from the network",
                    "weight": 0,
                    "nonce-id": "b3e3946042646148f10905084fa2e00d8344e1a9c1acace5e9d3db2d4b339805",
                    "countermeasures": [
                        {
                            "numeral": "1",
                            "id": "OBPPV3/CM16",
                            "description": "Obtain relevant blockchain data without making queries to other network participants",
                            "effectiveness": 0,
                            "criteria-groups": [
                                {
                                    "criteria": [
                                        {
                                            "numeral": "a",
                                            "id": "OBPPV3/CR25",
                                            "description": "Blockchain data is obtained from a local copy of the blockchain",
                                            "effectiveness": 1.0
                                        }
                                    ]
                                }
                            ]
                        },
                        {
                            "numeral": "2",
                            "id": "OBPPV3/CM61",
                            "description": "Perform multiple queries for blockchain data in a way that makes it difficult to correlate the queries with one another",
                            "effectiveness": 0,
                            "criteria-groups": [
                                {
                                    "criteria": [
                                        {
                                            "numeral": "a",
                                            "id": "OBPPV3/CR26",
                                            "description": "Connection contexts are not reused when querying for blockchain data that corresponds to more than one address in a user's wallet",
                                            "effectiveness": 0
                                        },
                                        {
                                            "numeral": "b",
                                            "id": "OBPPV3/CR33",
                                            "description": "Any given network query for blockchain data does not correspond to addresses that belong to different identity containers within the user's wallet",
                                            "effectiveness": 0
                                        }
                                    ]
                                },
                                {
                                    "criteria": [
                                        {
                                            "numeral": "c",
                                            "id": "OBPPV3/CR27",
                                            "description": "Blockchain data is queried via a method that matches a fraction of the blockchain beyond the addresses belonging to the wallet",
                                            "effectiveness": 1.0,
                                            "comment": "Score for this criterion should be the mean fraction of the blockchain returned in queries, where downloading the entire blockchain is a perfect score"
                                        },
                                        {
                                            "numeral": "d",
                                            "id": "OBPPV3/CR33",
                                            "description": "Any given network query for blockchain data does not correspond to addresses that belong to different identity containers within the user's wallet",
                                            "effectiveness": 0
                                        }
                                    ]
                                }
                            ]
                        }
                    ]
                },
                {
                    "numeral": "B",
                    "name": "Link addresses belonging to a single user by observing source IP address for relevant blockchain data queries",
                    "weight": 0,
                    "nonce-id": "07a90dfdced30f03b5777fe42a5d1c33b77c4139b621627cb36221ca2a00fc81",
                    "countermeasures": [
                        {
                            "numeral": "1",
                            "id": "OBPPV3/CM19",
                            "description": "Connect to the source of relevant blockchain data in a manner that does not leak the IP address of the requestor",
                            "effectiveness": 0,
                            "criteria-groups": [
                                {
                                    "criteria": [
                                        {
                                            "numeral": "a",
                                            "id": "OBPPV3/CR24",
                                            "description": "Number of clicks required by user to configure the client to query blockchain data without leaking his machine's identity over the network",
                                            "effectiveness": 0
                                        },
                                        {
                                            "numeral": "b",
                                            "id": "OBPPV3/CR29",
                                            "description": "The wallet client provides visual indication and displays the user's apparent IP address if blockchain data is not being obtained through an anonymizing network",
                                            "effectiveness": 0
                                        }
                                    ]
                                }
                            ]
                        }
                    ]
                },
                {
                    "numeral": "C",
                    "name": "Link addresses belonging to a single user by observing that multiple transactions enter the network from an origin point likely to belong to a single user",
                    "weight": 0,
                    "nonce-id": "9e8d656ba62759f3afe0534b7bd7c2bfd060755ef24a306d6b4f7801bb265f33",
                    "countermeasures": [
                        {
                            "numeral": "1",
                            "id": "OBPPV3/CM20",
                            "description": "Route outgoing transactions via a method that does not reveal the IP address of the sender",
                            "effectiveness": 0,
                            "criteria-groups": [
                                {
                                    "criteria": [
                                        {
                                            "numeral": "a",
                                            "id": "OBPPV3/CR30",
                                            "description": "Number of clicks required by user to route outgoing transactions through an anonymizing network",
                                            "effectiveness": 0
                                        },
                                        {
                                            "numeral": "b",
                                            "id": "OBPPV3/CR32",
                                            "description": "Client provides a visual indication if outgoing transactions are not being routed through an anonymizing network, including IP address information",
                                            "effectiveness": 0
                                        }
                                    ]
                                }
                            ]
                        },
                        {
                            "numeral": "2",
                            "id": "OBPPV3/CM21",
                            "description": "Broadcast outgoing transactions in a manner that causes them to appear to have a network origin distinct from previously-broadcast transactions",
                            "effectiveness": 0
                        }
                    ]
                },
                {
                    "numeral": "D",
                    "name": "Link a transaction's input address(es) to a specific IP address by observing the first relay of a broadcasted transaction",
                    "weight": 0,
                    "nonce-id": "96d8d118a8a65aa8dbad15dbfd78365f7cda16e4bfa7ceeabdc1b5cd7e92a2f9",
                    "countermeasures": [
                        {
                            "numeral": "1",
                            "id": "OBPPV3/CM11",
                            "description": "Use mixing when sending transactions, and make non-mixed transactions resemble mixed transactions",
                            "effectiveness": 0
                        },
                        {
                            "numeral": "2",
                            "id": "OBPPV3/CM20",
                            "description": "Route outgoing transactions via a method that does not reveal the IP address of the sender",
                            "effectiveness": 0
                        }
                    ]
                },
                {
                    "numeral": "E",
                    "name": "Reduce the false positive rate of filters by comparing how the filters received from a single client change over time",
                    "weight": 0,
                    "nonce-id": "7df9676792e7439f391c641a206ed4505d6bdf7b5c43f4c8b1dcecf4776ebc75",
                    "countermeasures": [
                        {
                            "numeral": "1",
                            "id": "OBPPV3/CM22",
                            "description": "If a filter requires an update, send the new filter to a different peer than the peer which has the old filter",
                            "effectiveness": 0,
                            "criteria-groups": [
                                {
                                    "criteria": [
                                        {
                                            "numeral": "a",
                                            "id": "OBPPV3/CR28",
                                            "description": "A single query for blockchain data may corerespond to multiple addresses in a user's wallet, but a separate connection context is used for each query",
                                            "effectiveness": 0
                                        }
                                    ]
                                }
                            ]
                        }
                    ]
                },
                {
                    "numeral": "F",
                    "name": "Reduce the false positive rate of filters by comparing the transactions sent by a client with the filter they have sent",
                    "weight": 0,
                    "nonce-id": "b6a0a2166b464141545767985b91bc7f3d4588ccf2e289debb156495e66b0c43",
                    "countermeasures": [
                        {
                            "numeral": "1",
                            "id": "OBPPV3/CM23",
                            "description": "Route outgoing transactions through a different route than through the peer which is providing relevant blockchain data",
                            "effectiveness": 0,
                            "criteria-groups": [
                                {
                                    "criteria": [
                                        {
                                            "numeral": "a",
                                            "id": "OBPPV3/CR31",
                                            "description": "Outgoing transactions are routed through a different entry point into the network than the source of blockchain data",
                                            "effectiveness": 0
                                        }
                                    ]
                                }
                            ]
                        }
                    ]
                },
                {
                    "numeral": "G",
                    "name": "Link different identities based on a bloom/prefix filter or other query that matches blockchain data associated with multiple identities",
                    "weight": 0,
                    "nonce-id": "140539e51bfb8cf15674b525c4f10221f6c6a2e505214d026b741d0ae3fcacf3",
                    "countermeasures": [
                        {
                            "numeral": "1",
                            "id": "OBPPV3/CM24",
                            "description": "Use separate filters, provided to different peers, for each identity",
                            "effectiveness": 0,
                            "criteria-groups": [
                                {
                                    "criteria": [
                                        {
                                            "numeral": "a",
                                            "id": "OBPPV3/CR33",
                                            "description": "Any given network query for blockchain data does not correspond to addresses that belong to different identity containers within the user's wallet",
                                            "effectiveness": 0
                                        }
                                    ]
                                }
                            ]
                        }
                    ]
                },
                {
                    "numeral": "H",
                    "name": "Link different identities by observing that the same IP address is sending outgoing transactions associated with multiple identities",
                    "weight": 0,
                    "nonce-id": "3629b41cec638da990ebdea750f826092fe14bcecb82368c7c122fc0e54dccd6",
                    "countermeasures": [
                        {
                            "numeral": "1",
                            "id": "OBPPV3/CM25",
                            "description": "Use separate routes for outgoing transactions associated with each identity",
                            "effectiveness": 0,
                            "criteria-groups": [
                                {
                                    "criteria": [
                                        {
                                            "numeral": "a",
                                            "id": "OBPPV3/CR34",
                                            "description": "Avoids broadcasting outgoing transactions from different identity containers via the same connection context",
                                            "effectiveness": 0
                                        }
                                    ]
                                }
                            ]
                        }
                    ]
                },
                {
                    "numeral": "I",
                    "name": "Temporally link transactions to a known IP address via side channel attacks based on wallet behavior",
                    "weight": 0,
                    "nonce-id": "43100ea35b524b5aaa340230718db1c17e2afe96191f3a2a312c1cff46fbb513",
                    "countermeasures": [
                        {
                            "numeral": "1",
                            "id": "OBPPV3/CM26",
                            "description": "Avoid leaking information about user behavior via observable network traffic",
                            "effectiveness": 0,
                            "criteria-groups": [
                                {
                                    "criteria": [
                                        {
                                            "numeral": "a",
                                            "id": "OBPPV3/CR35",
                                            "description": "The backup process avoids leaking information about wallet addresses",
                                            "effectiveness": 0
                                        }
                                    ]
                                }
                            ]
                        },
                        {
                            "numeral": "2",
                            "id": "OBPPV3/CM27",
                            "description": "Avoid leaking information about recipients in transaction via an external network lookup",
                            "effectiveness": 0,
                            "criteria-groups": [
                                {
                                    "criteria": [
                                        {
                                            "numeral": "a",
                                            "id": "OBPPV3/CR36",
                                            "description": "Wallet avoids leaking information about recipients via an external identity lookup",
                                            "effectiveness": 0
                                        }
                                    ]
                                }
                            ]
                        }
                    ]
                },
                {
                    "numeral": "J",
                    "name": "Derive the type of wallet used to create a transaction by passively observing idiosyncrasies in the interactive behaviour of the wallet",
                    "weight": 0,
                    "nonce-id": "4fdc28522ebe1933607a7714e280ce75284f0641266360bc0df9d19c9fd2e7ab",
                    "countermeasures": [
                        {
                            "numeral": "1",
                            "id": "OBPPV3/CM28",
                            "description": "Avoid using one distinctive user agent when connecting to the Bitcoin network",
                            "effectiveness": 0,
                            "criteria-groups": [
                                {
                                    "criteria": [
                                        {
                                            "numeral": "a",
                                            "id": "OBPPV3/CR38",
                                            "description": "The wallet connects to the network using an unremarkable user agent",
                                            "effectiveness": 0
                                        }
                                    ]
                                },
                                {
                                    "criteria": [
                                        {
                                            "numeral": "b",
                                            "id": "OBPPV3/CR39",
                                            "description": "The wallet connects to the network using a random user agent, from a set of unremarkable user agents, for each connection",
                                            "effectiveness": 0
                                        }
                                    ]
                                }
                            ],
                            "comment": "A wallet can use one unremarkable user agent or several, but can't do both at the same time."
                        },
                        {
                            "numeral": "2",
                            "id": "OBPPV3/CM29",
                            "description": "Avoid using a non-Bitcoin network protocol that leaks information about the type of client in use",
                            "effectiveness": 0,
                            "criteria-groups": [
                                {
                                    "criteria": [
                                        {
                                            "numeral": "a",
                                            "id": "OBPPV3/CR37",
                                            "description": "The wallet avoids observably connecting to a known endpoint, such as a wallet provider's domain",
                                            "effectiveness": 0
                                        }
                                    ]
                                }
                            ]
                        }
                    ]
                },
                {
                    "numeral": "K",
                    "name": "Temporally correlate activity of a specific wallet across different connection sessions by observing idiosyncratic client wallet behavior which acts as a unique fingerprint",
                    "weight": 0,
                    "nonce-id": "277ec132f4cb4edc1cffc0905bde99fe5d6453f368661ff9aad87d1fca34662a",
                    "countermeasures": [
                        {
                            "numeral": "1",
                            "id": "OBPPV3/CM30",
                            "description": "Avoid communicating state-based information to other entities which could be used to uniquely identify the client",
                            "effectiveness": 0
                        }
                    ]
                },
                {
                    "numeral": "L",
                    "name": "Correlate an IP address to a likely transaction participant by monitoring for queries (to a block explorer, etc.) about specific recent transactions",
                    "weight": 0,
                    "nonce-id": "d0148c236ec02d067a222879531b75dab955b292c738ea95a107791076754983",
                    "countermeasures": [
                        {
                            "numeral": "1",
                            "id": "OBPPV3/CM31",
                            "description": "Avoid performing queries to third party services regarding specific transactions in a manner which reveals the IP address of the user",
                            "effectiveness": 0
                        }
                    ]
                },
                {
                    "numeral": "M",
                    "name": "Perform a transport-level MITM attack on a connection between the wallet and a source of server to obtain PII and/or insert malicious code into the communication between wallet and server",
                    "weight": 0,
                    "nonce-id": "f8aa58958a67fdd52898976a58bd551d3acfcce13d90f288ea907b1a325c9c21",
                    "countermeasures": [
                        {
                            "numeral": "1",
                            "id": "OBPPV3/CM32",
                            "description": "Pin the expected public key/certificate in the client to prevent successful MITM attacks",
                            "effectiveness": 0
                        }
                    ]
                },
                {
                    "numeral": "N",
                    "name": "Identify an entity as a likely transaction participant by observing out-of-band notifications subsequent to a transaction generated by any participant and/or their wallet provider",
                    "weight": 0,
                    "nonce-id": "543ff516a3b027ec62e9a50480eb1ccc5376fedbff70b8f5fc5588c7129c9e6d",
                    "countermeasures": [
                        {
                            "numeral": "1",
                            "id": "OBPPV3/CM33",
                            "description": "Do not transmit out-of-band notifications to a user when a transaction has been received",
                            "effectiveness": 0
                        },
                        {
                            "numeral": "2",
                            "id": "OBPPV3/CM34",
                            "description": "Transmit out-of-band notifications via a method that is not detectable to a network observer",
                            "effectiveness": 0
                        }
                    ]
                },
                {
                    "numeral": "O",
                    "name": "Determine the change output of a transaction by observing different versions of it broadcast as part of an RBF process",
                    "weight": 0,
                    "nonce-id": "e737524c8112bb0b242823cf10674160ed3538f08a95dd42b64d8f491ac311d9",
                    "countermeasures": [
                        {
                            "numeral": "1",
                            "id": "OBPPV3/CM35",
                            "description": "Avoid broadcasting more than one version of a transaction",
                            "effectiveness": 0
                        }
                    ]
                },
                {
                    "numeral": "P",
                    "name": "Correlate transactions with out-of-band behavior by recording the time at which transactions enter the network",
                    "weight": 0,
                    "nonce-id": "f62d0ecf74cbb379fcde438a97a52d08eb79b07acde409e47b1dbcf9c814d114",
                    "countermeasures": [
                        {
                            "numeral": "1",
                            "id": "OBPPV3/CM15",
                            "description": "Introduce random delays before introducing new transactions to the network",
                            "effectiveness": 0
                        }
                    ]
                }
            ]
        },
        {
            "numeral": "III",
            "name": "Protocol peer",
            "weight": 0,
            "nonce-id": "a0ef0ab855cfca6267df9f5f57c0112f16bee5340089a72f3c5482d5eef5c7ee",
            "attacks": [
                {
                    "numeral": "A",
                    "name": "Derive the type of wallet used to create a transaction by actively probing the wallet to discover idiosyncrasies in the interactive behaviour of the wallet",
                    "weight": 0,
                    "nonce-id": "bb54f07d484598a30263400020d013718a5015fcf26f0d7ca1f2469e00ef1286",
                    "countermeasures": [

                    ]
                },
                {
                    "numeral": "B",
                    "name": "Derive the type of wallet used to create a transaction by observing the first hop IP address",
                    "weight": 0,
                    "nonce-id": "9255a5774be66d0bd63992bde415a4ba781ab6a52181a5c0f18df1fac55b19c5",
                    "countermeasures": [
                        {
                            "numeral": "1",
                            "id": "OBPPV3/CM36",
                            "description": "Broadcast outgoing transactions in a manner that is not easily correlated to the wallet provider",
                            "effectiveness": 0,
                            "criteria-groups": [
                                {
                                    "criteria": [
                                        {
                                            "id": "OBPPV3/CR80",
                                            "description": "New transactions signed by the wallet client are introduced to the Bitcoin P2P network via multiple nodes roughly simultaneously, in random order",
                                            "effectiveness": 0
                                        },
                                        {
                                            "id": "OBPPV3/CR81",
                                            "description": "New transactions signed by the wallet client are introduced to the Bitcoin P2P network using one node/API selected at random from a list of nodes/APIs once per transaction",
                                            "effectiveness": 0
                                        },
                                        {
                                            "id": "OBPPV3/CR82",
                                            "description": "New transactions signed by the wallet client are introduced to the Bitcoin P2P network using one node/API that is used by more than one wallet provider for pushing transactions to the network",
                                            "effectiveness": 0
                                        },
                                        {
                                            "id": "OBPPV3/CR83",
                                            "description": "Transactions are conveyed to the next hop via a randomized Tor connection or an equivalent technique",
                                            "effectiveness": 0
                                        }
                                    ]
                                }
                            ]
                        }
                    ]
                }
            ]
        },
        {
            "numeral": "IV",
            "name": "Transaction participant",
            "weight": 0,
            "nonce-id": "df825110e3cb2468173fe560dc589099ccb2a00760e62e46b65203c85cfb7b3e",
            "attacks": [
                {
                    "numeral": "A",
                    "name": "Collude with other transaction participants to infer a bitcoin user's behavior based on the flow of funds from one colluding entity, to the targeted user, to another colluding entity",
                    "weight": 0,
                    "countermeasures": [
                        {
                            "numeral": "1",
                            "id": "OBPPV3/CM37",
                            "description": "Use multiple identities/accounts to allow funds associated with one transaction participant to be kept apart from funds associated with a different transaction participant",
                            "effectiveness": 0,
                            "criteria-groups": [
                                {
                                    "criteria": [
                                        {
                                            "numeral": "a",
                                            "id": "OBPPV3/CR44",
                                            "description": "Number of clicks to create a new identity container from the home screen of an existing identity container",
                                            "effectiveness": 0
                                        }
                                    ]
                                }
                            ]
                        }
                    ]
                },
                {
                    "numeral": "B",
                    "name": "Create transactions which create small outputs to previously-used addresses which tempt wallet clients with poor utxo selection and/or lack of coin control to merge inputs",
                    "weight": 0,
                    "nonce-id": "974b4b6ed305e4e473b51f0889275ca82a0001d512500bc2d0c816492623c3fb",
                    "countermeasures": [
                        {
                            "numeral": "1",
                            "id": "OBPPV3/CM38",
                            "description": "Whenever an input is selected from a set of inputs with identical scripts, always include all inputs from that set in the transaction",
                            "effectiveness": 0,
                            "criteria-groups": [
                                {
                                    "criteria": [
                                        {
                                            "numeral": "a",
                                            "id": "OBPPV3/CR12",
                                            "description": "When an input is selected which is part of a set of unspent outputs containing identical scripts (multiple deposits to a single address), every output in the set is added to the transaction",
                                            "effectiveness": 0
                                        }
                                    ]
                                }
                            ]
                        }
                    ],
                    "comment": "This transaction participant is involuntary with respect to the victim; the two may have no prior or following relationship aside from such 'dust' attacks."
                },
                {
                    "numeral": "C",
                    "name": "Defeat attempts by users to mix their coins by participating in mixing transactions and collecting information which can be used to map inputs to outputs in the mixing transaction",
                    "weight": 0,
                    "nonce-id": "b96f9b2d4f7c554cefeac028f4c06f2a31bb5e1c9944deb421ac5d47cccad6d6",
                    "countermeasures": [
                        {
                            "numeral": "1",
                            "id": "OBPPV3/CM39",
                            "description": "Use mixing protocols which are secure against misbehavior by any participant",
                            "effectiveness": 0,
                            "criteria-groups": [
                                {
                                    "criteria": [
                                        {
                                            "numeral": "a",
                                            "id": "OBPPV3/CR21",
                                            "description": "Warns the user when a proposed mix is easy to reverse",
                                            "effectiveness": 0
                                        },
                                        {
                                            "numeral": "b",
                                            "id": "OBPPV3/CR30",
                                            "description": "Number of clicks required by user to route outgoing transactions through an anonymizing network",
                                            "effectiveness": 0
                                        }
                                    ]
                                }
                            ]
                        }
                    ]
                },
                {
                    "numeral": "D",
                    "name": "Require users to submit transactions and identification information to one or more another parties in order to complete the signing process",
                    "weight": 0,
                    "nonce-id": "3b0dd82cd54a5d886b92e7fc917da910a349d5b4acf86682d3c5411093362884",
                    "countermeasures": [
                        {
                            "numeral": "1",
                            "id": "OBPPV3/CM40",
                            "description": "Do not require users to provide information to one or more other parties in order to complete the signing process in a way that allows the other parties to identify the source or destination of the transaction",
                            "effectiveness": 0
                        }
                    ]
                },
                {
                    "numeral": "E",
                    "name": "Monitor the past and future behavior of a user based on receiving payment instructions from that user (such as a master xpub) which leak enough information about how other senders have paid/will pay the same recipient to identify the relevant transactions",
                    "weight": 0,
                    "nonce-id": "e89ea6618e35217310d840d35d851c1d2169b14300a042259089f7e195f677f2",
                    "countermeasures": [
                        {
                            "numeral": "1",
                            "id": "OBPPV3/CM41",
                            "description": "Avoid protocols for transferring payment instructions which leak information about transactions originating from entities other than the intended sender",
                            "effectiveness": 0
                        }
                    ]
                }
            ]
        },
        {
            "numeral": "V",
            "name": "Physical adversary",
            "weight": 0,
            "nonce-id": "04e97e11521bc2f76a53b0c9cba0d39bc37c67f2c1f38cd63b8619815b6d085a",
            "attacks": [
                {
                    "numeral": "A",
                    "name": "Conduct physical surveillance, especially against mobile users, to get sensitive information from screen or contextually tie blockchain activity to visual activity",
                    "weight": 0,
                    "nonce-id": "3cfbbbd8dcded67569b1b1c38a71111579921a3c067cb01bd8011d81aeeb34c0",
                    "countermeasures": [
                        {
                            "numeral": "1",
                            "id": "OBPPV3/CM42",
                            "description": "Provide a GUI that resembles an application other than a Bitcoin wallet",
                            "effectiveness": 0,
                            "criteria-groups": [
                                {
                                    "criteria": [
                                        {
                                            "numeral": "a",
                                            "id": "OBPPV3/CR50",
                                            "description": "Number of clicks to configure the GUI to resemble a non-wallet application",
                                            "effectiveness": 0
                                        }
                                    ]
                                }
                            ]
                        },
                        {
                            "numeral": "2",
                            "id": "OBPPV3/CM43",
                            "description": "Before or when displaying it, warn users about the privacy consequences of sharing data that can allow parties who will not be participants in the relevant transactions to link them to the user",
                            "effectiveness": 0,
                            "criteria-groups": [
                                {
                                    "criteria": [
                                        {
                                            "numeral": "a",
                                            "id": "OBPPV3/CR51",
                                            "description": "Does not display non-ECDH addresses or transaction hashes in any form prior to the user explicitly requesting to see them",
                                            "effectiveness": 0
                                        }
                                    ]
                                }
                            ]
                        }
                    ]
                },
                {
                    "numeral": "B",
                    "name": "Detect the existence of a wallet on a device",
                    "weight": 0,
                    "nonce-id": "8f2926c6d9443fb47d9f2a30c489d6403c2a1fcd8ce9aea6e60a89f1c43127cb",
                    "countermeasures": [
                        {
                            "numeral": "1",
                            "id": "OBPPV3/CM44",
                            "description": "Install the application is such a way that it is not detectable unless user performs a series of actions unlikely to be duplicated by an unauthorized user",
                            "effectiveness": 0,
                            "criteria-groups": [
                                {
                                    "criteria": [
                                        {
                                            "numeral": "a",
                                            "id": "OBPPV3/CR57",
                                            "description": "The wallet application is difficult to detect as being installed unless the user performs a series of actions unlikely to be duplicated by an unauthorized user",
                                            "effectiveness": 0
                                        }
                                    ]
                                }
                            ]
                        },
                        {
                            "numeral": "2",
                            "id": "OBPPV3/CM45",
                            "description": "The user can easily erase the application and all its metadata if the decide to stop using the wallet or device",
                            "effectiveness": 0,
                            "criteria-groups": [
                                {
                                    "criteria": [
                                        {
                                            "numeral": "a",
                                            "id": "OBPPV3/CR54",
                                            "description": "Number of clicks to delete wallet data within the wallet client",
                                            "effectiveness": 0
                                        },
                                        {
                                            "numeral": "b",
                                            "id": "OBPPV3/CR74",
                                            "description": "A user who opens the wallet client cannot determine whether a wallet was ever registered on this device once the wallet deletion process has been completed",
                                            "effectiveness": 0
                                        },
                                        {
                                            "numeral": "c",
                                            "id": "OBPPV3/CR59",
                                            "description": "A user cannot determine outside of the app whether the wallet client was used to send or receive funds after the wallet deletion process has been completed",
                                            "effectiveness": 0
                                        },
                                        {
                                            "numeral": "d",
                                            "id": "OBPPV3/CR55",
                                            "description": "Number of clicks to remove the wallet client from a device",
                                            "effectiveness": 0
                                        },
                                        {
                                            "numeral": "e",
                                            "id": "OBPPV3/CR75",
                                            "description": "A user who re-installs the wallet client cannot determine whether the app was previously installed from within the application itself",
                                            "effectiveness": 0
                                        },
                                        {
                                            "numeral": "f",
                                            "id": "OBPPV3/CR58",
                                            "description": "A user cannot determine outside of the app whether the wallet client was previously installed on the device after the uninstallation process has been completed",
                                            "effectiveness": 0
                                        },
                                        {
                                            "numeral": "g",
                                            "id": "OBPPV3/CR76",
                                            "description": "When the application is installed, all application metadata is initialized in such a way that it cannot be distinguished from an application that has been used extensively",
                                            "effectiveness": 0
                                        }
                                    ]
                                }
                            ]
                        },
                        {
                            "numeral": "3",
                            "id": "OBPPV3/CM46",
                            "description": "If user loses physical control over the device, the wallet can be deleted via remote command",
                            "effectiveness": 0,
                            "criteria-groups": [
                                {
                                    "criteria": [
                                        {
                                            "numeral": "a",
                                            "id": "OBPPV3/CR56",
                                            "description": "Wallet data can be remotely deleted by the user in the event the device containing the wallet is lost or stolen",
                                            "effectiveness": 0
                                        }
                                    ]
                                }
                            ]
                        },
                        {
                            "numeral": "4",
                            "id": "OBPPV3/CM47",
                            "description": "Persistent wallet data is stored in a fashion that is not identifiable as belonging to a Bitcoin wallet",
                            "effectiveness": 0,
                            "criteria-groups": [
                                {
                                    "criteria": [
                                        {
                                            "numeral": "a",
                                            "id": "OBPPV3/CR60",
                                            "description": "Persistent wallet metadata is stored in a form not identifiable as belonging to a Bitcoin wallet",
                                            "effectiveness": 0
                                        }
                                    ]
                                }
                            ]
                        }
                    ]
                },
                {
                    "numeral": "C",
                    "name": "Perform forensic analysis on a device, searching for sensitive information about a wallet",
                    "weight": 0,
                    "nonce-id": "66f0b4991fd97d00ea920c2fe216e65e3f80eacd0a3b2f0452217292a937b947",
                    "countermeasures": [
                        {
                            "numeral": "1",
                            "id": "OBPPV3/CM48",
                            "description": "Encrypt all public keys in the wallet",
                            "effectiveness": 0,
                            "criteria-groups": [
                                {
                                    "criteria": [
                                        {
                                            "numeral": "a",
                                            "id": "OBPPV3/CR52",
                                            "description": "Number of clicks to set an encryption password/PIN for wallet public keys (apart from that needed to encrypt private keys)",
                                            "effectiveness": 0
                                        }
                                    ]
                                }
                            ]
                        },
                        {
                            "numeral": "2",
                            "id": "OBPPV3/CM49",
                            "description": "Encrypt all non-keypair wallet metadata",
                            "effectiveness": 0,
                            "criteria-groups": [
                                {
                                    "criteria": [
                                        {
                                            "numeral": "a",
                                            "id": "OBPPV3/CR53",
                                            "description": "Number of clicks to set an encryption password/PIN for non-keypair wallet metadata (apart from that needed to encrypt private keys)",
                                            "effectiveness": 0
                                        }
                                    ]
                                }
                            ]
                        }
                    ]
                }
            ]
        },
        {
            "numeral": "VI",
            "name": "Wallet provider",
            "weight": 0,
            "nonce-id": "8a1a728db8698ab5dd45cccbb0740391e4176ee1edfbd941ab454791f2e93954",
            "attacks": [
                {
                    "numeral": "A",
                    "name": "Link addresses to a user by observing their backup files",
                    "weight": 0,
                    "nonce-id": "cf3209064fcfef0c6d5456acc35d1f6ee371f06ac75e17287affae4c8581df66",
                    "countermeasures": [
                        {
                            "numeral": "1",
                            "id": "OBPPV3/CM50",
                            "description": "Use strictly local wallet backups, or encrypt remote wallet backups",
                            "effectiveness": 0,
                            "criteria-groups": [
                                {
                                    "criteria": [
                                        {
                                            "numeral": "a",
                                            "id": "OBPPV3/CR63",
                                            "description": "Backups can occur offline, or are encrypted client-side with data that only the user controls e.g. password",
                                            "effectiveness": 0
                                        }
                                    ]
                                }
                            ]
                        }
                    ]
                },
                {
                    "numeral": "B",
                    "name": "Require personally identifying information in order to use the wallet",
                    "weight": 0,
                    "nonce-id": "065322c66599cf2b1cadb364d0de718caf972f39909155870039e33b47c430e7",
                    "countermeasures": [
                        {
                            "numeral": "1",
                            "id": "OBPPV3/CM51",
                            "description": "Do not collect any personally identifying information from the user",
                            "effectiveness": 1,
                            "criteria-groups": [
                                {
                                    "criteria": [
                                        {
                                            "numeral": "a",
                                            "id": "OBPPV3/CR65",
                                            "description": "The wallet functions without requiring the user to supply Class I, Class II, or Class III personally identifying information (PII)",
                                            "effectiveness": 0
                                        }
                                    ]
                                },
                                {
                                    "criteria": [
                                        {
                                            "numeral": "b",
                                            "id": "OBPPV3/CR72",
                                            "description": "The wallet functions without requiring the user to supply Class I or Class II personally identifying information (PII) such as a SSN or verified email address",
                                            "effectiveness": 0
                                        }
                                    ]
                                },
                                {
                                    "criteria": [
                                        {
                                            "numeral": "c",
                                            "id": "OBPPV3/CR73",
                                            "description": "The wallet functions without requiring the user to supply Class I personally identifying information (PII) such as a SSN",
                                            "effectiveness": 0
                                        }
                                    ]
                                }
                            ]
                        }
                    ]
                },
                {
                    "numeral": "C",
                    "name": "Cause the wallet to transmit usage and/or debug data back to the provider which can be used to correlate transactions to a particular user",
                    "weight": 0,
                    "nonce-id": "fdb38b33f31c08b6b7b26c9260e13bc38145ddaca649ee2211f2b01816235532",
                    "countermeasures": [
                        {
                            "numeral": "1",
                            "id": "OBPPV3/CM52",
                            "description": "Only send debug information if users opt-in and are allowed to review the information before being sent",
                            "effectiveness": 0,
                            "criteria-groups": [
                                {
                                    "criteria": [
                                        {
                                            "numeral": "a",
                                            "id": "OBPPV3/CR66",
                                            "description": "Number of clicks needed to disable sending telemetry data to the wallet provider (usage statistics, automatic crash reporting, etc.)",
                                            "effectiveness": 0
                                        },
                                        {
                                            "numeral": "b",
                                            "id": "OBPPV3/CR68",
                                            "description": "Avoids transmitting telemetry data to the provider before the user has a chance to review the information being sent",
                                            "effectiveness": 0
                                        }
                                    ]
                                }
                            ]
                        },
                        {
                            "numeral": "2",
                            "id": "OBPPV3/CM53",
                            "description": "Transmit usage and/or debug data via a method that does not reveal the IP address or identity of the user",
                            "effectiveness": 0,
                            "criteria-groups": [
                                {
                                    "criteria": [
                                        {
                                            "numeral": "a",
                                            "id": "OBPPV3/CR67",
                                            "description": "Number of clicks needed to ensure telemetry data is sent to the wallet provider in a manner that does not reveal the IP address of the user",
                                            "effectiveness": 0
                                        }
                                    ]
                                }
                            ]
                        }

                    ]
                },
                {
                    "numeral": "D",
                    "name": "Hide adverse privacy behavior from users by not releasing the source code to the wallet client",
                    "weight": 0,
                    "nonce-id": "bfe7905ef1ac3f8ea90d23ec3b00cc95d5983e362eaa9fcac216405f0f8eeb1b",
                    "countermeasures": [
                        {
                            "numeral": "1",
                            "id": "OBPPV3/CM54",
                            "description": "Provide non-obfuscated source code and build tools needed for the users to compile their own versions",
                            "effectiveness": 0,
                            "criteria-groups": [
                                {
                                    "criteria": [
                                        {
                                            "numeral": "a",
                                            "id": "OBPPV3/CR69",
                                            "description": "The wallet provider supplies simple instructions for building a usable binary from the source code",
                                            "effectiveness": 0
                                        },
                                        {
                                            "numeral": "b",
                                            "id": "OBPPV3/CR70",
                                            "description": "Non-obfuscated source code for the wallet application is available for immediate inspection",
                                            "effectiveness": 0
                                        }
                                    ]
                                }
                            ]
                        }
                    ]
                },
                {
                    "numeral": "E",
                    "name": "Hide adverse privacy behavior from users by distributing binary versions of the wallet whose behavior differs from versions compiled from the public source code",
                    "weight": 0,
                    "nonce-id": "0fbb6308974653bc2d96223b08bd23de3845ae82f46accef5cfd06b711104a41",
                    "countermeasures": [
                        {
                            "numeral": "1",
                            "id": "OBPPV3/CM55",
                            "description": "Provide a deterministic build system that allows users to verify that the binary version they have received was compiled from the public source code",
                            "effectiveness": 0,
                            "criteria-groups": [
                                {
                                    "criteria": [
                                        {
                                            "numeral": "a",
                                            "id": "OBPPV3/CR71",
                                            "description": "A user can produce a compiled version of the application from the public source code that exactly matches the version distributed by the wallet provider",
                                            "effectiveness": 0
                                        }
                                    ]
                                }
                            ]
                        }
                    ]
                },
                {
                    "numeral": "F",
                    "name": "Hide adverse privacy behavior from users by not disclosing or by misrepresenting privacy risks",
                    "weight": 0,
                    "nonce-id": "46dbaea6011c5b25d2ff909143b8b2ddf7f86d1dfc3420e3d9ba37bff7ef5e65",
                    "countermeasures": [

                    ]
                }
            ]
        },
        {
            "numeral": "VII",
            "name": "Meta attacks",
            "weight": 0,
            "nonce-id": "71f549e7de89e7b473bdef2ec752db09b5d0bbfc15d1c3f91860778934c53981",
            "attacks": [
                {
                    "numeral": "A",
                    "name": "Users may reuse non-ECDH addresses due to the fear of losing funds if avoiding reuse increases the risk that wallet backups will become unexpectedly invalid",
                    "weight": 0,
                    "nonce-id": "10ecc7158e69bb586e26d8ec61259b62bfaf09d27e565f7b2dc9c17a48c5e8a3",
                    "countermeasures": [
                        {
                            "numeral": "1",
                            "id": "OBPPV3/CM56",
                            "description": "Use eternal backups",
                            "effectiveness": 1,
                            "criteria-groups": [
                                {
                                    "criteria": [
                                        {
                                            "numeral": "a",
                                            "id": "OBPPV3/CR62",
                                            "description": "Number of clicks needed to update an existing backup due to the creation of a new receiving or change address",
                                            "effectiveness": 0
                                        }
                                    ]
                                }
                            ]
                        },
                        {
                            "numeral": "2",
                            "id": "OBPPV3/CM57",
                            "description": "Proactively inform users when backups require an update",
                            "effectiveness": 0,
                            "criteria-groups": [
                                {
                                    "criteria": [
                                        {
                                            "numeral": "a",
                                            "id": "OBPPV3/CR64",
                                            "description": "Indicates a reduction in wallet safety when backups are stale, or uses eternal backups",
                                            "effectiveness": 0
                                        }
                                    ]
                                }
                            ]
                        }
                    ]
                },
                {
                    "numeral": "B",
                    "name": "Users may avoid mixing if mixing services can steal funds",
                    "weight": 0,
                    "nonce-id": "69297fe44d565b09b4c6292a667679f2d2cf4f13370fd9b72d0a9934364ecbbf",
                    "countermeasures": [
                        {
                            "numeral": "1",
                            "id": "OBPPV3/CM58",
                            "description": "Use mixing methods that do not allow for theft of funds",
                            "effectiveness": 0,
                            "criteria-groups": [
                                {
                                    "criteria": [
                                        {
                                            "numeral": "a",
                                            "id": "OBPPV3/CR49",
                                            "description": "Mixing is secure against theft of funds",
                                            "effectiveness": 1
                                        }
                                    ]
                                }
                            ]
                        }
                    ]
                },
                {
                    "numeral": "C",
                    "name": "Users may reuse non-ECDH addresses due to the overhead involved with communicating unique deposit addresses to senders",
                    "weight": 0,
                    "nonce-id": "fdd9873ceea6c72da38e171d4b2e930648501018c4a15e63a7acd3862ddb56dd",
                    "countermeasures": [
                        {
                            "numeral": "1",
                            "id": "OBPPV3/CM59",
                            "description": "Use deposit addresses derived from a constant seed using ECDH (e.g. stealth addresses)",
                            "effectiveness": 0,
                            "criteria-groups": [
                                {
                                    "criteria": [
                                        {
                                            "numeral": "a",
                                            "id": "OBPPV3/CR02",
                                            "description": "Number of clicks required by user to generate a ECDH receiving address (BIP 63 or BIP 47), from the default window/authenticated home page",
                                            "effectiveness": 0
                                        },
                                        {
                                            "numeral": "b",
                                            "id": "OBPPV3/CR14",
                                            "description": "Allows the user to send to ECDH addresses (BIP 63 or BIP 47)",
                                            "effectiveness": 0
                                        }
                                    ]
                                }
                            ]
                        }
                    ]

                },
                {
                    "numeral": "D",
                    "name": "Users may opt not to use privacy networks because of the difficulty of configuring their wallet client to transmit traffic through them",
                    "weight": 0,
                    "nonce-id": "6127716dfc01c09589bf77d1b4de1669b17b2231483e3f9b1e8be10b6a11c6a7",
                    "countermeasures": [
                        {
                            "numeral": "1",
                            "id": "OBPPV3/CM60",
                            "description": "Create wallets that are easily usable on operating systems with built-in Tor support",
                            "effectiveness": 0,
                            "criteria-groups": [
                                {
                                    "criteria": [
                                        {
                                            "numeral": "a",
                                            "id": "OBPPV3/CR40",
                                            "description": "Included in the latest stable version of Tails Live CD",
                                            "effectiveness": 1.0
                                        }
                                    ]
                                },
                                {
                                    "criteria": [
                                        {
                                            "numeral": "b",
                                            "id": "OBPPV3/CR41",
                                            "description": "Program and any dependencies are packaged into a single file which can be easily installed in Tails Live CD",
                                            "effectiveness": 0.75
                                        }
                                    ]
                                },
                                {
                                    "criteria": [
                                        {
                                            "numeral": "c",
                                            "id": "OBPPV3/CR42",
                                            "description": "Installation in Tails Live CD is possible, but requires multiple complex steps",
                                            "effectiveness": 0.50
                                        }
                                    ]
                                }
                            ],
                            "comment": "Above, we list 3 possible versions of Tails compatability which are mutually exclusive"
                        }
                    ]
                }
            ]
        }
    ],
    "countermeasures": [
        {
            "id": "OBPPV3/CM01",
            "description": "Avoid reuse of identifiable script elements",
            "comment": "This is a generalization of the idea of avoiding address reuse. Identifiable script elements include: public keys in OP_CHECKMULTISIG scripts, P2PKH addresses, P2SH addresses, etc.",
            "nonce-id": "f85a652a3e2f2572a49db4bc5f7f5e83a5a3b325d33f467c658eac6942560ff6"
        },
        {
            "id": "OBPPV3/CM02",
            "description": "Randomize the position of the change output(s) in the output list",
            "nonce-id": "f072eb54309e98671b4397728fe97f3d176c724fdee1f5f2bd74deb5080abd5e"
        },
        {
            "id": "OBPPV3/CM03",
            "description": "Select inputs such that the amount of change in the transaction is close to the size of the desired spend",
            "nonce-id": "4dfe4a43712091382a3b08745942d1d9c123db3a782cb0f0953db1a3f9a0f608"
        },
        {
            "id": "OBPPV3/CM04",
            "description": "Use multiple change outputs, and intentionally set the value of some outputs to values that resemble plausible spends",
            "nonce-id": "585acc1ac4c06437693d9b978d410b3801232138e80afe8a4e41acc912c2a286"
        },
        {
            "id": "OBPPV3/CM05",
            "description": "Use standardized ordering of inputs and outputs",
            "nonce-id": "435b2cadf47f667d5faf7a188a59f248e63493147ef3912176a874d65a254c09"
        },
        {
            "id": "OBPPV3/CM06",
            "description": "Avoid routinely creating outputs that are identifiable by their size or script",
            "nonce-id": "51ec575d396c5d8bfc55803e8fbf4891181f0e59929574123004d50d78808ac8"
        },
        {
            "id": "OBPPV3/CM07",
            "description": "Only create transactions which are compliant with BIP-62",
            "nonce-id": "9a040aded5a26a06ee92e917a688a2973da1643c30fe340f04c3abbff67fdd48"
        },
        {
            "id": "OBPPV3/CM08",
            "description": "Calculate fees using a method which is not recognizably unique to a particular client",
            "nonce-id": "90fcb7a2cd3be16e4376496773a917c8f067d3b8bbb570ba9a53e47a1ec6f368"
        },
        {
            "id": "OBPPV3/CM09",
            "description": "Create the transaction in such a way that provides multiple possible matching sets between inputs and the user's change output(s)",
            "nonce-id": "0b751ead55c53393e70c324a1e4da78a9ae2c565eff4474ff01fd13fca34a7b9"
        },
        {
            "id": "OBPPV3/CM10",
            "description": "Avoid using inputs from different addresses in the same transaction",
            "nonce-id": "1b8a9414bc6b2fc3ab4a7f28359d6b6e33919815d76e7cf4a5f1411aaf6aa15f"
        },
        {
            "id": "OBPPV3/CM11",
            "description": "Use mixing when sending transactions, and make non-mixed transactions resemble mixed transactions",
            "nonce-id": "c0933c692a76d18c3c20f6346eb4a02ba703b5ac12cb6c060a05e2a29cd6000f"
        },
        {
            "id": "OBPPV3/CM12",
            "description": "Use the same type of script used for change output as for the desired spend when creating transactions",
            "nonce-id": "20de0af282762741c3682768c91f936496a6b5fe26f697bb78cc90bae973debf"
        },
        {
            "id": "OBPPV3/CM13",
            "description": "Avoid constructing transactions that contain inputs from more than one identity/account",
            "nonce-id": "fd4fd758a6ec43d9643b71ba90cf0256261433c754d22f1de09ae8d227831ac5"
        },
        {
            "id": "OBPPV3/CM14",
            "description": "Sign transactions using techniques that do not reveal the number of signers or keys involved in producing the signature",
            "nonce-id": "59712e84921730ac91cd8edabf5d1c9d045eb4e0f72648bcdab54c19c05a3bdd"
        },
        {
            "id": "OBPPV3/CM15",
            "description": "Introduce random delays before introducing new transactions to the network",
            "nonce-id": "ee2a22b5ad3fe15ae7430e262423c48ceeb1fcb3f2141534c08279814c76c71f"
        },
        {
            "id": "OBPPV3/CM16",
            "description": "Obtain relevant blockchain data without making queries to other network participants",
            "nonce-id": "16105562d1445b9b15fbeb2f4baa929447e78c71d358b0c22d2df5de8e62a605"
        },
        {
            "id": "OBPPV3/CM17",
            "description": "Only query one address at a time from a specific connection context",
            "nonce-id": "d823f2dd9e93f8064d89e170ae95ae60743bf178825f7a14ae35dcdc9f4911aa"
        },
        {
            "id": "OBPPV3/CM18",
            "description": "Query multiple addresses at once using a technique that returns false positives",
            "nonce-id": "3585e1d272b81ae6721123b112a977350b60d118d1394e5f01b94aaf13557cbc"
        },
        {
            "id": "OBPPV3/CM19",
            "description": "Connect to the source of relevant blockchain data in a manner that does not leak the IP address of the requestor",
            "nonce-id": "9970bd72a7e132e3650db2e1c547172733cdf89dd045481124f6130d93aaa47a"
        },
        {
            "id": "OBPPV3/CM20",
            "description": "Route outgoing transactions via a method that does not reveal the IP address of the sender",
            "nonce-id": "797090dd00d11157408f5c11bc4d55bcf95a281fae925f732900edafbb53e096"
        },
        {
            "id": "OBPPV3/CM21",
            "description": "Broadcast outgoing transactions in a manner that causes them to appear to have a network origin distinct from previously-broadcast transactions",
            "nonce-id": "fec92065d9fd308a9cb496da5e3302843b614347ac8901a6b242ced8f3726a3f"
        },
        {
            "id": "OBPPV3/CM22",
            "description": "If a filter requires an update, send the new filter to a different peer than the peer which has the old filter",
            "nonce-id": "eb0dc1462a3d90740def288f8407a3501032a00d92d8ef1926b60778a6a20d86"
        },
        {
            "id": "OBPPV3/CM23",
            "description": "Route outgoing transactions through a different route than through the peer which is providing relevant blockchain data",
            "nonce-id": "06c9f3f3cf6304568134f64cb27f622c44a73e40c24fe2730164dfbb700b2e73"
        },
        {
            "id": "OBPPV3/CM24",
            "description": "Use separate filters, provided to different peers, for each identity",
            "nonce-id": "a7a4fce9206445df49eb832d9ab99f5439cf4eaf4504734da8ad95a8cb621b13"
        },
        {
            "id": "OBPPV3/CM25",
            "description": "Use separate routes for outgoing transactions associated with each identity",
            "nonce-id": "bc7706d9d531aa0674f41d4ce47004b2a95bdeb6c1579231e698504380a523fb"
        },
        {
            "id": "OBPPV3/CM26",
            "description": "Avoid leaking information about user behavior via observable network traffic",
            "nonce-id": "1bf56974c85dc4d5ce92e4ebaf173f66035f03631a47ea55af794dae8e1749cc"
        },
        {
            "id": "OBPPV3/CM27",
            "description": "Avoid leaking information about recipients in transaction via an external network lookup",
            "nonce-id": "bf46260073101753fd16f6b3db67d7b18e2eeb147706c4c922f68a61f3700220"
        },
        {
            "id": "OBPPV3/CM28",
            "description": "Avoid using one distinctive user agent when connecting to the Bitcoin network",
            "nonce-id": "7607066165ca50730b6df536a3b08818e47ad7b1c811d832041b0de039c51553"
        },
        {
            "id": "OBPPV3/CM29",
            "description": "Avoid using a non-Bitcoin network protocol that leaks information about the type of client in use",
            "nonce-id": "81cbfc2b072d724c376bce049f0ae1041f41d6179a7ae045e53a0f569bf85373"
        },
        {
            "id": "OBPPV3/CM30",
            "description": "Avoid communicating state-based information to other entities which could be used to uniquely identify the client",
            "nonce-id": "bb40b47a21675a231c9fb0bb33d9f316e26590a473d481c4e9be3a3d101f8fa9"
        },
        {
            "id": "OBPPV3/CM31",
            "description": "Avoid performing queries to third party services regarding specific transactions in a manner which reveals the IP address of the user",
            "nonce-id": "c8eedfc7add5c500eae3227e265983e480a21d9985a5c9fc51d3b6d67f28624d"
        },
        {
            "id": "OBPPV3/CM32",
            "description": "Pin the expected public key/certificate in the client to prevent successful MITM attacks",
            "nonce-id": "56c04d497f9587a4465ce50ae567e215a207da7d769b6261799630b5eb86c5bb"
        },
        {
            "id": "OBPPV3/CM33",
            "description": "Do not transmit out-of-band notifications to a user when a transaction has been received",
            "nonce-id": "39c48dddef2b01e36ecc9df10796368c2ff45a3b2fe5f835de083c6474d83f39"
        },
        {
            "id": "OBPPV3/CM34",
            "description": "Transmit out-of-band notifications via a method that is not detectable to a network observer",
            "nonce-id": "12d385c1a9cce35254a53441f36459ff7fb414afb76a12ad86687025a193c72f"
        },
        {
            "id": "OBPPV3/CM35",
            "description": "Avoid broadcasting more than one version of a transaction",
            "nonce-id": "8f1ac060930a5fe4286ce57d1096ef51b63a65a6dd36926a0cbb89c427473aeb"
        },
        {
            "id": "OBPPV3/CM36",
            "description": "Broadcast outgoing transactions in a manner that is not easily correlated to the wallet provider",
            "nonce-id": "00ca68296c4e8299c4c5d1ed59972ac898338f3a18b9c792ac3bf4b19a8799fc"
        },
        {
            "id": "OBPPV3/CM37",
            "description": "Use multiple identities/accounts to allow funds associated with one transaction participant to be kept apart from funds associated with a different transaction participant",
            "nonce-id": "ea93930c2d1bdc2377c850d394ef83151150540405f29767b89338f7807447af"
        },
        {
            "id": "OBPPV3/CM38",
            "description": "Whenever an input is selected from a set of inputs with identical scripts, always include all inputs from that set in the transaction",
            "nonce-id": "3273a293bc5c49055f3c9875ae338c33bf1d646f7935b9ed8099663a0ff9cc5f"
        },
        {
            "id": "OBPPV3/CM39",
            "description": "Use mixing protocols which are secure against misbehavior by any participant",
            "nonce-id": "db47dade197f8ffd63eccd122de698f998da14e7a6ac41420eb83f46cd9def58"
        },
        {
            "id": "OBPPV3/CM40",
            "description": "Do not require users to provide information to one or more other parties in order to complete the signing process in a way that allows the other parties to identify the source or destination of the transaction",
            "nonce-id": "3f301ed8b1c83aa57077b404362dc845ef2e5dfb6065d0b7d146484f76494183"
        },
        {
            "id": "OBPPV3/CM41",
            "description": "Avoid protocols for transferring payment instructions which leak information about transactions originating from entities other than the intended sender",
            "nonce-id": "7095f1333780e51e8d15681bd64f3699c78839e1f9d8dcbb4593240d7d2388b3"
        },
        {
            "id": "OBPPV3/CM42",
            "description": "Provide a GUI that resembles an application other than a Bitcoin wallet",
            "nonce-id": "3d479f1c06c51e00d75d7bcc3c51bba57a992ea2dfcfc2afd099372c0c103706"
        },
        {
            "id": "OBPPV3/CM43",
            "description": "Before or when displaying it, warn users about the privacy consequences of sharing data that can allow parties who will not be participants in the relevant transactions to link them to the user",
            "nonce-id": "fea09c89d4e0a4820931a0a0f8923969a5b1b767dbfcad49b61f78af6de8b0ab"
        },
        {
            "id": "OBPPV3/CM44",
            "description": "Install the application is such a way that it is not detectable unless user performs a series of actions unlikely to be duplicated by an unauthorized user",
            "nonce-id": "aa2d6bd66f83cb7a65af511cfc42990d3d41008bf7820782f376de197a8dac06"
        },
        {
            "id": "OBPPV3/CM45",
            "description": "The user can easily erase the application and all its metadata if the decide to stop using the wallet or device",
            "nonce-id": "42517f9cb000b8d3951bede96702be8b7602222b7fcc014a2fa661be1616c757"
        },
        {
            "id": "OBPPV3/CM46",
            "description": "If user loses physical control over the device, the wallet can be deleted via remote command",
            "nonce-id": "93fc4fa4ef965850e225bb78a94d5ef31988d1428f8f3bd7da7661c05003f61a"
        },
        {
            "id": "OBPPV3/CM47",
            "description": "Persistent wallet data is stored in a fashion that is not identifiable as belonging to a Bitcoin wallet",
            "nonce-id": "58354b2f6f1e794e63bd1844c71c5810fd40140e7553f02def06c8ad75d02543"
        },
        {
            "id": "OBPPV3/CM48",
            "description": "Encrypt all public keys in the wallet",
            "nonce-id": "b5703eb1bd5e6a3737bb4508b7ed82ae7d1f6f84a453b7b0391547f515b34c47"
        },
        {
            "id": "OBPPV3/CM49",
            "description": "Encrypt all non-keypair wallet metadata",
            "nonce-id": "a26e95124a6cd89280fa1ac1d32816688c2a31614581fb62fbaedc95068c6155"
        },
        {
            "id": "OBPPV3/CM50",
            "description": "Use strictly local wallet backups, or encrypt remote wallet backups",
            "nonce-id": "f30fe9e51ed5d65008cfd08241eafa27a93b9242f570b51bc517b28349fa2f94"
        },
        {
            "id": "OBPPV3/CM51",
            "description": "Do not collect any personally identifying information from the user",
            "nonce-id": "3edddfb8c54ae207f79b8d8af1a4b504e47746b70b212b528db65b287b01070a"
        },
        {
            "id": "OBPPV3/CM52",
            "description": "Only send debug information if users opt-in and are allowed to review the information before being sent",
            "nonce-id": "33f282adadb8055969c3ac3a8368492fcd2fa89cc035745a3d15aa2aa71ecdb4"
        },
        {
            "id": "OBPPV3/CM53",
            "description": "Transmit usage and/or debug data via a method that does not reveal the IP address or identity of the user",
            "nonce-id": "403c9dc5e4c5fdde7bdc2309de45ffe518e9a1707ac59cec253532b6e3e67bb2"
        },
        {
            "id": "OBPPV3/CM54",
            "description": "Provide non-obfuscated source code and build tools needed for the users to compile their own versions",
            "nonce-id": "505025ee466c1a30d70c7eb521657db594b76b659e0c4ef70739a091a9801530"
        },
        {
            "id": "OBPPV3/CM55",
            "description": "Provide a deterministic build system that allows users to verify that the binary version they have received was compiled from the public source code",
            "nonce-id": "fbbb0c4c77661dbdd2da52225e8a9aa42aa784699062c25b1161ac8f4a9c7c2f"
        },
        {
            "id": "OBPPV3/CM56",
            "description": "Use eternal backups",
            "nonce-id": "a1105cde8ea2d45d7a7dc6fc4ab80fa22f160f9fa60c79dff3dcee6554cdba83"
        },
        {
            "id": "OBPPV3/CM57",
            "description": "Proactively inform users when backups require an update",
            "nonce-id": "0020dc5057a8a9b5e464b854f74b42f7017cd5f7dcd633b2b010ec7f7b8d1799"
        },
        {
            "id": "OBPPV3/CM58",
            "description": "Use mixing methods that do not allow for theft of funds",
            "nonce-id": "af9d41094aaf3f2222b1288397a76ffeaee692f7dcfde81636c638916bcc07c8"
        },
        {
            "id": "OBPPV3/CM59",
            "description": "Use deposit addresses derived from a constant seed using ECDH (e.g. stealth addresses)",
            "nonce-id": "0bc3ef2be1a5d4a9ea8019003264694a55ad207bb47317b0e284c51cfe3599c7"
        },
        {
            "id": "OBPPV3/CM60",
            "description": "Create wallets that are easily usable on operating systems with built-in Tor support",
            "nonce-id": "fc4c0f26fde5d16374100c15ee3e4a27a701907f558a9d41d252127bc8a68ed7"
        },
        {
            "id": "OBPPV3/CM61",
            "description": "Perform multiple queries for blockchain data in a way that makes it difficult to correlate the queries with one another",
            "nonce-id": "493b8e64e550c9f3fac6517206b47d8c121f53f766376979800a8a71bede85a2"
        }
    ],
    "criteria": [
        {
            "id": "OBPPV3/CR01",
            "description": "Number of clicks required to deviate from the default receiving functionality and generate a new non-ECDH receiving address for an existing wallet",
            "nonce-id": "2487f746faedb396d03f9fb9d519bff8a7ecced291300e98b5c570ffcc581b27"
        },
        {
            "id": "OBPPV3/CR02",
            "description": "Number of clicks required by user to generate a ECDH receiving address (BIP 63 or BIP 47), from the default window/authenticated home page",
            "nonce-id": "41153efaf984012ed6be4eadf253e50a54cd01bf20c71070e7a64dd70214c653"
        },
        {
            "id": "OBPPV3/CR03",
            "description": "Non-ECDH receiving addresses are hidden from the default Receive worflow screens once they have been used",
            "comment": "If the wallet client hides used non-ECDH addresses from view by default but allows the user to expose them in default Receive workflow screens e.g. via an 'Unhide' button, it will fail this criterion",
            "nonce-id": "ac41c38f127d85145c3323cd93f786ace5f30657542e93ea1cd217ba2ecfd26e"
        },
        {
            "id": "OBPPV3/CR04",
            "description": "Preemptively indicates a loss of privacy when user elects to receive funds at a previously-used non-ECDH address, or prohibits this operation entirely",
            "comment": "This is separate from the scenario in which a user accidentally reuses a non-ECDH receiving address as a result of a failure of criterion OBPPV3/CR03",
            "nonce-id": "9fd904a3645f75b5578835ecee7a8191a8c70c55f4ae935f1b0be07a97190fda"
        },
        {
            "id": "OBPPV3/CR05",
            "description": "Number of clicks required to deviate from the default change functionality and receive change at a newly generated address",
            "nonce-id": "9f1b29a6975b8d894e4dc0331256951c3c349b29b0f74af0e1caa38f734fdb53"
        },
        {
            "id": "OBPPV3/CR06",
            "description": "Produces P2SH change addresses when one or more of the spend outputs in a transaction is P2SH",
            "nonce-id": "0b9e84a58167c878967f8420496f303ae19d5c65722ad5b7e2511b2356d12848"
        },
        {
            "id": "OBPPV3/CR07",
            "description": "Change addresses are hidden from the normal receiving workflow by default to discourage using them as receiving addresses",
            "nonce-id": "ead0da1f4b349139e2a8451f296f7bdc1ee8622583c3c8c00fd94ff28d3187bc"
        },
        {
            "id": "OBPPV3/CR08",
            "description": "Preemptively indicates a loss of privacy when user elects to reuse change addresses as receiving addresses, or prohibits this operation entirely",
            "comment": "A wallet client may pass OBPPV3/CR07 but fail OBPPV3/CR08 by not warning a user when a change address is selected for reuse outside of the normal Receive workflow",
            "nonce-id": "1543c6375a969090ff45e138935d252b9199b23ae7c57de2f760e5b6eb1df252"
        },
        {
            "id": "OBPPV3/CR09",
            "description": "When an outgoing transaction must merge inputs, and when mixing is not being used, the transaction constructed in a way that plausibly resembles a mixing transaction",
            "nonce-id": "672c25ffa6410af70d4f9261d86b55a5b666d542554024a15413c2973ba13b9c"
        },
        {
            "id": "OBPPV3/CR10",
            "description": "Inputs and outputs are ordered in a deterministic manner based on criteria other than the status of outputs as spends or change (BIP 69)",
            "nonce-id": "dda1d735096d4211ff1f8324a95d3094d1442eedeb08c0bc0b942d7630543ccd"
        },
        {
            "id": "OBPPV3/CR11",
            "description": "Order inputs and outputs via a methodology common to multiple wallets",
            "nonce-id": "57307e5922e21ec5ef98da8e3af26e303b4f16c56061851530095a3db86214d5"
        },
        {
            "id": "OBPPV3/CR12",
            "description": "When an input is selected which is part of a set of unspent outputs containing identical scripts (multiple deposits to a single address), every output in the set is added to the transaction",
            "nonce-id": "33dc2f497e9fcbb49804fffefa594e27b6b2dbfbb53529016975f2ae38f88249"
        },
        {
            "id": "OBPPV3/CR13",
            "description": "All transactions created by the wallet are compliant with BIP 62",
            "nonce-id": "662c501c727e446dff69c92bb6568d9ca7b3c8ae87cfdc926143de040bfd372b"
        },
        {
            "id": "OBPPV3/CR14",
            "description": "Allows the user to send to ECDH addresses (BIP 63 or BIP 47)",
            "nonce-id": "4d2dab0536453425ea0f0851905b9cc997fdbe362141496afad3b416120d8049"
        },
        {
            "id": "OBPPV3/CR15",
            "description": "Outside of a mixing transaction, preemptively indicates a loss of privacy when merging inputs from different addresses in the same transaction",
            "nonce-id": "b2d3c86c48913fa24ce6bbae63fdabc7f494bd56dc5d8c9be71af878072279db"
        },
        {
            "id": "OBPPV3/CR16",
            "description": "Warns user when sending to a non-ECDH address that the user has sent to before",
            "nonce-id": "07778403336aa13c2e78639072643f6e2e95f3871c9cc040650f8495f7538198"
        },
        {
            "id": "OBPPV3/CR17",
            "description": "Warns user when sending to a non-ECDH address that has received deposits from any source",
            "nonce-id": "f914ea1d98503110ed0c60fca6d7eca2b3c97b6316122003c2d04ff1b1192f92"
        },
        {
            "id": "OBPPV3/CR18",
            "description": "Number of clicks required by user for inputs/outputs to be mixed with one or more other users",
            "nonce-id": "7073d257e523feab35d34ba8ee8cd956c06140fee5d7fe09db11560e92eacf62"
        },
        {
            "id": "OBPPV3/CR19",
            "description": "Average number of other users whose funds are mixed with the client user's when sending through a mixing process",
            "nonce-id": "26238134ad9a2ba3069fb7700fd9fca5df6b06a93dc7b01af442a6ab9bacddde"
        },
        {
            "id": "OBPPV3/CR20",
            "description": "Mixing transactions are constructed in a manner that makes them indistinguishable from non-mixing transactions",
            "nonce-id": "1b1881ac51a03537a8c51232637d4c6ca0f0ce15c5b16b58f36dba7f222dc380"
        },
        {
            "id": "OBPPV3/CR21",
            "description": "Warns the user when a proposed mix is easy to reverse",
            "nonce-id": "0714ae331a3c8a4c92ee4609629ae8cd5929d265aa6df053093aba2786481eee"
        },
        {
            "id": "OBPPV3/CR22",
            "description": "Number of clicks to opt out of creating recurring transactions, such as for donations to the wallet provider",
            "nonce-id": "d52bc17298a244abd667ec80df7828d1e9295caa5d0e479082eaf0741c28dd57"
        },
        {
            "id": "OBPPV3/CR23",
            "description": "Avoids creating recurring transactions with outputs of a known value or to a known non-ECDH address",
            "nonce-id": "6822ef5809e49d09d60f302758e83c46aa3c6384eea86b1b976c15372e94a59a"
        },
        {
            "id": "OBPPV3/CR24",
            "description": "Number of clicks required by user to configure the client to query blockchain data without leaking his machine's identity over the network",
            "nonce-id": "d594bb5bc8f342b8794072a48bffe36cdfe142dd19a4773e46abbfc931083a9f",
            "comment": "Blockchain data that might be queried includes balance information for addresses in the user's wallet"
        },
        {
            "id": "OBPPV3/CR25",
            "description": "Blockchain data is obtained from a local copy of the blockchain",
            "nonce-id": "e9d26b9622bbc535f5625505cf2e4924847058b97e055323a332f82ed24bf067"
        },
        {
            "id": "OBPPV3/CR26",
            "description": "Connection contexts are not reused when querying for blockchain data that corresponds to more than one address in a user's wallet",
            "nonce-id": "bba9be9cd221ff2b40afa74dcc424d420fb30120f2c0a0f007bdd07c66f1c054",
            "comment": "A 'connection context' is a persistent network connection to a network peer, such as a Tor identity in Tor Browser used to access a blockchain explorer API, or a TCP connection to another node in the Bitcoin P2P network with a specific origin IP address. The degree to which a new connection context has been created is the degree to which a network observer would find it difficult to correlate new network interactions with prior ones"
        },
        {
            "id": "OBPPV3/CR27",
            "description": "Blockchain data is queried via a method that matches a fraction of the blockchain beyond the addresses belonging to the wallet",
            "nonce-id": "16b6ab28cba33110aebdac4a1c1309a5c31a599f31e641d9a46d718f1ad31db1"
        },
        {
            "id": "OBPPV3/CR28",
            "description": "A single query for blockchain data may corerespond to multiple addresses in a user's wallet, but a separate connection context is used for each query",
            "nonce-id": "eaa21085ff84067e245a2f48ed6c6b27c23040163a7b87ea1f0ab93b2d715489"
        },
        {
            "id": "OBPPV3/CR29",
            "description": "The wallet client provides visual indication and displays the user's apparent IP address if blockchain data is not being obtained through an anonymizing network",
            "nonce-id": "39a6395c7e93ac44cde490d1970b0b6fb1dd812f2d8c5c83fff7e6f8839afd69"
        },
        {
            "id": "OBPPV3/CR30",
            "description": "Number of clicks required by user to route outgoing transactions through an anonymizing network",
            "nonce-id": "38f7af6acef5a9934dedaa8f5f9d286c2fb56ac502edd1c96b087e7f1cf29ba8"
        },
        {
            "id": "OBPPV3/CR31",
            "description": "Outgoing transactions are routed through a different entry point into the network than the source of blockchain data",
            "nonce-id": "3062c4004edebbcd23f7e2688889994d119f1dd4df2c2f95755bd2f1446573bc"
        },
        {
            "id": "OBPPV3/CR32",
            "description": "Client provides a visual indication if outgoing transactions are not being routed through an anonymizing network, including IP address information",
            "nonce-id": "03c78bc29d7dd4772c45e6c68352e6738bd72e61c1002b0940f11670127e8a12"
        },
        {
            "id": "OBPPV3/CR33",
            "description": "Any given network query for blockchain data does not correspond to addresses that belong to different identity containers within the user's wallet",
            "nonce-id": "3252f80071182ed6d8dd10454897d1cd72a663fa35ea54bf80c6c5dced1f5cc5"
        },
        {
            "id": "OBPPV3/CR34",
            "description": "Avoids broadcasting outgoing transactions from different identity containers via the same connection context",
            "nonce-id": "5311c3761e9b5856598af7256df449edc77dc4635ca69a46b6407f4a47aeeb36"
        },
        {
            "id": "OBPPV3/CR35",
            "description": "The backup process avoids leaking information about wallet addresses",
            "comment": "One wallet client previously generated e-mail alerts whenever a new change address as a result of sending bitcoin.",
            "nonce-id": "24e8bbdcff699cd48bdcef1774a3b82a038038a345260a904d779056dae31d82"
        },
        {
            "id": "OBPPV3/CR36",
            "description": "Wallet avoids leaking information about recipients via an external identity lookup",
            "nonce-id": "48aa7f4307f29fc6247ceb992b9636854b34d00c4fac7893b62667326bbb3873"
        },
        {
            "id": "OBPPV3/CR37",
            "description": "The wallet avoids observably connecting to a known endpoint, such as a wallet provider's domain",
            "nonce-id": "0471fd0d45eb36c31390bd48af829107c81dc0129a5dad0a01c4508cc339ad04"
        },
        {
            "id": "OBPPV3/CR38",
            "description": "The wallet connects to the network using an unremarkable user agent",
            "nonce-id": "f0ee30956f844b4bd9d12253157c88d0650bc99bc36bb220e454b9bb90243171"
        },
        {
            "id": "OBPPV3/CR39",
            "description": "The wallet connects to the network using a random user agent, from a set of unremarkable user agents, for each connection",
            "nonce-id": "87f0ac49d56c92087dd43cf5c2cd21596ae4dcb88b3e52ce664cf5163bcde096"
        },
        {
            "id": "OBPPV3/CR40",
            "description": "Included in the latest stable version of Tails Live CD",
            "nonce-id": "175f9eee77a799724ce92547a439047f6e650291e965af9ee4ded67a493f47ee"
        },
        {
            "id": "OBPPV3/CR41",
            "description": "Program and any dependencies are packaged into a single file which can be easily installed in Tails Live CD",
            "nonce-id": "c2a7e3cc1ffd73f41e61cea73961797aadc2b2bace7a0573bb63492ff32e7c7b"
        },
        {
            "id": "OBPPV3/CR42",
            "description": "Installation in Tails Live CD is possible, but requires multiple complex steps",
            "nonce-id": "6d6c357296767edbf1409285b595e975cb12a56915dad3f3b63d84359d37220f"
        },
        {
            "id": "OBPPV3/CR44",
            "description": "Number of clicks to create a new identity container from the home screen of an existing identity container",
            "nonce-id": "bf25cd7e62ecc64aa5fd964c579a9a3c9a2617b7cf1aa3ee9ed6eafbca5cdc6c"
        },
        {
            "id": "OBPPV3/CR46",
            "description": "Avoids creating transactions which contain inputs from different identity containers, except optionally if the user has intentionally overridden this behavior",
            "nonce-id": "2e54baaff1e94c4930b43264b060bce49bd4d78822441d39f704916cc5aac398"
        },
        {
            "id": "OBPPV3/CR47",
            "description": "Visually indicates when inputs from different identity containers are merged before the transaction is broadcast, or prohibits this operation entirely",
            "nonce-id": "c5672ce56911441643c627306a201815d34dd01ca879cfa76a98aa4cd9f2a31b"
        },
        {
            "id": "OBPPV3/CR48",
            "description": "Mixing is secure against correlation attacks by the facilitator",
            "nonce-id": "0f2c4a66316a42c998ea5ba46c0ceca0595ee53c66959a8e4a6f934a6f75918b"
        },
        {
            "id": "OBPPV3/CR49",
            "description": "Mixing is secure against theft of funds",
            "nonce-id": "dbbed003a5ee1f460c0eb61c273eb8128dc3a8cc0c92d66059a744b5e1700715"
        },
        {
            "id": "OBPPV3/CR50",
            "description": "Number of clicks to configure the GUI to resemble a non-wallet application",
            "nonce-id": "fa53ee67e27b960464b55f76095bc4a9bf8cbc1363d8d2ee715b021b9f0d746b"
        },
        {
            "id": "OBPPV3/CR51",
            "description": "Does not display non-ECDH addresses or transaction hashes in any form prior to the user explicitly requesting to see them",
            "nonce-id": "07ac2b60d129ea807841d9ee552d467cbf886747737699d073ba3db69ad51285"
        },
        {
            "id": "OBPPV3/CR52",
            "description": "Number of clicks to set an encryption password/PIN for wallet public keys (apart from that needed to encrypt private keys)",
            "nonce-id": "baf5bdb47105a1f98ddf51b9852062722ae5387e835a03038f52bdfed5c68824"
        },
        {
            "id": "OBPPV3/CR53",
            "description": "Number of clicks to set an encryption password/PIN for non-keypair wallet metadata (apart from that needed to encrypt private keys)",
            "nonce-id": "c55c394d7fdb867a2dd83dff73e5416e2585057586302c2256e8a6f8dc9ae651"
        },
        {
            "id": "OBPPV3/CR54",
            "description": "Number of clicks to delete wallet data within the wallet client",
            "comment": "Wallet data is considered erased if it cannot be evidenced using the privileges of the user account that installed the wallet client, or any other user account with default privileges",
            "nonce-id": "e157bce4222167924c532205b40a7992a3ac1f1f9de36a4f9980e5281c033ad3"
        },
        {
            "id": "OBPPV3/CR55",
            "description": "Number of clicks to remove the wallet client from a device",
            "comment": "The wallet application is considered removed if it cannot be evidenced using the privileges of the user account that installed the wallet client, or any other user account with default system privileges",
            "nonce-id": "b5f8660f835d1738b73d8c65e14a0164a00e731bb0176688ab80a998efc4670e"
        },
        {
            "id": "OBPPV3/CR56",
            "description": "Wallet data can be remotely deleted by the user in the event the device containing the wallet is lost or stolen",
            "comment": "Wallet data is considered deleted if it cannot be evidenced using the privileges of the user account that installed the wallet client, or any other user account with default privileges",
            "nonce-id": "05b2d6604ec7520f9eb45b3d18bb04340f8cb415a4516e31b76e22c9fcd0cd7b"
        },
        {
            "id": "OBPPV3/CR57",
            "description": "The wallet application is difficult to detect as being installed unless the user performs a series of actions unlikely to be duplicated by an unauthorized user",
            "comment": "The wallet client is considered difficult to detect if it cannot be evidenced using the privileges of the user account that installed the wallet client, or any other user account with default privileges",
            "nonce-id": "bd525d9750a9e913d662da987b41b4327692073df4fa08a7e9729202d21a2d33"
        },
        {
            "id": "OBPPV3/CR58",
            "description": "A user cannot determine outside of the app whether the wallet client was previously installed on the device after the uninstallation process has been completed",
            "comment": "Detection is considered eliminated if prior installation cannot be evidenced using the privileges of the user account that installed the wallet client, or any other user account with default system privileges. This does not include non-standard accounts, such as admin accounts unlocked via rooted methods on mobile devices. This does include accessing the Operating System's app store or package manager to review which apps have been previously downloaded",
            "nonce-id": "01cbe777a3abea219a15924080a4110a99c7c49057c9f5c274ea99dfc9b9dfef"
        },
        {
            "id": "OBPPV3/CR59",
            "description": "A user cannot determine outside of the app whether the wallet client was used to send or receive funds after the wallet deletion process has been completed",
            "comment": "Evidence is considered eliminated if it cannot be evidenced using the privileges of the user account that installed the wallet client, or any other user account on the same system with default system privileges",
            "nonce-id": "cae67a1a0304b1a9f30d194953f0470146d82a5a26a194bc915ed2e6d322b69b"
        },
        {
            "id": "OBPPV3/CR60",
            "description": "Persistent wallet metadata is stored in a form not identifiable as belonging to a Bitcoin wallet",
            "nonce-id": "d8d82a51f925703305d00cef69fc624bb92b12d9c134c1df04ec597a6f803c7c"
        },
        {
            "id": "OBPPV3/CR62",
            "description": "Number of clicks needed to update an existing backup due to the creation of a new receiving or change address",
            "nonce-id": "40469102b1740a6b0e133190617f8db0c1f3821ffa9c7840c02b88b571279497"
        },
        {
            "id": "OBPPV3/CR63",
            "description": "Backups can occur offline, or are encrypted client-side with data that only the user controls e.g. password",
            "nonce-id": "c3758e4e21e602d84dd044b2b7b602dd8a1d0c11881520ee1a58349a80f84f90"
        },
        {
            "id": "OBPPV3/CR64",
            "description": "Indicates a reduction in wallet safety when backups are stale, or uses eternal backups",
            "nonce-id": "b843dc46758788ea84d1f2afcb0d7741877fa28a6a6fed6e4b361b6d9cd1e575"
        },
        {
            "id": "OBPPV3/CR65",
            "description": "The wallet functions without requiring the user to supply Class I, Class II, or Class III personally identifying information (PII)",
            "comments": "Class I: Highly sensitive, validated information: SSN, National Identification Number, Verified Full Name, Verified Mailing Address of Residence or Business, Passport number, vehicle registration number, driver's license number, biometric data, verified credit card number, verified SMS number with common free virtual SMS numbers blocked (any of first 5 tries blocked). Class II: For most users, directly tied to their personhood, but can be created ephemeral easily: verified email address, date of birth, birthplace, verified SMS number without common free virtual SMS numbers blocked. Class III: For most users, directly tied to their personhood, but can be lied about easily: unverified email address, unverified zip/postal code, unverified gender, unverified race",
            "nonce-id": "529e5b9fb67740fc8de8ce5d2b681ea15a1fbaac057c00214541a33cd81f37dc"
        },
        {
            "id": "OBPPV3/CR66",
            "description": "Number of clicks needed to disable sending telemetry data to the wallet provider (usage statistics, automatic crash reporting, etc.)",
            "nonce-id": "25d245ff46b7c046b4b5d7c1e7e3cbbe684d59492d026209d22e49918afa45d7"
        },
        {
            "id": "OBPPV3/CR67",
            "description": "Number of clicks needed to ensure telemetry data is sent to the wallet provider in a manner that does not reveal the IP address of the user",
            "nonce-id": "f966e566558d88cbd9931e9662cfbbbbab6986cf0daddfe62a91d5835e797a9f"
        },
        {
            "id": "OBPPV3/CR68",
            "description": "Avoids transmitting telemetry data to the provider before the user has a chance to review the information being sent",
            "nonce-id": "52adf80b2d68cff291a372fb33228b725744829a39793b00877154ade282e715"
        },
        {
            "id": "OBPPV3/CR69",
            "description": "The wallet provider supplies simple instructions for building a usable binary from the source code",
            "nonce-id": "c6c4523648996a95d3d9436aeff46b11c85cd46765d1df1ace370438754f5855"
        },
        {
            "id": "OBPPV3/CR70",
            "description": "Non-obfuscated source code for the wallet application is available for immediate inspection",
            "nonce-id": "2962fa537ab4b70651f21a2d0a8c82c9ad5668663d72755f67d414fb17e2a3f5"
        },
        {
            "id": "OBPPV3/CR71",
            "description": "A user can produce a compiled version of the application from the public source code that exactly matches the version distributed by the wallet provider",
            "nonce-id": "7c4c9f038599edcac718ab458c88621c89c0e2a83eb2798f37d2db6f016d80a1"
        },
        {
            "id": "OBPPV3/CR72",
            "description": "The wallet functions without requiring the user to supply Class I or Class II personally identifying information (PII) such as a SSN or verified email address",
            "nonce-id": "8aafa3e65acac3e678d9a9d3380dd05b18508d87a5cdbe75b612a8ac86a34bd8"
        },
        {
            "id": "OBPPV3/CR73",
            "description": "The wallet functions without requiring the user to supply Class I personally identifying information (PII) such as a SSN",
            "nonce-id": "76e2eaa0b805ce9b3446e35f64ba4e59b0547468370529006948cc970469649d"
        },
        {
<<<<<<< HEAD
            "id": "OBPPV3/CR80",
            "description": "New transactions signed by the wallet client are introduced to the Bitcoin P2P network via multiple nodes roughly simultaneously, in random order",
            "nonce-id": "f68b9e6f7d9334cc62a7bcc1e47135ddf11b3b645c513c214e460b48a8e3c058"
        },
        {
            "id": "OBPPV3/CR81",
            "description": "New transactions signed by the wallet client are introduced to the Bitcoin P2P network using one node/API selected at random from a list of nodes/APIs once per transaction",
            "nonce-id": "dce6718cfb42ef5c9aa87f37aaa8cd745d385bfbe877fc502764078498e91cc1"
        },
        {
            "id": "OBPPV3/CR82",
            "description": "New transactions signed by the wallet client are introduced to the Bitcoin P2P network using one node/API that is used by more than one wallet provider for pushing transactions to the network",
            "nonce-id": "946905171e9948ad52b09660a36a9c2f96e43347182332ca95e594fa392d7bd0"
        },
        {
            "id": "OBPPV3/CR83",
            "description": "Transactions are conveyed to the next hop via a randomized Tor connection or an equivalent technique",
            "nonce-id": "51119bfbeca339d79eda0c61f879ae132832145e1d730780fb5c59880a9e577e"
=======
            "id": "OBPPV3/CR74",
            "description": "A user who opens the wallet client cannot determine whether a wallet was ever registered on this device once the wallet deletion process has been completed",
            "nonce-id": "4fd2628fed355d0b8a85ebcc5ec41b5322ee9fcfd78a423f48084ef0534a1e40"
        },
        {
            "id": "OBPPV3/CR75",
            "description": "A user who re-installs the wallet client cannot determine whether the app was previously installed from within the application itself",
            "nonce-id": "d9bd6b76c72182980400549bf84beb44ccd3695f5f365c0cc1d0b4e3f6d7fcba"
        },
        {
            "id": "OBPPV3/CR76",
            "description": "When the application is installed, all application metadata is initialized in such a way that it cannot be distinguished from an application that has been used extensively",
            "comment": "An application can achieve this, for example, by initializing application metadata with random data that is indistinguishable from encrypted data",
            "nonce-id": "397e84381c824a9dfb5b24bcc56d123201c2fc7a084a1f6f21d72c27b1accb63"
>>>>>>> 2ebbe755
        }
    ],
    "criteria-categories": [
        "Usability",
        "Quality",
        "Feedback"
    ]
}<|MERGE_RESOLUTION|>--- conflicted
+++ resolved
@@ -2374,26 +2374,6 @@
             "nonce-id": "76e2eaa0b805ce9b3446e35f64ba4e59b0547468370529006948cc970469649d"
         },
         {
-<<<<<<< HEAD
-            "id": "OBPPV3/CR80",
-            "description": "New transactions signed by the wallet client are introduced to the Bitcoin P2P network via multiple nodes roughly simultaneously, in random order",
-            "nonce-id": "f68b9e6f7d9334cc62a7bcc1e47135ddf11b3b645c513c214e460b48a8e3c058"
-        },
-        {
-            "id": "OBPPV3/CR81",
-            "description": "New transactions signed by the wallet client are introduced to the Bitcoin P2P network using one node/API selected at random from a list of nodes/APIs once per transaction",
-            "nonce-id": "dce6718cfb42ef5c9aa87f37aaa8cd745d385bfbe877fc502764078498e91cc1"
-        },
-        {
-            "id": "OBPPV3/CR82",
-            "description": "New transactions signed by the wallet client are introduced to the Bitcoin P2P network using one node/API that is used by more than one wallet provider for pushing transactions to the network",
-            "nonce-id": "946905171e9948ad52b09660a36a9c2f96e43347182332ca95e594fa392d7bd0"
-        },
-        {
-            "id": "OBPPV3/CR83",
-            "description": "Transactions are conveyed to the next hop via a randomized Tor connection or an equivalent technique",
-            "nonce-id": "51119bfbeca339d79eda0c61f879ae132832145e1d730780fb5c59880a9e577e"
-=======
             "id": "OBPPV3/CR74",
             "description": "A user who opens the wallet client cannot determine whether a wallet was ever registered on this device once the wallet deletion process has been completed",
             "nonce-id": "4fd2628fed355d0b8a85ebcc5ec41b5322ee9fcfd78a423f48084ef0534a1e40"
@@ -2408,7 +2388,26 @@
             "description": "When the application is installed, all application metadata is initialized in such a way that it cannot be distinguished from an application that has been used extensively",
             "comment": "An application can achieve this, for example, by initializing application metadata with random data that is indistinguishable from encrypted data",
             "nonce-id": "397e84381c824a9dfb5b24bcc56d123201c2fc7a084a1f6f21d72c27b1accb63"
->>>>>>> 2ebbe755
+        },
+        {
+            "id": "OBPPV3/CR80",
+            "description": "New transactions signed by the wallet client are introduced to the Bitcoin P2P network via multiple nodes roughly simultaneously, in random order",
+            "nonce-id": "f68b9e6f7d9334cc62a7bcc1e47135ddf11b3b645c513c214e460b48a8e3c058"
+        },
+        {
+            "id": "OBPPV3/CR81",
+            "description": "New transactions signed by the wallet client are introduced to the Bitcoin P2P network using one node/API selected at random from a list of nodes/APIs once per transaction",
+            "nonce-id": "dce6718cfb42ef5c9aa87f37aaa8cd745d385bfbe877fc502764078498e91cc1"
+        },
+        {
+            "id": "OBPPV3/CR82",
+            "description": "New transactions signed by the wallet client are introduced to the Bitcoin P2P network using one node/API that is used by more than one wallet provider for pushing transactions to the network",
+            "nonce-id": "946905171e9948ad52b09660a36a9c2f96e43347182332ca95e594fa392d7bd0"
+        },
+        {
+            "id": "OBPPV3/CR83",
+            "description": "Transactions are conveyed to the next hop via a randomized Tor connection or an equivalent technique",
+            "nonce-id": "51119bfbeca339d79eda0c61f879ae132832145e1d730780fb5c59880a9e577e"
         }
     ],
     "criteria-categories": [
