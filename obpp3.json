{
    "name": "Bitcoin Wallet Privacy Threat Model",
    "description": "This document outlines the OBPP threat model for Bitcoin wallet clients protecting user privacy.",
    "attackers": [
        {
            "numeral": "I",
            "name": "Blockchain observer",
            "weight": 0,
            "nonce-id": "75691811529d313c64def27e364305c39108afe5ebe8d0bf64f75df08860aae5",
            "attacks": [
                {
                    "numeral": "A",
                    "name": "Link transactions to a single entity based on all of them containing inputs with a common address",
                    "weight": 0,
                    "nonce-id": "f1b785f2cb70dd52a08191529e73940554b1894ef3e0c9774d26035e013ee41a",
                    "countermeasures": [
                        {
                            "numeral": "1",
                            "id": "OBPPV3/CM01",
                            "description": "Avoid reuse of identifiable script elements",
                            "effectiveness": 0,
                            "criteria-groups": [
                                {
                                    "criteria": [
                                        {
                                            "numeral": "a",
                                            "id": "OBPPV3/CR01",
                                            "description": "Number of clicks required to deviate from the default receiving functionality and generate a new non-ECDH receiving address for an existing wallet",
                                            "effectiveness": 0
                                        },
                                        {
                                            "numeral": "b",
                                            "id": "OBPPV3/CR02",
                                            "description": "Number of clicks required by user to generate a ECDH receiving address (BIP 63 or BIP 47), from the default window/authenticated home page",
                                            "effectiveness": 0
                                        },
                                        {
                                            "numeral": "c",
                                            "id": "OBPPV3/CR03",
                                            "description": "Non-ECDH receiving addresses are hidden from the default Receive worflow screens once they have been used",
                                            "effectiveness": 0
                                        },
                                        {
                                            "numeral": "d",
                                            "id": "OBPPV3/CR04",
                                            "description": "Preemptively indicates a loss of privacy when user elects to receive funds at a previously-used non-ECDH address, or prohibits this operation entirely",
                                            "effectiveness": 0
                                        },
                                        {
                                            "numeral": "e",
                                            "id": "OBPPV3/CR05",
                                            "description": "Number of clicks required to deviate from the default change functionality and receive change at a newly generated address",
                                            "effectiveness": 0
                                        },
                                        {
                                            "numeral": "f",
                                            "id": "OBPPV3/CR07",
                                            "description": "Change addresses are hidden from the normal receiving workflow by default to discourage using them as receiving addresses",
                                            "effectiveness": 0

                                        },
                                        {
                                            "numeral": "g",
                                            "id": "OBPPV3/CR08",
                                            "description": "Preemptively indicates a loss of privacy when user elects to reuse change addresses as receiving addresses, or prohibits this operation entirely",
                                            "effectiveness": 0
                                        },
                                        {
                                            "numeral": "h",
                                            "id": "OBPPV3/CR16",
                                            "description": "Warns user when sending to a non-ECDH address that the user has sent to before",
                                            "effectiveness": 0
                                        },
                                        {
                                            "numeral": "i",
                                            "id": "OBPPV3/CR17",
                                            "description": "Warns user when sending to a non-ECDH address that has received deposits from any source",
                                            "effectiveness": 0
                                        }
                                    ]
                                }
                            ]
                        }
                    ]
                },
                {
                    "numeral": "B",
                    "name": "Link outputs in a transaction to a single entity by detecting which output is a change output",
                    "weight": 0,
                    "nonce-id": "992616b5f39e8ee98e07026f40798b002307e741ff6e8343f2a1bc964302f173",
                    "countermeasures": [
                        {
                            "numeral": "1",
                            "id": "OBPPV3/CM02",
                            "description": "Randomize the position of the change output(s) in the output list",
                            "effectiveness": 0,
                            "criteria-groups": [
                                {
                                    "criteria": [
                                        {
                                            "numeral": "a",
                                            "id": "OBPPV3/CR10",
                                            "description": "Inputs and outputs are ordered in a deterministic manner based on criteria other than the status of outputs as spends or change (BIP 69)",
                                            "effectiveness": 0
                                        }
                                    ]
                                }
                            ]
                        },
                        {
                            "numeral": "2",
                            "id": "OBPPV3/CM03",
                            "description": "Select inputs such that the amount of change in the transaction is close to the size of the desired spend",
                            "effectiveness": 0
                        },
                        {
                            "numeral": "3",
                            "id": "OBPPV3/CM04",
                            "description": "Use multiple change outputs, and intentionally set the value of some outputs to values that resemble plausible spends",
                            "effectiveness": 0,
                            "criteria-groups": []
                        },
                        {
                            "numeral": "4",
                            "id": "OBPPV3/CM01",
                            "description": "Avoid reuse of identifiable script elements",
                            "effectiveness": 0,
                            "criteria-groups": [
                                {
                                    "criteria": [
                                        {
                                            "numeral": "a",
                                            "id": "OBPPV3/CR01",
                                            "description": "Number of clicks required to deviate from the default receiving functionality and generate a new non-ECDH receiving address for an existing wallet",
                                            "effectiveness": 0,
                                            "comment": "A reused receiving address may help identify which address is for change"
                                        },
                                        {
                                            "numeral": "b",
                                            "id": "OBPPV3/CR02",
                                            "description": "Number of clicks required by user to generate a ECDH receiving address (BIP 63 or BIP 47), from the default window/authenticated home page",
                                            "effectiveness": 0,
                                            "comment": "A reused receiving address may help identify which address is for change"
                                        },
                                        {
                                            "numeral": "c",
                                            "id": "OBPPV3/CR03",
                                            "description": "Non-ECDH receiving addresses are hidden from the default Receive worflow screens once they have been used",
                                            "effectiveness": 0,
                                            "comment": "A reused receiving address may help identify which address is for change"
                                        },
                                        {
                                            "numeral": "d",
                                            "id": "OBPPV3/CR04",
                                            "description": "Preemptively indicates a loss of privacy when user elects to receive funds at a previously-used non-ECDH address, or prohibits this operation entirely",
                                            "effectiveness": 0,
                                            "comment": "A reused receiving address may help identify which address is for change"
                                        },
                                        {
                                            "numeral": "e",
                                            "id": "OBPPV3/CR05",
                                            "description": "Number of clicks required to deviate from the default change functionality and receive change at a newly generated address",
                                            "effectiveness": 0,
                                            "comment": "A reused receiving address may help identify which address is for change"
                                        },
                                        {
                                            "numeral": "f",
                                            "id": "OBPPV3/CR07",
                                            "description": "Change addresses are hidden from the normal receiving workflow by default to discourage using them as receiving addresses",
                                            "effectiveness": 0

                                        },
                                        {
                                            "numeral": "g",
                                            "id": "OBPPV3/CR08",
                                            "description": "Preemptively indicates a loss of privacy when user elects to reuse change addresses as receiving addresses, or prohibits this operation entirely",
                                            "effectiveness": 0
                                        },
                                        {
                                            "numeral": "h",
                                            "id": "OBPPV3/CR16",
                                            "description": "Warns user when sending to a non-ECDH address that the user has sent to before",
                                            "effectiveness": 0
                                        },
                                        {
                                            "numeral": "i",
                                            "id": "OBPPV3/CR17",
                                            "description": "Warns user when sending to a non-ECDH address that has received deposits from any source",
                                            "effectiveness": 0
                                        }
                                    ]
                                }
                            ]
                        },
                        {
                            "numeral": "5",
                            "id": "OBPPV3/CM05",
                            "description": "Use standardized ordering of inputs and outputs",
                            "effectiveness": 0,
                            "criteria-groups": [
                                {
                                    "criteria": [
                                        {
                                            "numeral": "a",
                                            "id": "OBPPV3/CR10",
                                            "description": "Inputs and outputs are ordered in a deterministic manner based on criteria other than the status of outputs as spends or change (BIP 69)",
                                            "effectiveness": 0
                                        }
                                    ]
                                }
                            ]
                        },
                        {
                            "numeral": "6",
                            "id": "OBPPV3/CM06",
                            "description": "Avoid routinely creating outputs that are identifiable by their size or script",
                            "comment": "An attacker can use wallet client fingerprinting to probabilistically distinguish between spend and change outputs if the wallet clients used to create the initial transaction and subsequent spends of outputs remain consistent for the counter-parties involved",
                            "effectiveness": 0,
                            "criteria-groups": [
                                {
                                    "criteria": [
                                        {
                                            "numeral": "a",
                                            "id": "OBPPV3/CR23",
                                            "description": "Avoids creating recurring transactions with outputs of a known value or to a known non-ECDH address",
                                            "effectiveness": 0
                                        }
                                    ]
                                }
                            ]
                        },
                        {
                            "numeral": "7",
                            "id": "OBPPV3/CM07",
                            "description": "Only create transactions which are compliant with BIP-62",
                            "effectiveness": 0,
                            "comment": "An attacker can use wallet client fingerprinting to probabilistically distinguish between spend and change outputs if the wallet clients used to create the initial transaction and subsequent spends of outputs remain consistent for the counter-parties involved",
                            "criteria-groups": [
                                {
                                    "criteria": [
                                        {
                                            "numeral": "a",
                                            "id": "OBPPV3/CR13",
                                            "description": "All transactions created by the wallet are compliant with BIP 62",
                                            "effectiveness": 0
                                        }
                                    ]
                                }
                            ]
                        },
                        {
                            "numeral": "8",
                            "id": "OBPPV3/CM08",
                            "description": "Calculate fees using a method which is not recognizably unique to a particular client",
                            "comment": "An attacker can use wallet client fingerprinting to probabilistically distinguish between spend and change outputs if the wallet clients used to create the initial transaction and subsequent spends of outputs remain consistent for the counter-parties involved",
                            "effectiveness": 0
                        },
                        {
                            "numeral": "9",
                            "id": "OBPPV3/CM09",
                            "description": "Create the transaction in such a way that provides multiple possible matching sets between inputs and the user's change output(s)",
                            "effectiveness": 0
                        }
                    ]
                },
                {
                    "numeral": "C",
                    "name": "Link outputs to a single entity based on them all being included as inputs in the same transaction",
                    "weight": 0,
                    "nonce-id": "f7e2c15df5f10ed4c459e5d1db91201c5da16d11d43eca057f0df5111df20ff7",
                    "countermeasures": [
                        {
                            "numeral": "1",
                            "id": "OBPPV3/CM10",
                            "description": "Avoid using inputs from different addresses in the same transaction",
                            "effectiveness": 0,
                            "criteria-groups": [
                                {
                                    "criteria": [
                                        {
                                            "numeral": "a",
                                            "id": "OBPPV3/CR15",
                                            "description": "Outside of a mixing transaction, preemptively indicates a loss of privacy when merging inputs from different addresses in the same transaction",
                                            "effectiveness": 0
                                        }
                                    ]
                                }
                            ]
                        },
                        {
                            "numeral": "2",
                            "id": "OBPPV3/CM11",
                            "description": "Use mixing when sending transactions, and make non-mixed transactions resemble mixed transactions",
                            "effectiveness": 0,
                            "criteria-groups": [
                                {
                                    "criteria": [
                                        {
                                            "numeral": "a",
                                            "id": "OBPPV3/CR09",
                                            "description": "When an outgoing transaction must merge inputs, and when mixing is not being used, the transaction constructed in a way that plausibly resembles a mixing transaction",
                                            "effectiveness": 0
                                        },
                                        {
                                            "numeral": "b",
                                            "id": "OBPPV3/CR18",
                                            "description": "Number of clicks required by user for inputs/outputs to be mixed with one or more other users",
                                            "effectiveness": 0
                                        },
                                        {
                                            "numeral": "c",
                                            "id": "OBPPV3/CR19",
                                            "description": "Average number of other users whose funds are mixed with the client user's when sending through a mixing process",
                                            "effectiveness": 0
                                        },
                                        {
                                            "numeral": "d",
                                            "id": "OBPPV3/CR20",
                                            "description": "Mixing transactions are constructed in a manner that makes them indistinguishable from non-mixing transactions",
                                            "effectiveness": 0
                                        }
                                    ]
                                }
                            ]
                        },
                        {
                            "numeral": "3",
                            "id": "OBPPV3/CM12",
                            "description": "Use the same type of script used for change output as for the desired spend when creating transactions",
                            "effectiveness": 0,
                            "criteria-groups": [
                                {
                                    "criteria": [
                                        {
                                            "numeral": "a",
                                            "id": "OBPPV3/CR06",
                                            "description": "Produces P2SH change addresses when one or more of the spend outputs in a transaction is P2SH",
                                            "effectiveness": 0
                                        }
                                    ]
                                }
                            ]
                        },
                        {
                            "numeral": "4",
                            "id": "OBPPV3/CM09",
                            "description": "Create the transaction in such a way that provides multiple possible matching sets between inputs and the user's change output(s)",
                            "effectiveness": 0
                        }
                    ]
                },
                {
                    "numeral": "D",
                    "name": "Link identities by observing that addresses associated with both identities are used as inputs in the same transaction",
                    "weight": 0,
                    "nonce-id": "e380df0f2caee40eb502a57f1791a8d1de52ce18f754ec29f2fc283c4d26e1ce",
                    "countermeasures": [
                        {
                            "numeral": "1",
                            "id": "OBPPV3/CM13",
                            "description": "Avoid constructing transactions that contain inputs from more than one identity/account",
                            "effectiveness": 0,
                            "criteria-groups": [
                                {
                                    "criteria": [
                                        {
                                            "numeral": "a",
                                            "id": "OBPPV3/CR44",
                                            "description": "Number of clicks to create a new identity container from the home screen of an existing identity container",
                                            "effectiveness": 0
                                        },
                                        {
                                            "numeral": "b",
                                            "id": "OBPPV3/CR46",
                                            "description": "Avoids creating transactions which contain inputs from different identity containers, except optionally if the user has intentionally overridden this behavior",
                                            "effectiveness": 0
                                        },
                                        {
                                            "numeral": "c",
                                            "id": "OBPPV3/CR47",
                                            "description": "Visually indicates when inputs from different identity containers are merged before the transaction is broadcast, or prohibits this operation entirely",
                                            "effectiveness": 0
                                        }
                                    ]
                                }
                            ]
                        }
                    ]
                },
                {
                    "numeral": "E",
                    "name": "Derive the type of wallet used to create a transaction by observing idiosyncrasies in the manner in which the transaction was composed, such as input/output ordering, output or fee size, number or size of inputs, or script composition",
                    "weight": 0,
                    "nonce-id": "c2913473dfdef786bdbafcc4b3022852a13f9ecf90aedd41196d8fa5466f1613",
                    "countermeasures": [
                        {
                            "numeral": "1",
                            "id": "OBPPV3/CM05",
                            "description": "Use standardized ordering of inputs and outputs",
                            "effectiveness": 0,
                            "criteria-groups": [
                                {
                                    "criteria": [
                                        {
                                            "numeral": "a",
                                            "id": "OBPPV3/CR10",
                                            "description": "Inputs and outputs are ordered in a deterministic manner based on criteria other than the status of outputs as spends or change (BIP 69)",
                                            "effectiveness": 0
                                        },
                                        {
                                            "numeral": "b",
                                            "id": "OBPPV3/CR11",
                                            "description": "Order inputs and outputs via a methodology common to multiple wallets",
                                            "effectiveness": 0
                                        }
                                    ]
                                }
                            ]
                        },
                        {
                            "numeral": "2",
                            "id": "OBPPV3/CM06",
                            "description": "Avoid routinely creating outputs that are identifiable by their size or script",
                            "effectiveness": 0,
                            "criteria-groups": [
                                {
                                    "criteria": [
                                        {
                                            "numeral": "a",
                                            "id": "OBPPV3/CR22",
                                            "description": "Number of clicks to opt out of creating recurring transactions, such as for donations to the wallet provider",
                                            "effectiveness": 0
                                        },
                                        {
                                            "numeral": "b",
                                            "id": "OBPPV3/CR23",
                                            "description": "Avoids creating recurring transactions with outputs of a known value or to a known non-ECDH address",
                                            "effectiveness": 0
                                        }
                                    ]
                                }
                            ]
                        },
                        {
                            "numeral": "3",
                            "id": "OBPPV3/CM07",
                            "description": "Only create transactions which are compliant with BIP-62",
                            "effectiveness": 0,
                            "criteria-groups": [
                                {
                                    "criteria": [
                                        {
                                            "numeral": "a",
                                            "id": "OBPPV3/CR13",
                                            "description": "All transactions created by the wallet are compliant with BIP 62",
                                            "effectiveness": 0
                                        }
                                    ]
                                }
                            ]
                        },
                        {
                            "numeral": "4",
                            "id": "OBPPV3/CM08",
                            "description": "Calculate fees using a method which is not recognizably unique to a particular client",
                            "effectiveness": 0
                        }
                    ]
                },
                {
                    "numeral": "F",
                    "name": "Link related outputs and transactions by observing the m and n parameters of multisig transactions",
                    "weight": 0,
                    "nonce-id": "1e772699fb8f43f7e5f82899c32b5db21939965223f29391f057b0063056d241",
                    "countermeasures": [
                        {
                            "numeral": "1",
                            "id": "OBPPV3/CM14",
                            "description": "Sign transactions using techniques that do not reveal the number of signers or keys involved in producing the signature",
                            "effectiveness": 0
                        }
                    ]
                },
                {
                    "numeral": "G",
                    "name": "Correlate transactions with out-of-band behavior by recording the time at which transactions are included in a block",
                    "weight": 0,
                    "nonce-id": "76b0b33bbb8f2cd3bf86de1d4c14b178203af5fd7b57f6bd3f66b317590fb384",
                    "countermeasures": [
                        {
                            "numeral": "1",
                            "id": "OBPPV3/CM15",
                            "description": "Introduce random delays before introducing new transactions to the network",
                            "effectiveness": 0
                        }
                    ]
                }
            ]
        },
        {
            "numeral": "II",
            "name": "Network observer",
            "weight": 0,
            "nonce-id": "7ee62566e6261c196c34158739d46e26a6837da2b9af9f0c39f4d8f3a34fbe57",
            "attacks": [
                {
                    "numeral": "A",
                    "name": "Link addresses belonging to a single user by observing information leaked by the wallet in the process of obtaining its relevant blockchain data from the network",
                    "weight": 0,
                    "nonce-id": "b3e3946042646148f10905084fa2e00d8344e1a9c1acace5e9d3db2d4b339805",
                    "countermeasures": [
                        {
                            "numeral": "1",
                            "id": "OBPPV3/CM16",
                            "description": "Obtain relevant blockchain data without making queries to other network participants",
                            "effectiveness": 0,
                            "criteria-groups": [
                                {
                                    "criteria": [
                                        {
                                            "numeral": "a",
                                            "id": "OBPPV3/CR25",
                                            "description": "Blockchain data is obtained from a local copy of the blockchain",
                                            "effectiveness": 1.0
                                        }
                                    ]
                                }
                            ]
                        },
                        {
                            "numeral": "2",
                            "id": "OBPPV3/CM61",
                            "description": "Perform multiple queries for blockchain data in a way that makes it difficult to correlate the queries with one another",
                            "effectiveness": 0,
                            "criteria-groups": [
                                {
                                    "criteria": [
                                        {
                                            "numeral": "a",
                                            "id": "OBPPV3/CR26",
                                            "description": "Connection contexts are not reused when querying for blockchain data that corresponds to more than one address in a user's wallet",
                                            "effectiveness": 0
                                        },
                                        {
                                            "numeral": "b",
                                            "id": "OBPPV3/CR33",
                                            "description": "Any given network query for blockchain data does not correspond to addresses that belong to different identity containers within the user's wallet",
                                            "effectiveness": 0
                                        }
                                    ]
                                },
                                {
                                    "criteria": [
                                        {
                                            "numeral": "c",
                                            "id": "OBPPV3/CR27",
                                            "description": "Blockchain data is queried via a method that matches a fraction of the blockchain beyond the addresses belonging to the wallet",
                                            "effectiveness": 1.0,
                                            "comment": "Score for this criterion should be the mean fraction of the blockchain returned in queries, where downloading the entire blockchain is a perfect score"
                                        },
                                        {
                                            "numeral": "d",
                                            "id": "OBPPV3/CR33",
                                            "description": "Any given network query for blockchain data does not correspond to addresses that belong to different identity containers within the user's wallet",
                                            "effectiveness": 0
                                        }
                                    ]
                                }
                            ]
                        }
                    ]
                },
                {
                    "numeral": "B",
                    "name": "Link addresses belonging to a single user by observing source IP address for relevant blockchain data queries",
                    "weight": 0,
                    "nonce-id": "07a90dfdced30f03b5777fe42a5d1c33b77c4139b621627cb36221ca2a00fc81",
                    "countermeasures": [
                        {
                            "numeral": "1",
                            "id": "OBPPV3/CM19",
                            "description": "Connect to the source of relevant blockchain data in a manner that does not leak the IP address of the requestor",
                            "effectiveness": 0,
                            "criteria-groups": [
                                {
                                    "criteria": [
                                        {
                                            "numeral": "a",
                                            "id": "OBPPV3/CR24",
                                            "description": "Number of clicks required by user to configure the client to query blockchain data without leaking his machine's identity over the network",
                                            "effectiveness": 0
                                        },
                                        {
                                            "numeral": "b",
                                            "id": "OBPPV3/CR29",
                                            "description": "The wallet client provides visual indication and displays the user's apparent IP address if blockchain data is not being obtained through an anonymizing network",
                                            "effectiveness": 0
                                        }
                                    ]
                                }
                            ]
                        }
                    ]
                },
                {
                    "numeral": "C",
                    "name": "Link addresses belonging to a single user by observing that multiple transactions enter the network from an origin point likely to belong to a single user",
                    "weight": 0,
                    "nonce-id": "9e8d656ba62759f3afe0534b7bd7c2bfd060755ef24a306d6b4f7801bb265f33",
                    "countermeasures": [
                        {
                            "numeral": "1",
                            "id": "OBPPV3/CM20",
                            "description": "Route outgoing transactions via a method that does not reveal the IP address of the sender",
                            "effectiveness": 0,
                            "criteria-groups": [
                                {
                                    "criteria": [
                                        {
                                            "numeral": "a",
                                            "id": "OBPPV3/CR30",
                                            "description": "Number of clicks required by user to route outgoing transactions through an anonymizing network",
                                            "effectiveness": 0
                                        },
                                        {
                                            "numeral": "b",
                                            "id": "OBPPV3/CR32",
                                            "description": "Client provides a visual indication if outgoing transactions are not being routed through an anonymizing network, including IP address information",
                                            "effectiveness": 0
                                        }
                                    ]
                                }
                            ]
                        },
                        {
                            "numeral": "2",
                            "id": "OBPPV3/CM21",
                            "description": "Broadcast outgoing transactions in a manner that causes them to appear to have a network origin distinct from previously-broadcast transactions",
                            "effectiveness": 0
                        }
                    ]
                },
                {
                    "numeral": "D",
                    "name": "Link a transaction's input address(es) to a specific IP address by observing the first relay of a broadcasted transaction",
                    "weight": 0,
                    "nonce-id": "96d8d118a8a65aa8dbad15dbfd78365f7cda16e4bfa7ceeabdc1b5cd7e92a2f9",
                    "countermeasures": [
                        {
                            "numeral": "1",
                            "id": "OBPPV3/CM11",
                            "description": "Use mixing when sending transactions, and make non-mixed transactions resemble mixed transactions",
                            "effectiveness": 0
                        },
                        {
                            "numeral": "2",
                            "id": "OBPPV3/CM20",
                            "description": "Route outgoing transactions via a method that does not reveal the IP address of the sender",
                            "effectiveness": 0
                        }
                    ]
                },
                {
                    "numeral": "E",
                    "name": "Reduce the false positive rate of filters by comparing how the filters received from a single client change over time",
                    "weight": 0,
                    "nonce-id": "7df9676792e7439f391c641a206ed4505d6bdf7b5c43f4c8b1dcecf4776ebc75",
                    "countermeasures": [
                        {
                            "numeral": "1",
                            "id": "OBPPV3/CM22",
                            "description": "If a filter requires an update, send the new filter to a different peer than the peer which has the old filter",
                            "effectiveness": 0,
                            "criteria-groups": [
                                {
                                    "criteria": [
                                        {
                                            "numeral": "a",
                                            "id": "OBPPV3/CR28",
                                            "description": "A single query for blockchain data may corerespond to multiple addresses in a user's wallet, but a separate connection context is used for each query",
                                            "effectiveness": 0
                                        }
                                    ]
                                }
                            ]
                        }
                    ]
                },
                {
                    "numeral": "F",
                    "name": "Reduce the false positive rate of filters by comparing the transactions sent by a client with the filter they have sent",
                    "weight": 0,
                    "nonce-id": "b6a0a2166b464141545767985b91bc7f3d4588ccf2e289debb156495e66b0c43",
                    "countermeasures": [
                        {
                            "numeral": "1",
                            "id": "OBPPV3/CM23",
                            "description": "Route outgoing transactions through a different route than through the peer which is providing relevant blockchain data",
                            "effectiveness": 0,
                            "criteria-groups": [
                                {
                                    "criteria": [
                                        {
                                            "numeral": "a",
                                            "id": "OBPPV3/CR31",
                                            "description": "Outgoing transactions are routed through a different entry point into the network than the source of blockchain data",
                                            "effectiveness": 0
                                        }
                                    ]
                                }
                            ]
                        }
                    ]
                },
                {
                    "numeral": "G",
                    "name": "Link different identities based on a bloom/prefix filter or other query that matches blockchain data associated with multiple identities",
                    "weight": 0,
                    "nonce-id": "140539e51bfb8cf15674b525c4f10221f6c6a2e505214d026b741d0ae3fcacf3",
                    "countermeasures": [
                        {
                            "numeral": "1",
                            "id": "OBPPV3/CM24",
                            "description": "Use separate filters, provided to different peers, for each identity",
                            "effectiveness": 0,
                            "criteria-groups": [
                                {
                                    "criteria": [
                                        {
                                            "numeral": "a",
                                            "id": "OBPPV3/CR33",
                                            "description": "Any given network query for blockchain data does not correspond to addresses that belong to different identity containers within the user's wallet",
                                            "effectiveness": 0
                                        }
                                    ]
                                }
                            ]
                        }
                    ]
                },
                {
                    "numeral": "H",
                    "name": "Link different identities by observing that the same IP address is sending outgoing transactions associated with multiple identities",
                    "weight": 0,
                    "nonce-id": "3629b41cec638da990ebdea750f826092fe14bcecb82368c7c122fc0e54dccd6",
                    "countermeasures": [
                        {
                            "numeral": "1",
                            "id": "OBPPV3/CM25",
                            "description": "Use separate routes for outgoing transactions associated with each identity",
                            "effectiveness": 0,
                            "criteria-groups": [
                                {
                                    "criteria": [
                                        {
                                            "numeral": "a",
                                            "id": "OBPPV3/CR34",
                                            "description": "Avoids broadcasting outgoing transactions from different identity containers via the same connection context",
                                            "effectiveness": 0
                                        }
                                    ]
                                }
                            ]
                        }
                    ]
                },
                {
                    "numeral": "I",
                    "name": "Temporally link transactions to a known IP address via side channel attacks based on wallet behavior",
                    "weight": 0,
                    "nonce-id": "43100ea35b524b5aaa340230718db1c17e2afe96191f3a2a312c1cff46fbb513",
                    "countermeasures": [
                        {
                            "numeral": "1",
                            "id": "OBPPV3/CM26",
                            "description": "Avoid leaking information about user behavior via observable network traffic",
                            "effectiveness": 0,
                            "criteria-groups": [
                                {
                                    "criteria": [
                                        {
                                            "numeral": "a",
                                            "id": "OBPPV3/CR35",
                                            "description": "The backup process avoids leaking information about wallet addresses",
                                            "effectiveness": 0
                                        }
                                    ]
                                }
                            ]
                        },
                        {
                            "numeral": "2",
                            "id": "OBPPV3/CM27",
                            "description": "Avoid leaking information about recipients in transaction via an external network lookup",
                            "effectiveness": 0,
                            "criteria-groups": [
                                {
                                    "criteria": [
                                        {
                                            "numeral": "a",
                                            "id": "OBPPV3/CR36",
                                            "description": "Wallet avoids leaking information about recipients via an external identity lookup",
                                            "effectiveness": 0
                                        }
                                    ]
                                }
                            ]
                        }
                    ]
                },
                {
                    "numeral": "J",
                    "name": "Derive the type of wallet used to create a transaction by passively observing idiosyncrasies in the interactive behaviour of the wallet",
                    "weight": 0,
                    "nonce-id": "4fdc28522ebe1933607a7714e280ce75284f0641266360bc0df9d19c9fd2e7ab",
                    "countermeasures": [
                        {
                            "numeral": "1",
                            "id": "OBPPV3/CM28",
                            "description": "Avoid using one distinctive user agent when connecting to the Bitcoin network",
                            "effectiveness": 0,
                            "criteria-groups": [
                                {
                                    "criteria": [
                                        {
                                            "numeral": "a",
                                            "id": "OBPPV3/CR38",
                                            "description": "The wallet connects to the network using an unremarkable user agent",
                                            "effectiveness": 0
                                        }
                                    ]
                                },
                                {
                                    "criteria": [
                                        {
                                            "numeral": "b",
                                            "id": "OBPPV3/CR39",
                                            "description": "The wallet connects to the network using a random user agent, from a set of unremarkable user agents, for each connection",
                                            "effectiveness": 0
                                        }
                                    ]
                                }
                            ],
                            "comment": "A wallet can use one unremarkable user agent or several, but can't do both at the same time."
                        },
                        {
                            "numeral": "2",
                            "id": "OBPPV3/CM29",
                            "description": "Avoid using a non-Bitcoin network protocol that leaks information about the type of client in use",
                            "effectiveness": 0,
                            "criteria-groups": [
                                {
                                    "criteria": [
                                        {
                                            "numeral": "a",
                                            "id": "OBPPV3/CR37",
                                            "description": "The wallet avoids observably connecting to a known endpoint, such as a wallet provider's domain",
                                            "effectiveness": 0
                                        }
                                    ]
                                }
                            ]
                        }
                    ]
                },
                {
                    "numeral": "K",
                    "name": "Temporally correlate activity of a specific wallet across different connection sessions by observing idiosyncratic client wallet behavior which acts as a unique fingerprint",
                    "weight": 0,
                    "nonce-id": "277ec132f4cb4edc1cffc0905bde99fe5d6453f368661ff9aad87d1fca34662a",
                    "countermeasures": [
                        {
                            "numeral": "1",
                            "id": "OBPPV3/CM30",
                            "description": "Avoid communicating state-based information to other entities which could be used to uniquely identify the client",
                            "effectiveness": 0
                        }
                    ]
                },
                {
                    "numeral": "L",
                    "name": "Correlate an IP address to a likely transaction participant by monitoring for queries (to a block explorer, etc.) about specific recent transactions",
                    "weight": 0,
                    "nonce-id": "d0148c236ec02d067a222879531b75dab955b292c738ea95a107791076754983",
                    "countermeasures": [
                        {
                            "numeral": "1",
                            "id": "OBPPV3/CM31",
                            "description": "Avoid performing queries to third party services regarding specific transactions in a manner which reveals the IP address of the user",
                            "effectiveness": 0
                        }
                    ]
                },
                {
                    "numeral": "M",
                    "name": "Perform a transport-level MITM attack on a connection between the wallet and a source of server to obtain PII and/or insert malicious code into the communication between wallet and server",
                    "weight": 0,
                    "nonce-id": "f8aa58958a67fdd52898976a58bd551d3acfcce13d90f288ea907b1a325c9c21",
                    "countermeasures": [
                        {
                            "numeral": "1",
                            "id": "OBPPV3/CM32",
                            "description": "Pin the expected public key/certificate in the client to prevent successful MITM attacks",
                            "effectiveness": 0
                        }
                    ]
                },
                {
                    "numeral": "N",
                    "name": "Identify an entity as a likely transaction participant by observing out-of-band notifications subsequent to a transaction generated by any participant and/or their wallet provider",
                    "weight": 0,
                    "nonce-id": "543ff516a3b027ec62e9a50480eb1ccc5376fedbff70b8f5fc5588c7129c9e6d",
                    "countermeasures": [
                        {
                            "numeral": "1",
                            "id": "OBPPV3/CM33",
                            "description": "Do not transmit out-of-band notifications to a user when a transaction has been received",
                            "effectiveness": 0
                        },
                        {
                            "numeral": "2",
                            "id": "OBPPV3/CM34",
                            "description": "Transmit out-of-band notifications via a method that is not detectable to a network observer",
                            "effectiveness": 0
                        }
                    ]
                },
                {
                    "numeral": "O",
                    "name": "Determine the change output of a transaction by observing different versions of it broadcast as part of an RBF process",
                    "weight": 0,
                    "nonce-id": "e737524c8112bb0b242823cf10674160ed3538f08a95dd42b64d8f491ac311d9",
                    "countermeasures": [
                        {
                            "numeral": "1",
                            "id": "OBPPV3/CM35",
                            "description": "Avoid broadcasting more than one version of a transaction",
                            "effectiveness": 0,
                            "criteria-groups": [
                                {
                                    "criteria": [
                                        {
                                            "id": "OBPPV3/CR90",
                                            "description": "More than one version of a transaction is never signed, or new versions do not modify transaction output values from previous versions",
                                            "effectiveness": 0,
                                            "comment": "Wallets that do not implement RBF on the sending side always fulfill this criterion"
                                        }
                                    ]
                                }
                            ]
                        }
                    ]
                },
                {
                    "numeral": "P",
                    "name": "Correlate transactions with out-of-band behavior by recording the time at which transactions enter the network",
                    "weight": 0,
                    "nonce-id": "f62d0ecf74cbb379fcde438a97a52d08eb79b07acde409e47b1dbcf9c814d114",
                    "countermeasures": [
                        {
                            "numeral": "1",
                            "id": "OBPPV3/CM15",
                            "description": "Introduce random delays before introducing new transactions to the network",
                            "effectiveness": 0
                        }
                    ]
                }
            ]
        },
        {
            "numeral": "III",
            "name": "Protocol peer",
            "weight": 0,
            "nonce-id": "a0ef0ab855cfca6267df9f5f57c0112f16bee5340089a72f3c5482d5eef5c7ee",
            "attacks": [
                {
                    "numeral": "A",
                    "name": "Derive the type of wallet used to create a transaction by actively probing the wallet to discover idiosyncrasies in the interactive behaviour of the wallet",
                    "weight": 0,
                    "nonce-id": "bb54f07d484598a30263400020d013718a5015fcf26f0d7ca1f2469e00ef1286",
                    "countermeasures": [

                    ]
                },
                {
                    "numeral": "B",
                    "name": "Derive the type of wallet used to create a transaction by observing the first hop IP address",
                    "weight": 0,
                    "nonce-id": "9255a5774be66d0bd63992bde415a4ba781ab6a52181a5c0f18df1fac55b19c5",
                    "countermeasures": [
                        {
                            "numeral": "1",
                            "id": "OBPPV3/CM36",
                            "description": "Broadcast outgoing transactions in a manner that is not easily correlated to the wallet provider",
                            "effectiveness": 0
                        }
                    ]
                }
            ]
        },
        {
            "numeral": "IV",
            "name": "Transaction participant",
            "weight": 0,
            "nonce-id": "df825110e3cb2468173fe560dc589099ccb2a00760e62e46b65203c85cfb7b3e",
            "attacks": [
                {
                    "numeral": "A",
                    "name": "Collude with other transaction participants to infer a bitcoin user's behavior based on the flow of funds from one colluding entity, to the targeted user, to another colluding entity",
                    "weight": 0,
                    "countermeasures": [
                        {
                            "numeral": "1",
                            "id": "OBPPV3/CM37",
                            "description": "Use multiple identities/accounts to allow funds associated with one transaction participant to be kept apart from funds associated with a different transaction participant",
                            "effectiveness": 0,
                            "criteria-groups": [
                                {
                                    "criteria": [
                                        {
                                            "numeral": "a",
                                            "id": "OBPPV3/CR44",
                                            "description": "Number of clicks to create a new identity container from the home screen of an existing identity container",
                                            "effectiveness": 0
                                        }
                                    ]
                                }
                            ]
                        }
                    ]
                },
                {
                    "numeral": "B",
                    "name": "Create transactions which create small outputs to previously-used addresses which tempt wallet clients with poor utxo selection and/or lack of coin control to merge inputs",
                    "weight": 0,
                    "nonce-id": "974b4b6ed305e4e473b51f0889275ca82a0001d512500bc2d0c816492623c3fb",
                    "countermeasures": [
                        {
                            "numeral": "1",
                            "id": "OBPPV3/CM38",
                            "description": "Whenever an input is selected from a set of inputs with identical scripts, always include all inputs from that set in the transaction",
                            "effectiveness": 0,
                            "criteria-groups": [
                                {
                                    "criteria": [
                                        {
                                            "numeral": "a",
                                            "id": "OBPPV3/CR12",
                                            "description": "When an input is selected which is part of a set of unspent outputs containing identical scripts (multiple deposits to a single address), every output in the set is added to the transaction",
                                            "effectiveness": 0
                                        }
                                    ]
                                }
                            ]
                        }
                    ],
                    "comment": "This transaction participant is involuntary with respect to the victim; the two may have no prior or following relationship aside from such 'dust' attacks."
                },
                {
                    "numeral": "C",
                    "name": "Defeat attempts by users to mix their coins by participating in mixing transactions and collecting information which can be used to map inputs to outputs in the mixing transaction",
                    "weight": 0,
                    "nonce-id": "b96f9b2d4f7c554cefeac028f4c06f2a31bb5e1c9944deb421ac5d47cccad6d6",
                    "countermeasures": [
                        {
                            "numeral": "1",
                            "id": "OBPPV3/CM39",
                            "description": "Use mixing protocols which are secure against misbehavior by any participant",
                            "effectiveness": 0,
                            "criteria-groups": [
                                {
                                    "criteria": [
                                        {
                                            "numeral": "a",
                                            "id": "OBPPV3/CR21",
                                            "description": "Warns the user when a proposed mix is easy to reverse",
                                            "effectiveness": 0
                                        },
                                        {
                                            "numeral": "b",
                                            "id": "OBPPV3/CR30",
                                            "description": "Number of clicks required by user to route outgoing transactions through an anonymizing network",
                                            "effectiveness": 0
                                        }
                                    ]
                                }
                            ]
                        }
                    ]
                },
                {
                    "numeral": "D",
                    "name": "Require users to submit transactions and identification information to one or more another parties in order to complete the signing process",
                    "weight": 0,
                    "nonce-id": "3b0dd82cd54a5d886b92e7fc917da910a349d5b4acf86682d3c5411093362884",
                    "countermeasures": [
                        {
                            "numeral": "1",
                            "id": "OBPPV3/CM40",
                            "description": "Do not require users to provide information to one or more other parties in order to complete the signing process in a way that allows the other parties to identify the source or destination of the transaction",
                            "effectiveness": 0
                        }
                    ]
                },
                {
                    "numeral": "E",
                    "name": "Monitor the past and future behavior of a user based on receiving payment instructions from that user (such as a master xpub) which leak enough information about how other senders have paid/will pay the same recipient to identify the relevant transactions",
                    "weight": 0,
                    "nonce-id": "e89ea6618e35217310d840d35d851c1d2169b14300a042259089f7e195f677f2",
                    "countermeasures": [
                        {
                            "numeral": "1",
                            "id": "OBPPV3/CM41",
                            "description": "Avoid protocols for transferring payment instructions which leak information about transactions originating from entities other than the intended sender",
                            "effectiveness": 0
                        }
                    ]
                }
            ]
        },
        {
            "numeral": "V",
            "name": "Physical adversary",
            "weight": 0,
            "nonce-id": "04e97e11521bc2f76a53b0c9cba0d39bc37c67f2c1f38cd63b8619815b6d085a",
            "attacks": [
                {
                    "numeral": "A",
                    "name": "Conduct physical surveillance, especially against mobile users, to get sensitive information from screen or contextually tie blockchain activity to visual activity",
                    "weight": 0,
                    "nonce-id": "3cfbbbd8dcded67569b1b1c38a71111579921a3c067cb01bd8011d81aeeb34c0",
                    "countermeasures": [
                        {
                            "numeral": "1",
                            "id": "OBPPV3/CM42",
                            "description": "Provide a GUI that resembles an application other than a Bitcoin wallet",
                            "effectiveness": 0,
                            "criteria-groups": [
                                {
                                    "criteria": [
                                        {
                                            "numeral": "a",
                                            "id": "OBPPV3/CR50",
                                            "description": "Number of clicks to configure the GUI to resemble a non-wallet application",
                                            "effectiveness": 0
                                        }
                                    ]
                                }
                            ]
                        },
                        {
                            "numeral": "2",
                            "id": "OBPPV3/CM43",
                            "description": "Before or when displaying it, warn users about the privacy consequences of sharing data that can allow parties who will not be participants in the relevant transactions to link them to the user",
                            "effectiveness": 0,
                            "criteria-groups": [
                                {
                                    "criteria": [
                                        {
                                            "numeral": "a",
                                            "id": "OBPPV3/CR51",
                                            "description": "Does not display non-ECDH addresses or transaction hashes in any form prior to the user explicitly requesting to see them",
                                            "effectiveness": 0
                                        }
                                    ]
                                }
                            ]
                        }
                    ]
                },
                {
                    "numeral": "B",
                    "name": "Detect the existence of a wallet on a device",
                    "weight": 0,
                    "nonce-id": "8f2926c6d9443fb47d9f2a30c489d6403c2a1fcd8ce9aea6e60a89f1c43127cb",
                    "countermeasures": [
                        {
                            "numeral": "1",
                            "id": "OBPPV3/CM44",
                            "description": "Install the application is such a way that it is not detectable unless user performs a series of actions unlikely to be duplicated by an unauthorized user",
                            "effectiveness": 0,
                            "criteria-groups": [
                                {
                                    "criteria": [
                                        {
                                            "numeral": "a",
                                            "id": "OBPPV3/CR57",
                                            "description": "The wallet application is difficult to detect as being installed unless the user performs a series of actions unlikely to be duplicated by an unauthorized user",
                                            "effectiveness": 0
                                        }
                                    ]
                                }
                            ]
                        },
                        {
                            "numeral": "2",
                            "id": "OBPPV3/CM45",
                            "description": "The user can easily erase the application and all its metadata if the decide to stop using the wallet or device",
                            "effectiveness": 0,
                            "criteria-groups": [
                                {
                                    "criteria": [
                                        {
                                            "numeral": "a",
                                            "id": "OBPPV3/CR54",
                                            "description": "Number of clicks to delete wallet data within the wallet client",
                                            "effectiveness": 0
                                        },
                                        {
                                            "numeral": "b",
                                            "id": "OBPPV3/CR74",
                                            "description": "A user who opens the wallet client cannot determine whether a wallet was ever registered on this device once the wallet deletion process has been completed",
                                            "effectiveness": 0
                                        },
                                        {
                                            "numeral": "c",
                                            "id": "OBPPV3/CR59",
                                            "description": "A user cannot determine outside of the app whether the wallet client was used to send or receive funds after the wallet deletion process has been completed",
                                            "effectiveness": 0
                                        },
                                        {
                                            "numeral": "d",
                                            "id": "OBPPV3/CR55",
                                            "description": "Number of clicks to remove the wallet client from a device",
                                            "effectiveness": 0
                                        },
                                        {
                                            "numeral": "e",
                                            "id": "OBPPV3/CR75",
                                            "description": "A user who re-installs the wallet client cannot determine whether the app was previously installed from within the application itself",
                                            "effectiveness": 0
                                        },
                                        {
                                            "numeral": "f",
                                            "id": "OBPPV3/CR58",
                                            "description": "A user cannot determine outside of the app whether the wallet client was previously installed on the device after the uninstallation process has been completed",
                                            "effectiveness": 0
                                        },
                                        {
                                            "numeral": "g",
                                            "id": "OBPPV3/CR76",
                                            "description": "When the application is installed, all application metadata is initialized in such a way that it cannot be distinguished from an application that has been used extensively",
                                            "effectiveness": 0
                                        }
                                    ]
                                }
                            ]
                        },
                        {
                            "numeral": "3",
                            "id": "OBPPV3/CM46",
                            "description": "If user loses physical control over the device, the wallet can be deleted via remote command",
                            "effectiveness": 0,
                            "criteria-groups": [
                                {
                                    "criteria": [
                                        {
                                            "numeral": "a",
                                            "id": "OBPPV3/CR56",
                                            "description": "Wallet data can be remotely deleted by the user in the event the device containing the wallet is lost or stolen",
                                            "effectiveness": 0
                                        }
                                    ]
                                }
                            ]
                        },
                        {
                            "numeral": "4",
                            "id": "OBPPV3/CM47",
                            "description": "Persistent wallet data is stored in a fashion that is not identifiable as belonging to a Bitcoin wallet",
                            "effectiveness": 0,
                            "criteria-groups": [
                                {
                                    "criteria": [
                                        {
                                            "numeral": "a",
                                            "id": "OBPPV3/CR60",
                                            "description": "Persistent wallet metadata is stored in a form not identifiable as belonging to a Bitcoin wallet",
                                            "effectiveness": 0
                                        }
                                    ]
                                }
                            ]
                        }
                    ]
                },
                {
                    "numeral": "C",
                    "name": "Perform forensic analysis on a device, searching for sensitive information about a wallet",
                    "weight": 0,
                    "nonce-id": "66f0b4991fd97d00ea920c2fe216e65e3f80eacd0a3b2f0452217292a937b947",
                    "countermeasures": [
                        {
                            "numeral": "1",
                            "id": "OBPPV3/CM48",
                            "description": "Encrypt all public keys in the wallet",
                            "effectiveness": 0,
                            "criteria-groups": [
                                {
                                    "criteria": [
                                        {
                                            "numeral": "a",
                                            "id": "OBPPV3/CR52",
                                            "description": "Number of clicks to set an encryption password/PIN for wallet public keys (apart from that needed to encrypt private keys)",
                                            "effectiveness": 0
                                        }
                                    ]
                                }
                            ]
                        },
                        {
                            "numeral": "2",
                            "id": "OBPPV3/CM49",
                            "description": "Encrypt all non-keypair wallet metadata",
                            "effectiveness": 0,
                            "criteria-groups": [
                                {
                                    "criteria": [
                                        {
                                            "numeral": "a",
                                            "id": "OBPPV3/CR53",
                                            "description": "Number of clicks to set an encryption password/PIN for non-keypair wallet metadata (apart from that needed to encrypt private keys)",
                                            "effectiveness": 0
                                        }
                                    ]
                                }
                            ]
                        }
                    ]
                }
            ]
        },
        {
            "numeral": "VI",
            "name": "Wallet provider",
            "weight": 0,
            "nonce-id": "8a1a728db8698ab5dd45cccbb0740391e4176ee1edfbd941ab454791f2e93954",
            "attacks": [
                {
                    "numeral": "A",
                    "name": "Link addresses to a user by observing their backup files",
                    "weight": 0,
                    "nonce-id": "cf3209064fcfef0c6d5456acc35d1f6ee371f06ac75e17287affae4c8581df66",
                    "countermeasures": [
                        {
                            "numeral": "1",
                            "id": "OBPPV3/CM50",
                            "description": "Use strictly local wallet backups, or encrypt remote wallet backups",
                            "effectiveness": 0,
                            "criteria-groups": [
                                {
                                    "criteria": [
                                        {
                                            "numeral": "a",
                                            "id": "OBPPV3/CR63",
                                            "description": "Backups can occur offline, or are encrypted client-side with data that only the user controls e.g. password",
                                            "effectiveness": 0
                                        }
                                    ]
                                }
                            ]
                        }
                    ]
                },
                {
                    "numeral": "B",
                    "name": "Require personally identifying information in order to use the wallet",
                    "weight": 0,
                    "nonce-id": "065322c66599cf2b1cadb364d0de718caf972f39909155870039e33b47c430e7",
                    "countermeasures": [
                        {
                            "numeral": "1",
                            "id": "OBPPV3/CM51",
                            "description": "Do not collect any personally identifying information from the user",
                            "effectiveness": 1,
                            "criteria-groups": [
                                {
                                    "criteria": [
                                        {
                                            "numeral": "a",
                                            "id": "OBPPV3/CR65",
                                            "description": "The wallet functions without requiring the user to supply Class I, Class II, or Class III personally identifying information (PII)",
                                            "effectiveness": 0
                                        }
                                    ]
                                },
                                {
                                    "criteria": [
                                        {
                                            "numeral": "b",
                                            "id": "OBPPV3/CR72",
                                            "description": "The wallet functions without requiring the user to supply Class I or Class II personally identifying information (PII) such as a SSN or verified email address",
                                            "effectiveness": 0
                                        }
                                    ]
                                },
                                {
                                    "criteria": [
                                        {
                                            "numeral": "c",
                                            "id": "OBPPV3/CR73",
                                            "description": "The wallet functions without requiring the user to supply Class I personally identifying information (PII) such as a SSN",
                                            "effectiveness": 0
                                        }
                                    ]
                                }
                            ]
                        }
                    ]
                },
                {
                    "numeral": "C",
                    "name": "Cause the wallet to transmit usage and/or debug data back to the provider which can be used to correlate transactions to a particular user",
                    "weight": 0,
                    "nonce-id": "fdb38b33f31c08b6b7b26c9260e13bc38145ddaca649ee2211f2b01816235532",
                    "countermeasures": [
                        {
                            "numeral": "1",
                            "id": "OBPPV3/CM52",
                            "description": "Only send debug information if users opt-in and are allowed to review the information before being sent",
                            "effectiveness": 0,
                            "criteria-groups": [
                                {
                                    "criteria": [
                                        {
                                            "numeral": "a",
                                            "id": "OBPPV3/CR66",
                                            "description": "Number of clicks needed to disable sending telemetry data to the wallet provider (usage statistics, automatic crash reporting, etc.)",
                                            "effectiveness": 0
                                        },
                                        {
                                            "numeral": "b",
                                            "id": "OBPPV3/CR68",
                                            "description": "Avoids transmitting telemetry data to the provider before the user has a chance to review the information being sent",
                                            "effectiveness": 0
                                        }
                                    ]
                                }
                            ]
                        },
                        {
                            "numeral": "2",
                            "id": "OBPPV3/CM53",
                            "description": "Transmit usage and/or debug data via a method that does not reveal the IP address or identity of the user",
                            "effectiveness": 0,
                            "criteria-groups": [
                                {
                                    "criteria": [
                                        {
                                            "numeral": "a",
                                            "id": "OBPPV3/CR67",
                                            "description": "Number of clicks needed to ensure telemetry data is sent to the wallet provider in a manner that does not reveal the IP address of the user",
                                            "effectiveness": 0
                                        }
                                    ]
                                }
                            ]
                        }

                    ]
                },
                {
                    "numeral": "D",
                    "name": "Hide adverse privacy behavior from users by not releasing the source code to the wallet client",
                    "weight": 0,
                    "nonce-id": "bfe7905ef1ac3f8ea90d23ec3b00cc95d5983e362eaa9fcac216405f0f8eeb1b",
                    "countermeasures": [
                        {
                            "numeral": "1",
                            "id": "OBPPV3/CM54",
                            "description": "Provide non-obfuscated source code and build tools needed for the users to compile their own versions",
                            "effectiveness": 0,
                            "criteria-groups": [
                                {
                                    "criteria": [
                                        {
                                            "numeral": "a",
                                            "id": "OBPPV3/CR69",
                                            "description": "The wallet provider supplies simple instructions for building a usable binary from the source code",
                                            "effectiveness": 0
                                        },
                                        {
                                            "numeral": "b",
                                            "id": "OBPPV3/CR70",
                                            "description": "Non-obfuscated source code for the wallet application is available for immediate inspection",
                                            "effectiveness": 0
                                        }
                                    ]
                                }
                            ]
                        }
                    ]
                },
                {
                    "numeral": "E",
                    "name": "Hide adverse privacy behavior from users by distributing binary versions of the wallet whose behavior differs from versions compiled from the public source code",
                    "weight": 0,
                    "nonce-id": "0fbb6308974653bc2d96223b08bd23de3845ae82f46accef5cfd06b711104a41",
                    "countermeasures": [
                        {
                            "numeral": "1",
                            "id": "OBPPV3/CM55",
                            "description": "Provide a deterministic build system that allows users to verify that the binary version they have received was compiled from the public source code",
                            "effectiveness": 0,
                            "criteria-groups": [
                                {
                                    "criteria": [
                                        {
                                            "numeral": "a",
                                            "id": "OBPPV3/CR71",
                                            "description": "A user can produce a compiled version of the application from the public source code that exactly matches the version distributed by the wallet provider",
                                            "effectiveness": 0
                                        }
                                    ]
                                }
                            ]
                        }
                    ]
                },
                {
                    "numeral": "F",
                    "name": "Hide adverse privacy behavior from users by not disclosing or by misrepresenting privacy risks",
                    "weight": 0,
                    "nonce-id": "46dbaea6011c5b25d2ff909143b8b2ddf7f86d1dfc3420e3d9ba37bff7ef5e65",
                    "countermeasures": [

                    ]
                }
            ]
        },
        {
            "numeral": "VII",
            "name": "Meta attacks",
            "weight": 0,
            "nonce-id": "71f549e7de89e7b473bdef2ec752db09b5d0bbfc15d1c3f91860778934c53981",
            "attacks": [
                {
                    "numeral": "A",
                    "name": "Users may reuse non-ECDH addresses due to the fear of losing funds if avoiding reuse increases the risk that wallet backups will become unexpectedly invalid",
                    "weight": 0,
                    "nonce-id": "10ecc7158e69bb586e26d8ec61259b62bfaf09d27e565f7b2dc9c17a48c5e8a3",
                    "countermeasures": [
                        {
                            "numeral": "1",
                            "id": "OBPPV3/CM56",
                            "description": "Use eternal backups",
                            "effectiveness": 1,
                            "criteria-groups": [
                                {
                                    "criteria": [
                                        {
                                            "numeral": "a",
                                            "id": "OBPPV3/CR62",
                                            "description": "Number of clicks needed to update an existing backup due to the creation of a new receiving or change address",
                                            "effectiveness": 0
                                        }
                                    ]
                                }
                            ]
                        },
                        {
                            "numeral": "2",
                            "id": "OBPPV3/CM57",
                            "description": "Proactively inform users when backups require an update",
                            "effectiveness": 0,
                            "criteria-groups": [
                                {
                                    "criteria": [
                                        {
                                            "numeral": "a",
                                            "id": "OBPPV3/CR64",
                                            "description": "Indicates a reduction in wallet safety when backups are stale, or uses eternal backups",
                                            "effectiveness": 0
                                        }
                                    ]
                                }
                            ]
                        }
                    ]
                },
                {
                    "numeral": "B",
                    "name": "Users may avoid mixing if mixing services can steal funds",
                    "weight": 0,
                    "nonce-id": "69297fe44d565b09b4c6292a667679f2d2cf4f13370fd9b72d0a9934364ecbbf",
                    "countermeasures": [
                        {
                            "numeral": "1",
                            "id": "OBPPV3/CM58",
                            "description": "Use mixing methods that do not allow for theft of funds",
                            "effectiveness": 0,
                            "criteria-groups": [
                                {
                                    "criteria": [
                                        {
                                            "numeral": "a",
                                            "id": "OBPPV3/CR49",
                                            "description": "Mixing is secure against theft of funds",
                                            "effectiveness": 1
                                        }
                                    ]
                                }
                            ]
                        }
                    ]
                },
                {
                    "numeral": "C",
                    "name": "Users may reuse non-ECDH addresses due to the overhead involved with communicating unique deposit addresses to senders",
                    "weight": 0,
                    "nonce-id": "fdd9873ceea6c72da38e171d4b2e930648501018c4a15e63a7acd3862ddb56dd",
                    "countermeasures": [
                        {
                            "numeral": "1",
                            "id": "OBPPV3/CM59",
                            "description": "Use deposit addresses derived from a constant seed using ECDH (e.g. stealth addresses)",
                            "effectiveness": 0,
                            "criteria-groups": [
                                {
                                    "criteria": [
                                        {
                                            "numeral": "a",
                                            "id": "OBPPV3/CR02",
                                            "description": "Number of clicks required by user to generate a ECDH receiving address (BIP 63 or BIP 47), from the default window/authenticated home page",
                                            "effectiveness": 0
                                        },
                                        {
                                            "numeral": "b",
                                            "id": "OBPPV3/CR14",
                                            "description": "Allows the user to send to ECDH addresses (BIP 63 or BIP 47)",
                                            "effectiveness": 0
                                        }
                                    ]
                                }
                            ]
                        }
                    ]

                },
                {
                    "numeral": "D",
                    "name": "Users may opt not to use privacy networks because of the difficulty of configuring their wallet client to transmit traffic through them",
                    "weight": 0,
                    "nonce-id": "6127716dfc01c09589bf77d1b4de1669b17b2231483e3f9b1e8be10b6a11c6a7",
                    "countermeasures": [
                        {
                            "numeral": "1",
                            "id": "OBPPV3/CM60",
                            "description": "Create wallets that are easily usable on operating systems with built-in Tor support",
                            "effectiveness": 0,
                            "criteria-groups": [
                                {
                                    "criteria": [
                                        {
                                            "numeral": "a",
                                            "id": "OBPPV3/CR40",
                                            "description": "Included in the latest stable version of Tails Live CD",
                                            "effectiveness": 1.0
                                        }
                                    ]
                                },
                                {
                                    "criteria": [
                                        {
                                            "numeral": "b",
                                            "id": "OBPPV3/CR41",
                                            "description": "Program and any dependencies are packaged into a single file which can be easily installed in Tails Live CD",
                                            "effectiveness": 0.75
                                        }
                                    ]
                                },
                                {
                                    "criteria": [
                                        {
                                            "numeral": "c",
                                            "id": "OBPPV3/CR42",
                                            "description": "Installation in Tails Live CD is possible, but requires multiple complex steps",
                                            "effectiveness": 0.50
                                        }
                                    ]
                                }
                            ],
                            "comment": "Above, we list 3 possible versions of Tails compatability which are mutually exclusive"
                        }
                    ]
                }
            ]
        }
    ],
    "countermeasures": [
        {
            "id": "OBPPV3/CM01",
            "description": "Avoid reuse of identifiable script elements",
            "comment": "This is a generalization of the idea of avoiding address reuse. Identifiable script elements include: public keys in OP_CHECKMULTISIG scripts, P2PKH addresses, P2SH addresses, etc.",
            "nonce-id": "f85a652a3e2f2572a49db4bc5f7f5e83a5a3b325d33f467c658eac6942560ff6"
        },
        {
            "id": "OBPPV3/CM02",
            "description": "Randomize the position of the change output(s) in the output list",
            "nonce-id": "f072eb54309e98671b4397728fe97f3d176c724fdee1f5f2bd74deb5080abd5e"
        },
        {
            "id": "OBPPV3/CM03",
            "description": "Select inputs such that the amount of change in the transaction is close to the size of the desired spend",
            "nonce-id": "4dfe4a43712091382a3b08745942d1d9c123db3a782cb0f0953db1a3f9a0f608"
        },
        {
            "id": "OBPPV3/CM04",
            "description": "Use multiple change outputs, and intentionally set the value of some outputs to values that resemble plausible spends",
            "nonce-id": "585acc1ac4c06437693d9b978d410b3801232138e80afe8a4e41acc912c2a286"
        },
        {
            "id": "OBPPV3/CM05",
            "description": "Use standardized ordering of inputs and outputs",
            "nonce-id": "435b2cadf47f667d5faf7a188a59f248e63493147ef3912176a874d65a254c09"
        },
        {
            "id": "OBPPV3/CM06",
            "description": "Avoid routinely creating outputs that are identifiable by their size or script",
            "nonce-id": "51ec575d396c5d8bfc55803e8fbf4891181f0e59929574123004d50d78808ac8"
        },
        {
            "id": "OBPPV3/CM07",
            "description": "Only create transactions which are compliant with BIP-62",
            "nonce-id": "9a040aded5a26a06ee92e917a688a2973da1643c30fe340f04c3abbff67fdd48"
        },
        {
            "id": "OBPPV3/CM08",
            "description": "Calculate fees using a method which is not recognizably unique to a particular client",
            "nonce-id": "90fcb7a2cd3be16e4376496773a917c8f067d3b8bbb570ba9a53e47a1ec6f368"
        },
        {
            "id": "OBPPV3/CM09",
            "description": "Create the transaction in such a way that provides multiple possible matching sets between inputs and the user's change output(s)",
            "nonce-id": "0b751ead55c53393e70c324a1e4da78a9ae2c565eff4474ff01fd13fca34a7b9"
        },
        {
            "id": "OBPPV3/CM10",
            "description": "Avoid using inputs from different addresses in the same transaction",
            "nonce-id": "1b8a9414bc6b2fc3ab4a7f28359d6b6e33919815d76e7cf4a5f1411aaf6aa15f"
        },
        {
            "id": "OBPPV3/CM11",
            "description": "Use mixing when sending transactions, and make non-mixed transactions resemble mixed transactions",
            "nonce-id": "c0933c692a76d18c3c20f6346eb4a02ba703b5ac12cb6c060a05e2a29cd6000f"
        },
        {
            "id": "OBPPV3/CM12",
            "description": "Use the same type of script used for change output as for the desired spend when creating transactions",
            "nonce-id": "20de0af282762741c3682768c91f936496a6b5fe26f697bb78cc90bae973debf"
        },
        {
            "id": "OBPPV3/CM13",
            "description": "Avoid constructing transactions that contain inputs from more than one identity/account",
            "nonce-id": "fd4fd758a6ec43d9643b71ba90cf0256261433c754d22f1de09ae8d227831ac5"
        },
        {
            "id": "OBPPV3/CM14",
            "description": "Sign transactions using techniques that do not reveal the number of signers or keys involved in producing the signature",
            "nonce-id": "59712e84921730ac91cd8edabf5d1c9d045eb4e0f72648bcdab54c19c05a3bdd"
        },
        {
            "id": "OBPPV3/CM15",
            "description": "Introduce random delays before introducing new transactions to the network",
            "nonce-id": "ee2a22b5ad3fe15ae7430e262423c48ceeb1fcb3f2141534c08279814c76c71f"
        },
        {
            "id": "OBPPV3/CM16",
            "description": "Obtain relevant blockchain data without making queries to other network participants",
            "nonce-id": "16105562d1445b9b15fbeb2f4baa929447e78c71d358b0c22d2df5de8e62a605"
        },
        {
            "id": "OBPPV3/CM17",
            "description": "Only query one address at a time from a specific connection context",
            "nonce-id": "d823f2dd9e93f8064d89e170ae95ae60743bf178825f7a14ae35dcdc9f4911aa"
        },
        {
            "id": "OBPPV3/CM18",
            "description": "Query multiple addresses at once using a technique that returns false positives",
            "nonce-id": "3585e1d272b81ae6721123b112a977350b60d118d1394e5f01b94aaf13557cbc"
        },
        {
            "id": "OBPPV3/CM19",
            "description": "Connect to the source of relevant blockchain data in a manner that does not leak the IP address of the requestor",
            "nonce-id": "9970bd72a7e132e3650db2e1c547172733cdf89dd045481124f6130d93aaa47a"
        },
        {
            "id": "OBPPV3/CM20",
            "description": "Route outgoing transactions via a method that does not reveal the IP address of the sender",
            "nonce-id": "797090dd00d11157408f5c11bc4d55bcf95a281fae925f732900edafbb53e096"
        },
        {
            "id": "OBPPV3/CM21",
            "description": "Broadcast outgoing transactions in a manner that causes them to appear to have a network origin distinct from previously-broadcast transactions",
            "nonce-id": "fec92065d9fd308a9cb496da5e3302843b614347ac8901a6b242ced8f3726a3f"
        },
        {
            "id": "OBPPV3/CM22",
            "description": "If a filter requires an update, send the new filter to a different peer than the peer which has the old filter",
            "nonce-id": "eb0dc1462a3d90740def288f8407a3501032a00d92d8ef1926b60778a6a20d86"
        },
        {
            "id": "OBPPV3/CM23",
            "description": "Route outgoing transactions through a different route than through the peer which is providing relevant blockchain data",
            "nonce-id": "06c9f3f3cf6304568134f64cb27f622c44a73e40c24fe2730164dfbb700b2e73"
        },
        {
            "id": "OBPPV3/CM24",
            "description": "Use separate filters, provided to different peers, for each identity",
            "nonce-id": "a7a4fce9206445df49eb832d9ab99f5439cf4eaf4504734da8ad95a8cb621b13"
        },
        {
            "id": "OBPPV3/CM25",
            "description": "Use separate routes for outgoing transactions associated with each identity",
            "nonce-id": "bc7706d9d531aa0674f41d4ce47004b2a95bdeb6c1579231e698504380a523fb"
        },
        {
            "id": "OBPPV3/CM26",
            "description": "Avoid leaking information about user behavior via observable network traffic",
            "nonce-id": "1bf56974c85dc4d5ce92e4ebaf173f66035f03631a47ea55af794dae8e1749cc"
        },
        {
            "id": "OBPPV3/CM27",
            "description": "Avoid leaking information about recipients in transaction via an external network lookup",
            "nonce-id": "bf46260073101753fd16f6b3db67d7b18e2eeb147706c4c922f68a61f3700220"
        },
        {
            "id": "OBPPV3/CM28",
            "description": "Avoid using one distinctive user agent when connecting to the Bitcoin network",
            "nonce-id": "7607066165ca50730b6df536a3b08818e47ad7b1c811d832041b0de039c51553"
        },
        {
            "id": "OBPPV3/CM29",
            "description": "Avoid using a non-Bitcoin network protocol that leaks information about the type of client in use",
            "nonce-id": "81cbfc2b072d724c376bce049f0ae1041f41d6179a7ae045e53a0f569bf85373"
        },
        {
            "id": "OBPPV3/CM30",
            "description": "Avoid communicating state-based information to other entities which could be used to uniquely identify the client",
            "nonce-id": "bb40b47a21675a231c9fb0bb33d9f316e26590a473d481c4e9be3a3d101f8fa9"
        },
        {
            "id": "OBPPV3/CM31",
            "description": "Avoid performing queries to third party services regarding specific transactions in a manner which reveals the IP address of the user",
            "nonce-id": "c8eedfc7add5c500eae3227e265983e480a21d9985a5c9fc51d3b6d67f28624d"
        },
        {
            "id": "OBPPV3/CM32",
            "description": "Pin the expected public key/certificate in the client to prevent successful MITM attacks",
            "nonce-id": "56c04d497f9587a4465ce50ae567e215a207da7d769b6261799630b5eb86c5bb"
        },
        {
            "id": "OBPPV3/CM33",
            "description": "Do not transmit out-of-band notifications to a user when a transaction has been received",
            "nonce-id": "39c48dddef2b01e36ecc9df10796368c2ff45a3b2fe5f835de083c6474d83f39"
        },
        {
            "id": "OBPPV3/CM34",
            "description": "Transmit out-of-band notifications via a method that is not detectable to a network observer",
            "nonce-id": "12d385c1a9cce35254a53441f36459ff7fb414afb76a12ad86687025a193c72f"
        },
        {
            "id": "OBPPV3/CM35",
            "description": "Avoid broadcasting more than one version of a transaction",
            "nonce-id": "8f1ac060930a5fe4286ce57d1096ef51b63a65a6dd36926a0cbb89c427473aeb"
        },
        {
            "id": "OBPPV3/CM36",
            "description": "Broadcast outgoing transactions in a manner that is not easily correlated to the wallet provider",
            "nonce-id": "00ca68296c4e8299c4c5d1ed59972ac898338f3a18b9c792ac3bf4b19a8799fc"
        },
        {
            "id": "OBPPV3/CM37",
            "description": "Use multiple identities/accounts to allow funds associated with one transaction participant to be kept apart from funds associated with a different transaction participant",
            "nonce-id": "ea93930c2d1bdc2377c850d394ef83151150540405f29767b89338f7807447af"
        },
        {
            "id": "OBPPV3/CM38",
            "description": "Whenever an input is selected from a set of inputs with identical scripts, always include all inputs from that set in the transaction",
            "nonce-id": "3273a293bc5c49055f3c9875ae338c33bf1d646f7935b9ed8099663a0ff9cc5f"
        },
        {
            "id": "OBPPV3/CM39",
            "description": "Use mixing protocols which are secure against misbehavior by any participant",
            "nonce-id": "db47dade197f8ffd63eccd122de698f998da14e7a6ac41420eb83f46cd9def58"
        },
        {
            "id": "OBPPV3/CM40",
            "description": "Do not require users to provide information to one or more other parties in order to complete the signing process in a way that allows the other parties to identify the source or destination of the transaction",
            "nonce-id": "3f301ed8b1c83aa57077b404362dc845ef2e5dfb6065d0b7d146484f76494183"
        },
        {
            "id": "OBPPV3/CM41",
            "description": "Avoid protocols for transferring payment instructions which leak information about transactions originating from entities other than the intended sender",
            "nonce-id": "7095f1333780e51e8d15681bd64f3699c78839e1f9d8dcbb4593240d7d2388b3"
        },
        {
            "id": "OBPPV3/CM42",
            "description": "Provide a GUI that resembles an application other than a Bitcoin wallet",
            "nonce-id": "3d479f1c06c51e00d75d7bcc3c51bba57a992ea2dfcfc2afd099372c0c103706"
        },
        {
            "id": "OBPPV3/CM43",
            "description": "Before or when displaying it, warn users about the privacy consequences of sharing data that can allow parties who will not be participants in the relevant transactions to link them to the user",
            "nonce-id": "fea09c89d4e0a4820931a0a0f8923969a5b1b767dbfcad49b61f78af6de8b0ab"
        },
        {
            "id": "OBPPV3/CM44",
            "description": "Install the application is such a way that it is not detectable unless user performs a series of actions unlikely to be duplicated by an unauthorized user",
            "nonce-id": "aa2d6bd66f83cb7a65af511cfc42990d3d41008bf7820782f376de197a8dac06"
        },
        {
            "id": "OBPPV3/CM45",
            "description": "The user can easily erase the application and all its metadata if the decide to stop using the wallet or device",
            "nonce-id": "42517f9cb000b8d3951bede96702be8b7602222b7fcc014a2fa661be1616c757"
        },
        {
            "id": "OBPPV3/CM46",
            "description": "If user loses physical control over the device, the wallet can be deleted via remote command",
            "nonce-id": "93fc4fa4ef965850e225bb78a94d5ef31988d1428f8f3bd7da7661c05003f61a"
        },
        {
            "id": "OBPPV3/CM47",
            "description": "Persistent wallet data is stored in a fashion that is not identifiable as belonging to a Bitcoin wallet",
            "nonce-id": "58354b2f6f1e794e63bd1844c71c5810fd40140e7553f02def06c8ad75d02543"
        },
        {
            "id": "OBPPV3/CM48",
            "description": "Encrypt all public keys in the wallet",
            "nonce-id": "b5703eb1bd5e6a3737bb4508b7ed82ae7d1f6f84a453b7b0391547f515b34c47"
        },
        {
            "id": "OBPPV3/CM49",
            "description": "Encrypt all non-keypair wallet metadata",
            "nonce-id": "a26e95124a6cd89280fa1ac1d32816688c2a31614581fb62fbaedc95068c6155"
        },
        {
            "id": "OBPPV3/CM50",
            "description": "Use strictly local wallet backups, or encrypt remote wallet backups",
            "nonce-id": "f30fe9e51ed5d65008cfd08241eafa27a93b9242f570b51bc517b28349fa2f94"
        },
        {
            "id": "OBPPV3/CM51",
            "description": "Do not collect any personally identifying information from the user",
            "nonce-id": "3edddfb8c54ae207f79b8d8af1a4b504e47746b70b212b528db65b287b01070a"
        },
        {
            "id": "OBPPV3/CM52",
            "description": "Only send debug information if users opt-in and are allowed to review the information before being sent",
            "nonce-id": "33f282adadb8055969c3ac3a8368492fcd2fa89cc035745a3d15aa2aa71ecdb4"
        },
        {
            "id": "OBPPV3/CM53",
            "description": "Transmit usage and/or debug data via a method that does not reveal the IP address or identity of the user",
            "nonce-id": "403c9dc5e4c5fdde7bdc2309de45ffe518e9a1707ac59cec253532b6e3e67bb2"
        },
        {
            "id": "OBPPV3/CM54",
            "description": "Provide non-obfuscated source code and build tools needed for the users to compile their own versions",
            "nonce-id": "505025ee466c1a30d70c7eb521657db594b76b659e0c4ef70739a091a9801530"
        },
        {
            "id": "OBPPV3/CM55",
            "description": "Provide a deterministic build system that allows users to verify that the binary version they have received was compiled from the public source code",
            "nonce-id": "fbbb0c4c77661dbdd2da52225e8a9aa42aa784699062c25b1161ac8f4a9c7c2f"
        },
        {
            "id": "OBPPV3/CM56",
            "description": "Use eternal backups",
            "nonce-id": "a1105cde8ea2d45d7a7dc6fc4ab80fa22f160f9fa60c79dff3dcee6554cdba83"
        },
        {
            "id": "OBPPV3/CM57",
            "description": "Proactively inform users when backups require an update",
            "nonce-id": "0020dc5057a8a9b5e464b854f74b42f7017cd5f7dcd633b2b010ec7f7b8d1799"
        },
        {
            "id": "OBPPV3/CM58",
            "description": "Use mixing methods that do not allow for theft of funds",
            "nonce-id": "af9d41094aaf3f2222b1288397a76ffeaee692f7dcfde81636c638916bcc07c8"
        },
        {
            "id": "OBPPV3/CM59",
            "description": "Use deposit addresses derived from a constant seed using ECDH (e.g. stealth addresses)",
            "nonce-id": "0bc3ef2be1a5d4a9ea8019003264694a55ad207bb47317b0e284c51cfe3599c7"
        },
        {
            "id": "OBPPV3/CM60",
            "description": "Create wallets that are easily usable on operating systems with built-in Tor support",
            "nonce-id": "fc4c0f26fde5d16374100c15ee3e4a27a701907f558a9d41d252127bc8a68ed7"
        },
        {
            "id": "OBPPV3/CM61",
            "description": "Perform multiple queries for blockchain data in a way that makes it difficult to correlate the queries with one another",
            "nonce-id": "493b8e64e550c9f3fac6517206b47d8c121f53f766376979800a8a71bede85a2"
        }
    ],
    "criteria": [
        {
            "id": "OBPPV3/CR01",
            "description": "Number of clicks required to deviate from the default receiving functionality and generate a new non-ECDH receiving address for an existing wallet",
            "nonce-id": "2487f746faedb396d03f9fb9d519bff8a7ecced291300e98b5c570ffcc581b27"
        },
        {
            "id": "OBPPV3/CR02",
            "description": "Number of clicks required by user to generate a ECDH receiving address (BIP 63 or BIP 47), from the default window/authenticated home page",
            "nonce-id": "41153efaf984012ed6be4eadf253e50a54cd01bf20c71070e7a64dd70214c653"
        },
        {
            "id": "OBPPV3/CR03",
            "description": "Non-ECDH receiving addresses are hidden from the default Receive worflow screens once they have been used",
            "comment": "If the wallet client hides used non-ECDH addresses from view by default but allows the user to expose them in default Receive workflow screens e.g. via an 'Unhide' button, it will fail this criterion",
            "nonce-id": "ac41c38f127d85145c3323cd93f786ace5f30657542e93ea1cd217ba2ecfd26e"
        },
        {
            "id": "OBPPV3/CR04",
            "description": "Preemptively indicates a loss of privacy when user elects to receive funds at a previously-used non-ECDH address, or prohibits this operation entirely",
            "comment": "This is separate from the scenario in which a user accidentally reuses a non-ECDH receiving address as a result of a failure of criterion OBPPV3/CR03",
            "nonce-id": "9fd904a3645f75b5578835ecee7a8191a8c70c55f4ae935f1b0be07a97190fda"
        },
        {
            "id": "OBPPV3/CR05",
            "description": "Number of clicks required to deviate from the default change functionality and receive change at a newly generated address",
            "nonce-id": "9f1b29a6975b8d894e4dc0331256951c3c349b29b0f74af0e1caa38f734fdb53"
        },
        {
            "id": "OBPPV3/CR06",
            "description": "Produces P2SH change addresses when one or more of the spend outputs in a transaction is P2SH",
            "nonce-id": "0b9e84a58167c878967f8420496f303ae19d5c65722ad5b7e2511b2356d12848"
        },
        {
            "id": "OBPPV3/CR07",
            "description": "Change addresses are hidden from the normal receiving workflow by default to discourage using them as receiving addresses",
            "nonce-id": "ead0da1f4b349139e2a8451f296f7bdc1ee8622583c3c8c00fd94ff28d3187bc"
        },
        {
            "id": "OBPPV3/CR08",
            "description": "Preemptively indicates a loss of privacy when user elects to reuse change addresses as receiving addresses, or prohibits this operation entirely",
            "comment": "A wallet client may pass OBPPV3/CR07 but fail OBPPV3/CR08 by not warning a user when a change address is selected for reuse outside of the normal Receive workflow",
            "nonce-id": "1543c6375a969090ff45e138935d252b9199b23ae7c57de2f760e5b6eb1df252"
        },
        {
            "id": "OBPPV3/CR09",
            "description": "When an outgoing transaction must merge inputs, and when mixing is not being used, the transaction constructed in a way that plausibly resembles a mixing transaction",
            "nonce-id": "672c25ffa6410af70d4f9261d86b55a5b666d542554024a15413c2973ba13b9c"
        },
        {
            "id": "OBPPV3/CR10",
            "description": "Inputs and outputs are ordered in a deterministic manner based on criteria other than the status of outputs as spends or change (BIP 69)",
            "nonce-id": "dda1d735096d4211ff1f8324a95d3094d1442eedeb08c0bc0b942d7630543ccd"
        },
        {
            "id": "OBPPV3/CR11",
            "description": "Order inputs and outputs via a methodology common to multiple wallets",
            "nonce-id": "57307e5922e21ec5ef98da8e3af26e303b4f16c56061851530095a3db86214d5"
        },
        {
            "id": "OBPPV3/CR12",
            "description": "When an input is selected which is part of a set of unspent outputs containing identical scripts (multiple deposits to a single address), every output in the set is added to the transaction",
            "nonce-id": "33dc2f497e9fcbb49804fffefa594e27b6b2dbfbb53529016975f2ae38f88249"
        },
        {
            "id": "OBPPV3/CR13",
            "description": "All transactions created by the wallet are compliant with BIP 62",
            "nonce-id": "662c501c727e446dff69c92bb6568d9ca7b3c8ae87cfdc926143de040bfd372b"
        },
        {
            "id": "OBPPV3/CR14",
            "description": "Allows the user to send to ECDH addresses (BIP 63 or BIP 47)",
            "nonce-id": "4d2dab0536453425ea0f0851905b9cc997fdbe362141496afad3b416120d8049"
        },
        {
            "id": "OBPPV3/CR15",
            "description": "Outside of a mixing transaction, preemptively indicates a loss of privacy when merging inputs from different addresses in the same transaction",
            "nonce-id": "b2d3c86c48913fa24ce6bbae63fdabc7f494bd56dc5d8c9be71af878072279db"
        },
        {
            "id": "OBPPV3/CR16",
            "description": "Warns user when sending to a non-ECDH address that the user has sent to before",
            "nonce-id": "07778403336aa13c2e78639072643f6e2e95f3871c9cc040650f8495f7538198"
        },
        {
            "id": "OBPPV3/CR17",
            "description": "Warns user when sending to a non-ECDH address that has received deposits from any source",
            "nonce-id": "f914ea1d98503110ed0c60fca6d7eca2b3c97b6316122003c2d04ff1b1192f92"
        },
        {
            "id": "OBPPV3/CR18",
            "description": "Number of clicks required by user for inputs/outputs to be mixed with one or more other users",
            "nonce-id": "7073d257e523feab35d34ba8ee8cd956c06140fee5d7fe09db11560e92eacf62"
        },
        {
            "id": "OBPPV3/CR19",
            "description": "Average number of other users whose funds are mixed with the client user's when sending through a mixing process",
            "nonce-id": "26238134ad9a2ba3069fb7700fd9fca5df6b06a93dc7b01af442a6ab9bacddde"
        },
        {
            "id": "OBPPV3/CR20",
            "description": "Mixing transactions are constructed in a manner that makes them indistinguishable from non-mixing transactions",
            "nonce-id": "1b1881ac51a03537a8c51232637d4c6ca0f0ce15c5b16b58f36dba7f222dc380"
        },
        {
            "id": "OBPPV3/CR21",
            "description": "Warns the user when a proposed mix is easy to reverse",
            "nonce-id": "0714ae331a3c8a4c92ee4609629ae8cd5929d265aa6df053093aba2786481eee"
        },
        {
            "id": "OBPPV3/CR22",
            "description": "Number of clicks to opt out of creating recurring transactions, such as for donations to the wallet provider",
            "nonce-id": "d52bc17298a244abd667ec80df7828d1e9295caa5d0e479082eaf0741c28dd57"
        },
        {
            "id": "OBPPV3/CR23",
            "description": "Avoids creating recurring transactions with outputs of a known value or to a known non-ECDH address",
            "nonce-id": "6822ef5809e49d09d60f302758e83c46aa3c6384eea86b1b976c15372e94a59a"
        },
        {
            "id": "OBPPV3/CR24",
            "description": "Number of clicks required by user to configure the client to query blockchain data without leaking his machine's identity over the network",
            "nonce-id": "d594bb5bc8f342b8794072a48bffe36cdfe142dd19a4773e46abbfc931083a9f",
            "comment": "Blockchain data that might be queried includes balance information for addresses in the user's wallet"
        },
        {
            "id": "OBPPV3/CR25",
            "description": "Blockchain data is obtained from a local copy of the blockchain",
            "nonce-id": "e9d26b9622bbc535f5625505cf2e4924847058b97e055323a332f82ed24bf067"
        },
        {
            "id": "OBPPV3/CR26",
            "description": "Connection contexts are not reused when querying for blockchain data that corresponds to more than one address in a user's wallet",
            "nonce-id": "bba9be9cd221ff2b40afa74dcc424d420fb30120f2c0a0f007bdd07c66f1c054",
            "comment": "A 'connection context' is a persistent network connection to a network peer, such as a Tor identity in Tor Browser used to access a blockchain explorer API, or a TCP connection to another node in the Bitcoin P2P network with a specific origin IP address. The degree to which a new connection context has been created is the degree to which a network observer would find it difficult to correlate new network interactions with prior ones"
        },
        {
            "id": "OBPPV3/CR27",
            "description": "Blockchain data is queried via a method that matches a fraction of the blockchain beyond the addresses belonging to the wallet",
            "nonce-id": "16b6ab28cba33110aebdac4a1c1309a5c31a599f31e641d9a46d718f1ad31db1"
        },
        {
            "id": "OBPPV3/CR28",
            "description": "A single query for blockchain data may corerespond to multiple addresses in a user's wallet, but a separate connection context is used for each query",
            "nonce-id": "eaa21085ff84067e245a2f48ed6c6b27c23040163a7b87ea1f0ab93b2d715489"
        },
        {
            "id": "OBPPV3/CR29",
            "description": "The wallet client provides visual indication and displays the user's apparent IP address if blockchain data is not being obtained through an anonymizing network",
            "nonce-id": "39a6395c7e93ac44cde490d1970b0b6fb1dd812f2d8c5c83fff7e6f8839afd69"
        },
        {
            "id": "OBPPV3/CR30",
            "description": "Number of clicks required by user to route outgoing transactions through an anonymizing network",
            "nonce-id": "38f7af6acef5a9934dedaa8f5f9d286c2fb56ac502edd1c96b087e7f1cf29ba8"
        },
        {
            "id": "OBPPV3/CR31",
            "description": "Outgoing transactions are routed through a different entry point into the network than the source of blockchain data",
            "nonce-id": "3062c4004edebbcd23f7e2688889994d119f1dd4df2c2f95755bd2f1446573bc"
        },
        {
            "id": "OBPPV3/CR32",
            "description": "Client provides a visual indication if outgoing transactions are not being routed through an anonymizing network, including IP address information",
            "nonce-id": "03c78bc29d7dd4772c45e6c68352e6738bd72e61c1002b0940f11670127e8a12"
        },
        {
            "id": "OBPPV3/CR33",
            "description": "Any given network query for blockchain data does not correspond to addresses that belong to different identity containers within the user's wallet",
            "nonce-id": "3252f80071182ed6d8dd10454897d1cd72a663fa35ea54bf80c6c5dced1f5cc5"
        },
        {
            "id": "OBPPV3/CR34",
            "description": "Avoids broadcasting outgoing transactions from different identity containers via the same connection context",
            "nonce-id": "5311c3761e9b5856598af7256df449edc77dc4635ca69a46b6407f4a47aeeb36"
        },
        {
            "id": "OBPPV3/CR35",
            "description": "The backup process avoids leaking information about wallet addresses",
            "comment": "One wallet client previously generated e-mail alerts whenever a new change address as a result of sending bitcoin.",
            "nonce-id": "24e8bbdcff699cd48bdcef1774a3b82a038038a345260a904d779056dae31d82"
        },
        {
            "id": "OBPPV3/CR36",
            "description": "Wallet avoids leaking information about recipients via an external identity lookup",
            "nonce-id": "48aa7f4307f29fc6247ceb992b9636854b34d00c4fac7893b62667326bbb3873"
        },
        {
            "id": "OBPPV3/CR37",
            "description": "The wallet avoids observably connecting to a known endpoint, such as a wallet provider's domain",
            "nonce-id": "0471fd0d45eb36c31390bd48af829107c81dc0129a5dad0a01c4508cc339ad04"
        },
        {
            "id": "OBPPV3/CR38",
            "description": "The wallet connects to the network using an unremarkable user agent",
            "nonce-id": "f0ee30956f844b4bd9d12253157c88d0650bc99bc36bb220e454b9bb90243171"
        },
        {
            "id": "OBPPV3/CR39",
            "description": "The wallet connects to the network using a random user agent, from a set of unremarkable user agents, for each connection",
            "nonce-id": "87f0ac49d56c92087dd43cf5c2cd21596ae4dcb88b3e52ce664cf5163bcde096"
        },
        {
            "id": "OBPPV3/CR40",
            "description": "Included in the latest stable version of Tails Live CD",
            "nonce-id": "175f9eee77a799724ce92547a439047f6e650291e965af9ee4ded67a493f47ee"
        },
        {
            "id": "OBPPV3/CR41",
            "description": "Program and any dependencies are packaged into a single file which can be easily installed in Tails Live CD",
            "nonce-id": "c2a7e3cc1ffd73f41e61cea73961797aadc2b2bace7a0573bb63492ff32e7c7b"
        },
        {
            "id": "OBPPV3/CR42",
            "description": "Installation in Tails Live CD is possible, but requires multiple complex steps",
            "nonce-id": "6d6c357296767edbf1409285b595e975cb12a56915dad3f3b63d84359d37220f"
        },
        {
            "id": "OBPPV3/CR44",
            "description": "Number of clicks to create a new identity container from the home screen of an existing identity container",
            "nonce-id": "bf25cd7e62ecc64aa5fd964c579a9a3c9a2617b7cf1aa3ee9ed6eafbca5cdc6c"
        },
        {
            "id": "OBPPV3/CR46",
            "description": "Avoids creating transactions which contain inputs from different identity containers, except optionally if the user has intentionally overridden this behavior",
            "nonce-id": "2e54baaff1e94c4930b43264b060bce49bd4d78822441d39f704916cc5aac398"
        },
        {
            "id": "OBPPV3/CR47",
            "description": "Visually indicates when inputs from different identity containers are merged before the transaction is broadcast, or prohibits this operation entirely",
            "nonce-id": "c5672ce56911441643c627306a201815d34dd01ca879cfa76a98aa4cd9f2a31b"
        },
        {
            "id": "OBPPV3/CR48",
            "description": "Mixing is secure against correlation attacks by the facilitator",
            "nonce-id": "0f2c4a66316a42c998ea5ba46c0ceca0595ee53c66959a8e4a6f934a6f75918b"
        },
        {
            "id": "OBPPV3/CR49",
            "description": "Mixing is secure against theft of funds",
            "nonce-id": "dbbed003a5ee1f460c0eb61c273eb8128dc3a8cc0c92d66059a744b5e1700715"
        },
        {
            "id": "OBPPV3/CR50",
            "description": "Number of clicks to configure the GUI to resemble a non-wallet application",
            "nonce-id": "fa53ee67e27b960464b55f76095bc4a9bf8cbc1363d8d2ee715b021b9f0d746b"
        },
        {
            "id": "OBPPV3/CR51",
            "description": "Does not display non-ECDH addresses or transaction hashes in any form prior to the user explicitly requesting to see them",
            "nonce-id": "07ac2b60d129ea807841d9ee552d467cbf886747737699d073ba3db69ad51285"
        },
        {
            "id": "OBPPV3/CR52",
            "description": "Number of clicks to set an encryption password/PIN for wallet public keys (apart from that needed to encrypt private keys)",
            "nonce-id": "baf5bdb47105a1f98ddf51b9852062722ae5387e835a03038f52bdfed5c68824"
        },
        {
            "id": "OBPPV3/CR53",
            "description": "Number of clicks to set an encryption password/PIN for non-keypair wallet metadata (apart from that needed to encrypt private keys)",
            "nonce-id": "c55c394d7fdb867a2dd83dff73e5416e2585057586302c2256e8a6f8dc9ae651"
        },
        {
            "id": "OBPPV3/CR54",
            "description": "Number of clicks to delete wallet data within the wallet client",
            "comment": "Wallet data is considered erased if it cannot be evidenced using the privileges of the user account that installed the wallet client, or any other user account with default privileges",
            "nonce-id": "e157bce4222167924c532205b40a7992a3ac1f1f9de36a4f9980e5281c033ad3"
        },
        {
            "id": "OBPPV3/CR55",
            "description": "Number of clicks to remove the wallet client from a device",
            "comment": "The wallet application is considered removed if it cannot be evidenced using the privileges of the user account that installed the wallet client, or any other user account with default system privileges",
            "nonce-id": "b5f8660f835d1738b73d8c65e14a0164a00e731bb0176688ab80a998efc4670e"
        },
        {
            "id": "OBPPV3/CR56",
            "description": "Wallet data can be remotely deleted by the user in the event the device containing the wallet is lost or stolen",
            "comment": "Wallet data is considered deleted if it cannot be evidenced using the privileges of the user account that installed the wallet client, or any other user account with default privileges",
            "nonce-id": "05b2d6604ec7520f9eb45b3d18bb04340f8cb415a4516e31b76e22c9fcd0cd7b"
        },
        {
            "id": "OBPPV3/CR57",
            "description": "The wallet application is difficult to detect as being installed unless the user performs a series of actions unlikely to be duplicated by an unauthorized user",
            "comment": "The wallet client is considered difficult to detect if it cannot be evidenced using the privileges of the user account that installed the wallet client, or any other user account with default privileges",
            "nonce-id": "bd525d9750a9e913d662da987b41b4327692073df4fa08a7e9729202d21a2d33"
        },
        {
            "id": "OBPPV3/CR58",
            "description": "A user cannot determine outside of the app whether the wallet client was previously installed on the device after the uninstallation process has been completed",
            "comment": "Detection is considered eliminated if prior installation cannot be evidenced using the privileges of the user account that installed the wallet client, or any other user account with default system privileges. This does not include non-standard accounts, such as admin accounts unlocked via rooted methods on mobile devices. This does include accessing the Operating System's app store or package manager to review which apps have been previously downloaded",
            "nonce-id": "01cbe777a3abea219a15924080a4110a99c7c49057c9f5c274ea99dfc9b9dfef"
        },
        {
            "id": "OBPPV3/CR59",
            "description": "A user cannot determine outside of the app whether the wallet client was used to send or receive funds after the wallet deletion process has been completed",
            "comment": "Evidence is considered eliminated if it cannot be evidenced using the privileges of the user account that installed the wallet client, or any other user account on the same system with default system privileges",
            "nonce-id": "cae67a1a0304b1a9f30d194953f0470146d82a5a26a194bc915ed2e6d322b69b"
        },
        {
            "id": "OBPPV3/CR60",
            "description": "Persistent wallet metadata is stored in a form not identifiable as belonging to a Bitcoin wallet",
            "nonce-id": "d8d82a51f925703305d00cef69fc624bb92b12d9c134c1df04ec597a6f803c7c"
        },
        {
            "id": "OBPPV3/CR62",
            "description": "Number of clicks needed to update an existing backup due to the creation of a new receiving or change address",
            "nonce-id": "40469102b1740a6b0e133190617f8db0c1f3821ffa9c7840c02b88b571279497"
        },
        {
            "id": "OBPPV3/CR63",
            "description": "Backups can occur offline, or are encrypted client-side with data that only the user controls e.g. password",
            "nonce-id": "c3758e4e21e602d84dd044b2b7b602dd8a1d0c11881520ee1a58349a80f84f90"
        },
        {
            "id": "OBPPV3/CR64",
            "description": "Indicates a reduction in wallet safety when backups are stale, or uses eternal backups",
            "nonce-id": "b843dc46758788ea84d1f2afcb0d7741877fa28a6a6fed6e4b361b6d9cd1e575"
        },
        {
            "id": "OBPPV3/CR65",
            "description": "The wallet functions without requiring the user to supply Class I, Class II, or Class III personally identifying information (PII)",
            "comments": "Class I: Highly sensitive, validated information: SSN, National Identification Number, Verified Full Name, Verified Mailing Address of Residence or Business, Passport number, vehicle registration number, driver's license number, biometric data, verified credit card number, verified SMS number with common free virtual SMS numbers blocked (any of first 5 tries blocked). Class II: For most users, directly tied to their personhood, but can be created ephemeral easily: verified email address, date of birth, birthplace, verified SMS number without common free virtual SMS numbers blocked. Class III: For most users, directly tied to their personhood, but can be lied about easily: unverified email address, unverified zip/postal code, unverified gender, unverified race",
            "nonce-id": "529e5b9fb67740fc8de8ce5d2b681ea15a1fbaac057c00214541a33cd81f37dc"
        },
        {
            "id": "OBPPV3/CR66",
            "description": "Number of clicks needed to disable sending telemetry data to the wallet provider (usage statistics, automatic crash reporting, etc.)",
            "nonce-id": "25d245ff46b7c046b4b5d7c1e7e3cbbe684d59492d026209d22e49918afa45d7"
        },
        {
            "id": "OBPPV3/CR67",
            "description": "Number of clicks needed to ensure telemetry data is sent to the wallet provider in a manner that does not reveal the IP address of the user",
            "nonce-id": "f966e566558d88cbd9931e9662cfbbbbab6986cf0daddfe62a91d5835e797a9f"
        },
        {
            "id": "OBPPV3/CR68",
            "description": "Avoids transmitting telemetry data to the provider before the user has a chance to review the information being sent",
            "nonce-id": "52adf80b2d68cff291a372fb33228b725744829a39793b00877154ade282e715"
        },
        {
            "id": "OBPPV3/CR69",
            "description": "The wallet provider supplies simple instructions for building a usable binary from the source code",
            "nonce-id": "c6c4523648996a95d3d9436aeff46b11c85cd46765d1df1ace370438754f5855"
        },
        {
            "id": "OBPPV3/CR70",
            "description": "Non-obfuscated source code for the wallet application is available for immediate inspection",
            "nonce-id": "2962fa537ab4b70651f21a2d0a8c82c9ad5668663d72755f67d414fb17e2a3f5"
        },
        {
            "id": "OBPPV3/CR71",
            "description": "A user can produce a compiled version of the application from the public source code that exactly matches the version distributed by the wallet provider",
            "nonce-id": "7c4c9f038599edcac718ab458c88621c89c0e2a83eb2798f37d2db6f016d80a1"
        },
        {
            "id": "OBPPV3/CR72",
            "description": "The wallet functions without requiring the user to supply Class I or Class II personally identifying information (PII) such as a SSN or verified email address",
            "nonce-id": "8aafa3e65acac3e678d9a9d3380dd05b18508d87a5cdbe75b612a8ac86a34bd8"
        },
        {
            "id": "OBPPV3/CR73",
            "description": "The wallet functions without requiring the user to supply Class I personally identifying information (PII) such as a SSN",
            "nonce-id": "76e2eaa0b805ce9b3446e35f64ba4e59b0547468370529006948cc970469649d"
        },
        {
<<<<<<< HEAD
            "id": "OBPPV3/CR90",
            "description": "More than one version of a transaction is never signed, or new versions do not modify transaction output values from previous versions",
            "nonce-id": "71b9d459fb307c0a24e9fffad8486e7436341fd9e0bf08c25d47e0e4ee8f69f7"
=======
            "id": "OBPPV3/CR74",
            "description": "A user who opens the wallet client cannot determine whether a wallet was ever registered on this device once the wallet deletion process has been completed",
            "nonce-id": "4fd2628fed355d0b8a85ebcc5ec41b5322ee9fcfd78a423f48084ef0534a1e40"
        },
        {
            "id": "OBPPV3/CR75",
            "description": "A user who re-installs the wallet client cannot determine whether the app was previously installed from within the application itself",
            "nonce-id": "d9bd6b76c72182980400549bf84beb44ccd3695f5f365c0cc1d0b4e3f6d7fcba"
        },
        {
            "id": "OBPPV3/CR76",
            "description": "When the application is installed, all application metadata is initialized in such a way that it cannot be distinguished from an application that has been used extensively",
            "comment": "An application can achieve this, for example, by initializing application metadata with random data that is indistinguishable from encrypted data",
            "nonce-id": "397e84381c824a9dfb5b24bcc56d123201c2fc7a084a1f6f21d72c27b1accb63"
>>>>>>> 2ebbe755
        }
    ],
    "criteria-categories": [
        "Usability",
        "Quality",
        "Feedback"
    ]
}<|MERGE_RESOLUTION|>--- conflicted
+++ resolved
@@ -2360,11 +2360,6 @@
             "nonce-id": "76e2eaa0b805ce9b3446e35f64ba4e59b0547468370529006948cc970469649d"
         },
         {
-<<<<<<< HEAD
-            "id": "OBPPV3/CR90",
-            "description": "More than one version of a transaction is never signed, or new versions do not modify transaction output values from previous versions",
-            "nonce-id": "71b9d459fb307c0a24e9fffad8486e7436341fd9e0bf08c25d47e0e4ee8f69f7"
-=======
             "id": "OBPPV3/CR74",
             "description": "A user who opens the wallet client cannot determine whether a wallet was ever registered on this device once the wallet deletion process has been completed",
             "nonce-id": "4fd2628fed355d0b8a85ebcc5ec41b5322ee9fcfd78a423f48084ef0534a1e40"
@@ -2379,7 +2374,11 @@
             "description": "When the application is installed, all application metadata is initialized in such a way that it cannot be distinguished from an application that has been used extensively",
             "comment": "An application can achieve this, for example, by initializing application metadata with random data that is indistinguishable from encrypted data",
             "nonce-id": "397e84381c824a9dfb5b24bcc56d123201c2fc7a084a1f6f21d72c27b1accb63"
->>>>>>> 2ebbe755
+        },
+        {
+         "id": "OBPPV3/CR90",
+            "description": "More than one version of a transaction is never signed, or new versions do not modify transaction output values from previous versions",
+            "nonce-id": "71b9d459fb307c0a24e9fffad8486e7436341fd9e0bf08c25d47e0e4ee8f69f7"
         }
     ],
     "criteria-categories": [
