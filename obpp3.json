{
    "name": "Bitcoin Wallet Privacy Threat Model",
    "description": "This document outlines the OBPP threat model for Bitcoin wallet clients protecting user privacy.",
    "attackers": [
        {
            "numeral": "I",
            "name": "Blockchain observer",
            "weight": 0,
            "nonce-id": "75691811529d313c64def27e364305c39108afe5ebe8d0bf64f75df08860aae5",
            "attacks": [
                {
                    "numeral": "A",
                    "name": "Link transactions to a single entity based on all of them containing inputs with a common address",
                    "weight": 0,
                    "nonce-id": "f1b785f2cb70dd52a08191529e73940554b1894ef3e0c9774d26035e013ee41a",
                    "countermeasures": [
                        {
                            "numeral": "1",
                            "id": "OBPPV3/CM01",
                            "description": "Avoid reuse of identifiable script elements",
                            "effectiveness": 0,
                            "criteria-groups": [
                                {
                                    "criteria": [
                                        {
                                            "numeral": "a",
                                            "id": "OBPPV3/CR01",
                                            "description": "Number of clicks required to deviate from the default receiving functionality and generate a new non-ECDH receiving address for an existing wallet",
                                            "effectiveness": 0
                                        },
                                        {
                                            "numeral": "b",
                                            "id": "OBPPV3/CR02",
                                            "description": "Number of clicks required by user to generate a ECDH receiving address (BIP 63 or BIP 47), from the default window/authenticated home page",
                                            "effectiveness": 0
                                        },
                                        {
                                            "numeral": "c",
                                            "id": "OBPPV3/CR03",
                                            "description": "Non-ECDH receiving addresses are hidden from the default Receive worflow screens once they have been used",
                                            "effectiveness": 0
                                        },
                                        {
                                            "numeral": "d",
                                            "id": "OBPPV3/CR04",
                                            "description": "Preemptively indicates a loss of privacy when user elects to receive funds at a previously-used non-ECDH address, or prohibits this operation entirely",
                                            "effectiveness": 0
                                        },
                                        {
                                            "numeral": "e",
                                            "id": "OBPPV3/CR05",
                                            "description": "Number of clicks required to deviate from the default change functionality and receive change at a newly generated address",
                                            "effectiveness": 0
                                        },
                                        {
                                            "numeral": "f",
                                            "id": "OBPPV3/CR07",
                                            "description": "Change addresses are hidden from the normal receiving workflow by default to discourage using them as receiving addresses",
                                            "effectiveness": 0

                                        },
                                        {
                                            "numeral": "g",
                                            "id": "OBPPV3/CR08",
                                            "description": "Preemptively indicates a loss of privacy when user elects to reuse change addresses as receiving addresses, or prohibits this operation entirely",
                                            "effectiveness": 0
                                        },
                                        {
                                            "numeral": "h",
                                            "id": "OBPPV3/CR16",
                                            "description": "Warns user when sending to a non-ECDH address that the user has sent to before",
                                            "effectiveness": 0
                                        },
                                        {
                                            "numeral": "i",
                                            "id": "OBPPV3/CR17",
                                            "description": "Warns user when sending to a non-ECDH address that has received deposits from any source",
                                            "effectiveness": 0
                                        }
                                    ]
                                }
                            ]
                        }
                    ]
                },
                {
                    "numeral": "B",
                    "name": "Link outputs in a transaction to a single entity by detecting which output is a change output",
                    "weight": 0,
                    "nonce-id": "992616b5f39e8ee98e07026f40798b002307e741ff6e8343f2a1bc964302f173",
                    "countermeasures": [
                        {
                            "numeral": "1",
                            "id": "OBPPV3/CM62",
                            "description": "The order of transaction outputs does not reveal information regarding output ownership",
                            "effectiveness": 0,
                            "criteria-groups": [
                                {
                                    "criteria": [
                                        {
                                            "numeral": "a",
                                            "id": "OBPPV3/CR10",
                                            "description": "Inputs and outputs are ordered in a deterministic manner based on criteria other than the status of outputs as spends or change (BIP 69)",
                                            "effectiveness": 0
                                        }
                                    ]
                                },
                                {
                                    "criteria": [
                                        {
                                            "numeral": "b",
                                            "id": "OBPPV3/CR74",
                                            "description": "The order of transaction outputs is randomized using client-generated data",
                                            "effectiveness": 0
                                        }
                                    ]
                                }
                            ]
                        },
                        {
                            "numeral": "2",
                            "id": "OBPPV3/CM63",
                            "description": "The values of transaction outputs do not reveal information regarding output ownership",
                            "effectiveness": 0,
                            "criteria-groups": [
                                {
                                    "criteria": [
                                        {
                                            "numeral": "a",
                                            "id": "OBPPV3/CR75",
                                            "description": "Inputs are selected such that the amount of change in the transaction is close to the size of the desired spend",
                                            "effectiveness": 0
                                        },
                                        {
                                            "numeral": "b",
                                            "id": "OBPPV3/CR76",
                                            "description": "Multiple change outputs are created, and at least one of the transaction output values resmebles a plausible spend",
                                            "effectiveness": 0
                                        },
                                        {
                                            "numeral": "c",
                                            "id": "OBPPV3/CR23",
                                            "description": "Avoids creating recurring transactions with outputs of a known value or to a known non-ECDH address",
                                            "effectiveness": 0
                                        },
                                        {
                                            "numeral": "d",
                                            "id": "OBPPV3/CR77",
                                            "description": "Previous transaction outputs and new output values are selected to create multiple possible matching sets between inputs and the user's change outputs",
                                            "effectiveness": 0
                                        }
                                    ]
                                }
                            ]
                        },
                        {
                            "numeral": "3",
                            "id": "OBPPV3/CM64",
                            "description": "The composition of transaction output scripts and ECDSA signatures does not reveal information regarding counterparty ownership of outputs",
                            "effectiveness": 0,
                            "criteria-groups": [
                                {
                                    "criteria": [
                                        {
                                            "numeral": "a",
                                            "id": "OBPPV3/CR23",
                                            "description": "Avoids creating recurring transactions with outputs of a known value or to a known non-ECDH address",
                                            "effectiveness": 0
                                        },
                                        {
                                            "numeral": "b",
                                            "id": "OBPPV3/CR13",
                                            "description": "All transactions created by the wallet are compliant with BIP 62",
                                            "effectiveness": 0
                                        }
                                    ]
                                }
                            ]
                        },
                        {
                            "numeral": "4",
                            "id": "OBPPV3/CM01",
                            "description": "Avoid reuse of identifiable script elements",
                            "effectiveness": 0,
                            "criteria-groups": [
                                {
                                    "criteria": [
                                        {
                                            "numeral": "a",
                                            "id": "OBPPV3/CR01",
                                            "description": "Number of clicks required to deviate from the default receiving functionality and generate a new non-ECDH receiving address for an existing wallet",
                                            "effectiveness": 0,
                                            "comment": "A reused receiving address may help identify which address is for change"
                                        },
                                        {
                                            "numeral": "b",
                                            "id": "OBPPV3/CR02",
                                            "description": "Number of clicks required by user to generate a ECDH receiving address (BIP 63 or BIP 47), from the default window/authenticated home page",
                                            "effectiveness": 0,
                                            "comment": "A reused receiving address may help identify which address is for change"
                                        },
                                        {
                                            "numeral": "c",
                                            "id": "OBPPV3/CR03",
                                            "description": "Non-ECDH receiving addresses are hidden from the default Receive worflow screens once they have been used",
                                            "effectiveness": 0,
                                            "comment": "A reused receiving address may help identify which address is for change"
                                        },
                                        {
                                            "numeral": "d",
                                            "id": "OBPPV3/CR04",
                                            "description": "Preemptively indicates a loss of privacy when user elects to receive funds at a previously-used non-ECDH address, or prohibits this operation entirely",
                                            "effectiveness": 0,
                                            "comment": "A reused receiving address may help identify which address is for change"
                                        },
                                        {
                                            "numeral": "e",
                                            "id": "OBPPV3/CR05",
                                            "description": "Number of clicks required to deviate from the default change functionality and receive change at a newly generated address",
                                            "effectiveness": 0,
                                            "comment": "A reused receiving address may help identify which address is for change"
                                        },
                                        {
                                            "numeral": "f",
                                            "id": "OBPPV3/CR07",
                                            "description": "Change addresses are hidden from the normal receiving workflow by default to discourage using them as receiving addresses",
                                            "effectiveness": 0

                                        },
                                        {
                                            "numeral": "g",
                                            "id": "OBPPV3/CR08",
                                            "description": "Preemptively indicates a loss of privacy when user elects to reuse change addresses as receiving addresses, or prohibits this operation entirely",
                                            "effectiveness": 0
                                        },
                                        {
                                            "numeral": "h",
                                            "id": "OBPPV3/CR16",
                                            "description": "Warns user when sending to a non-ECDH address that the user has sent to before",
                                            "effectiveness": 0
                                        },
                                        {
                                            "numeral": "i",
                                            "id": "OBPPV3/CR17",
                                            "description": "Warns user when sending to a non-ECDH address that has received deposits from any source",
                                            "effectiveness": 0
                                        }
                                    ]
                                }
                            ]
                        },
                        {
                            "numeral": "5",
                            "id": "OBPPV3/CM08",
                            "description": "Calculate fees using a method which is not recognizably unique to a particular client",
                            "comment": "An attacker can use wallet client fingerprinting to probabilistically distinguish between spend and change outputs if the wallet clients used to create the initial transaction and subsequent spends of outputs remain consistent for the counter-parties involved",
                            "effectiveness": 0
                        }
                    ]
                },
                {
                    "numeral": "C",
                    "name": "Link outputs to a single entity based on them all being included as inputs in the same transaction",
                    "weight": 0,
                    "nonce-id": "f7e2c15df5f10ed4c459e5d1db91201c5da16d11d43eca057f0df5111df20ff7",
                    "countermeasures": [
                        {
                            "numeral": "1",
                            "id": "OBPPV3/CM10",
                            "description": "Avoid using inputs from different addresses in the same transaction",
                            "effectiveness": 0,
                            "criteria-groups": [
                                {
                                    "criteria": [
                                        {
                                            "numeral": "a",
                                            "id": "OBPPV3/CR15",
                                            "description": "Outside of a mixing transaction, preemptively indicates a loss of privacy when merging inputs from different addresses in the same transaction",
                                            "effectiveness": 0
                                        }
                                    ]
                                }
                            ]
                        },
                        {
                            "numeral": "2",
                            "id": "OBPPV3/CM11",
                            "description": "Use mixing when sending transactions, and make non-mixed transactions resemble mixed transactions",
                            "effectiveness": 0,
                            "criteria-groups": [
                                {
                                    "criteria": [
                                        {
                                            "numeral": "a",
                                            "id": "OBPPV3/CR09",
                                            "description": "When an outgoing transaction must merge inputs, and when mixing is not being used, the transaction constructed in a way that plausibly resembles a mixing transaction",
                                            "effectiveness": 0
                                        },
                                        {
                                            "numeral": "b",
                                            "id": "OBPPV3/CR18",
                                            "description": "Number of clicks required by user for inputs/outputs to be mixed with one or more other users",
                                            "effectiveness": 0
                                        },
                                        {
                                            "numeral": "c",
                                            "id": "OBPPV3/CR19",
                                            "description": "Average number of other users whose funds are mixed with the client user's when sending through a mixing process",
                                            "effectiveness": 0
                                        },
                                        {
                                            "numeral": "d",
                                            "id": "OBPPV3/CR20",
                                            "description": "Mixing transactions are constructed in a manner that makes them indistinguishable from non-mixing transactions",
                                            "effectiveness": 0
                                        }
                                    ]
                                }
                            ]
                        },
                        {
                            "numeral": "3",
                            "id": "OBPPV3/CM12",
                            "description": "Use the same type of script used for change output as for the desired spend when creating transactions",
                            "effectiveness": 0,
                            "criteria-groups": [
                                {
                                    "criteria": [
                                        {
                                            "numeral": "a",
                                            "id": "OBPPV3/CR06",
                                            "description": "Produces P2SH change addresses when one or more of the spend outputs in a transaction is P2SH",
                                            "effectiveness": 0
                                        }
                                    ]
                                }
                            ]
                        },
                        {
                            "numeral": "4",
                            "id": "OBPPV3/CM09",
                            "description": "Create the transaction in such a way that provides multiple possible matching sets between inputs and the user's change output(s)",
                            "effectiveness": 0
                        }
                    ]
                },
                {
                    "numeral": "D",
                    "name": "Link identities by observing that addresses associated with both identities are used as inputs in the same transaction",
                    "weight": 0,
                    "nonce-id": "e380df0f2caee40eb502a57f1791a8d1de52ce18f754ec29f2fc283c4d26e1ce",
                    "countermeasures": [
                        {
                            "numeral": "1",
                            "id": "OBPPV3/CM13",
                            "description": "Avoid constructing transactions that contain inputs from more than one identity/account",
                            "effectiveness": 0,
                            "criteria-groups": [
                                {
                                    "criteria": [
                                        {
                                            "numeral": "a",
                                            "id": "OBPPV3/CR44",
                                            "description": "Number of clicks to create a new identity container from the home screen of an existing identity container",
                                            "effectiveness": 0
                                        },
                                        {
                                            "numeral": "b",
                                            "id": "OBPPV3/CR46",
                                            "description": "Avoids creating transactions which contain inputs from different identity containers, except optionally if the user has intentionally overridden this behavior",
                                            "effectiveness": 0
                                        },
                                        {
                                            "numeral": "c",
                                            "id": "OBPPV3/CR47",
                                            "description": "Visually indicates when inputs from different identity containers are merged before the transaction is broadcast, or prohibits this operation entirely",
                                            "effectiveness": 0
                                        }
                                    ]
                                }
                            ]
                        }
                    ]
                },
                {
                    "numeral": "E",
                    "name": "Derive the type of wallet used to create a transaction by observing idiosyncrasies in the manner in which the transaction was composed, such as input/output ordering, output or fee size, number or size of inputs, or script composition",
                    "weight": 0,
                    "nonce-id": "c2913473dfdef786bdbafcc4b3022852a13f9ecf90aedd41196d8fa5466f1613",
                    "countermeasures": [
                        {
                            "numeral": "1",
                            "id": "OBPPV3/CM05",
                            "description": "Use standardized ordering of inputs and outputs",
                            "effectiveness": 0,
                            "criteria-groups": [
                                {
                                    "criteria": [
                                        {
                                            "numeral": "a",
                                            "id": "OBPPV3/CR10",
                                            "description": "Inputs and outputs are ordered in a deterministic manner based on criteria other than the status of outputs as spends or change (BIP 69)",
                                            "effectiveness": 0
                                        },
                                        {
                                            "numeral": "b",
                                            "id": "OBPPV3/CR11",
                                            "description": "Order inputs and outputs via a methodology common to multiple wallets",
                                            "effectiveness": 0
                                        }
                                    ]
                                }
                            ]
                        },
                        {
                            "numeral": "2",
                            "id": "OBPPV3/CM06",
                            "description": "Avoid routinely creating outputs that are identifiable by their size or script",
                            "effectiveness": 0,
                            "criteria-groups": [
                                {
                                    "criteria": [
                                        {
                                            "numeral": "a",
                                            "id": "OBPPV3/CR22",
                                            "description": "Number of clicks to opt out of creating recurring transactions, such as for donations to the wallet provider",
                                            "effectiveness": 0
                                        },
                                        {
                                            "numeral": "b",
                                            "id": "OBPPV3/CR23",
                                            "description": "Avoids creating recurring transactions with outputs of a known value or to a known non-ECDH address",
                                            "effectiveness": 0
                                        }
                                    ]
                                }
                            ]
                        },
                        {
                            "numeral": "3",
                            "id": "OBPPV3/CM07",
                            "description": "Only create transactions which are compliant with BIP-62",
                            "effectiveness": 0,
                            "criteria-groups": [
                                {
                                    "criteria": [
                                        {
                                            "numeral": "a",
                                            "id": "OBPPV3/CR13",
                                            "description": "All transactions created by the wallet are compliant with BIP 62",
                                            "effectiveness": 0
                                        }
                                    ]
                                }
                            ]
                        },
                        {
                            "numeral": "4",
                            "id": "OBPPV3/CM08",
                            "description": "Calculate fees using a method which is not recognizably unique to a particular client",
                            "effectiveness": 0
                        }
                    ]
                },
                {
                    "numeral": "F",
                    "name": "Link related outputs and transactions by observing the m and n parameters of multisig transactions",
                    "weight": 0,
                    "nonce-id": "1e772699fb8f43f7e5f82899c32b5db21939965223f29391f057b0063056d241",
                    "countermeasures": [
                        {
                            "numeral": "1",
                            "id": "OBPPV3/CM14",
                            "description": "Sign transactions using techniques that do not reveal the number of signers or keys involved in producing the signature",
                            "effectiveness": 0
                        }
                    ]
                },
                {
                    "numeral": "G",
                    "name": "Correlate transactions with out-of-band behavior by recording the time at which transactions are included in a block",
                    "weight": 0,
                    "nonce-id": "76b0b33bbb8f2cd3bf86de1d4c14b178203af5fd7b57f6bd3f66b317590fb384",
                    "countermeasures": [
                        {
                            "numeral": "1",
                            "id": "OBPPV3/CM15",
                            "description": "Introduce random delays before introducing new transactions to the network",
                            "effectiveness": 0
                        }
                    ]
                }
            ]
        },
        {
            "numeral": "II",
            "name": "Network observer",
            "weight": 0,
            "nonce-id": "7ee62566e6261c196c34158739d46e26a6837da2b9af9f0c39f4d8f3a34fbe57",
            "attacks": [
                {
                    "numeral": "A",
                    "name": "Link addresses belonging to a single user by observing information leaked by the wallet in the process of obtaining its relevant blockchain data from the network",
                    "weight": 0,
                    "nonce-id": "b3e3946042646148f10905084fa2e00d8344e1a9c1acace5e9d3db2d4b339805",
                    "countermeasures": [
                        {
                            "numeral": "1",
                            "id": "OBPPV3/CM16",
                            "description": "Obtain relevant blockchain data without making queries to other network participants",
                            "effectiveness": 0,
                            "criteria-groups": [
                                {
                                    "criteria": [
                                        {
                                            "numeral": "a",
                                            "id": "OBPPV3/CR25",
                                            "description": "Blockchain data is obtained from a local copy of the blockchain",
                                            "effectiveness": 1.0
                                        }
                                    ]
                                }
                            ]
                        },
                        {
                            "numeral": "2",
                            "id": "OBPPV3/CM61",
                            "description": "Perform multiple queries for blockchain data in a way that makes it difficult to correlate the queries with one another",
                            "effectiveness": 0,
                            "criteria-groups": [
                                {
                                    "criteria": [
                                        {
                                            "numeral": "a",
                                            "id": "OBPPV3/CR26",
                                            "description": "Connection contexts are not reused when querying for blockchain data that corresponds to more than one address in a user's wallet",
                                            "effectiveness": 0
                                        },
                                        {
                                            "numeral": "b",
                                            "id": "OBPPV3/CR33",
                                            "description": "Any given network query for blockchain data does not correspond to addresses that belong to different identity containers within the user's wallet",
                                            "effectiveness": 0
                                        }
                                    ]
                                },
                                {
                                    "criteria": [
                                        {
                                            "numeral": "c",
                                            "id": "OBPPV3/CR27",
                                            "description": "Blockchain data is queried via a method that matches a fraction of the blockchain beyond the addresses belonging to the wallet",
                                            "effectiveness": 1.0,
                                            "comment": "Score for this criterion should be the mean fraction of the blockchain returned in queries, where downloading the entire blockchain is a perfect score"
                                        },
                                        {
                                            "numeral": "d",
                                            "id": "OBPPV3/CR33",
                                            "description": "Any given network query for blockchain data does not correspond to addresses that belong to different identity containers within the user's wallet",
                                            "effectiveness": 0
                                        }
                                    ]
                                }
                            ]
                        }
                    ]
                },
                {
                    "numeral": "B",
                    "name": "Link addresses belonging to a single user by observing source IP address for relevant blockchain data queries",
                    "weight": 0,
                    "nonce-id": "07a90dfdced30f03b5777fe42a5d1c33b77c4139b621627cb36221ca2a00fc81",
                    "countermeasures": [
                        {
                            "numeral": "1",
                            "id": "OBPPV3/CM19",
                            "description": "Connect to the source of relevant blockchain data in a manner that does not leak the IP address of the requestor",
                            "effectiveness": 0,
                            "criteria-groups": [
                                {
                                    "criteria": [
                                        {
                                            "numeral": "a",
                                            "id": "OBPPV3/CR24",
                                            "description": "Number of clicks required by user to configure the client to query blockchain data without leaking his machine's identity over the network",
                                            "effectiveness": 0
                                        },
                                        {
                                            "numeral": "b",
                                            "id": "OBPPV3/CR29",
                                            "description": "The wallet client provides visual indication and displays the user's apparent IP address if blockchain data is not being obtained through an anonymizing network",
                                            "effectiveness": 0
                                        }
                                    ]
                                }
                            ]
                        }
                    ]
                },
                {
                    "numeral": "C",
                    "name": "Link addresses belonging to a single user by observing that multiple transactions enter the network from an origin point likely to belong to a single user",
                    "weight": 0,
                    "nonce-id": "9e8d656ba62759f3afe0534b7bd7c2bfd060755ef24a306d6b4f7801bb265f33",
                    "countermeasures": [
                        {
                            "numeral": "1",
                            "id": "OBPPV3/CM20",
                            "description": "Route outgoing transactions via a method that does not reveal the IP address of the sender",
                            "effectiveness": 0,
                            "criteria-groups": [
                                {
                                    "criteria": [
                                        {
                                            "numeral": "a",
                                            "id": "OBPPV3/CR30",
                                            "description": "Number of clicks required by user to route outgoing transactions through an anonymizing network",
                                            "effectiveness": 0
                                        },
                                        {
                                            "numeral": "b",
                                            "id": "OBPPV3/CR32",
                                            "description": "Client provides a visual indication if outgoing transactions are not being routed through an anonymizing network, including IP address information",
                                            "effectiveness": 0
                                        }
                                    ]
                                }
                            ]
                        },
                        {
                            "numeral": "2",
                            "id": "OBPPV3/CM21",
                            "description": "Broadcast outgoing transactions in a manner that causes them to appear to have a network origin distinct from previously-broadcast transactions",
                            "effectiveness": 0
                        }
                    ]
                },
                {
                    "numeral": "D",
                    "name": "Link a transaction's input address(es) to a specific IP address by observing the first relay of a broadcasted transaction",
                    "weight": 0,
                    "nonce-id": "96d8d118a8a65aa8dbad15dbfd78365f7cda16e4bfa7ceeabdc1b5cd7e92a2f9",
                    "countermeasures": [
                        {
                            "numeral": "1",
                            "id": "OBPPV3/CM11",
                            "description": "Use mixing when sending transactions, and make non-mixed transactions resemble mixed transactions",
                            "effectiveness": 0,
                            "comment": "Whereas single-sender transactions' input ownership is unambiguous, multi-sender transactions make the ownership of particular inputs ambiguous",
                            "criteria-groups": [
                                {
                                    "criteria": [
                                        {
                                            "numeral": "a",
                                            "id": "OBPPV3/CR09",
                                            "description": "When an outgoing transaction must merge inputs, and when mixing is not being used, the transaction constructed in a way that plausibly resembles a mixing transaction",
                                            "effectiveness": 0
                                        },
                                        {
                                            "numeral": "b",
                                            "id": "OBPPV3/CR18",
                                            "description": "Number of clicks required by user for inputs/outputs to be mixed with one or more other users",
                                            "effectiveness": 0
                                        },
                                        {
                                            "numeral": "c",
                                            "id": "OBPPV3/CR19",
                                            "description": "Average number of other users whose funds are mixed with the client user's when sending through a mixing process",
                                            "effectiveness": 0
                                        },
                                        {
                                            "numeral": "d",
                                            "id": "OBPPV3/CR20",
                                            "description": "Mixing transactions are constructed in a manner that makes them indistinguishable from non-mixing transactions",
                                            "effectiveness": 0
                                        }
                                    ]
                                }
                            ]
                        },
                        {
                            "numeral": "2",
                            "id": "OBPPV3/CM20",
                            "description": "Route outgoing transactions via a method that does not reveal the IP address of the sender",
                            "effectiveness": 0
                        }
                    ]
                },
                {
                    "numeral": "E",
                    "name": "Reduce the false positive rate of filters by comparing how the filters received from a single client change over time",
                    "weight": 0,
                    "nonce-id": "7df9676792e7439f391c641a206ed4505d6bdf7b5c43f4c8b1dcecf4776ebc75",
                    "countermeasures": [
                        {
                            "numeral": "1",
                            "id": "OBPPV3/CM22",
                            "description": "If a filter requires an update, send the new filter to a different peer than the peer which has the old filter",
                            "effectiveness": 0,
                            "criteria-groups": [
                                {
                                    "criteria": [
                                        {
                                            "numeral": "a",
                                            "id": "OBPPV3/CR28",
                                            "description": "A single query for blockchain data may corerespond to multiple addresses in a user's wallet, but a separate connection context is used for each query",
                                            "effectiveness": 0
                                        }
                                    ]
                                }
                            ]
                        }
                    ]
                },
                {
                    "numeral": "F",
                    "name": "Reduce the false positive rate of filters by comparing the transactions sent by a client with the filter they have sent",
                    "weight": 0,
                    "nonce-id": "b6a0a2166b464141545767985b91bc7f3d4588ccf2e289debb156495e66b0c43",
                    "countermeasures": [
                        {
                            "numeral": "1",
                            "id": "OBPPV3/CM23",
                            "description": "Route outgoing transactions through a different route than through the peer which is providing relevant blockchain data",
                            "effectiveness": 0,
                            "criteria-groups": [
                                {
                                    "criteria": [
                                        {
                                            "numeral": "a",
                                            "id": "OBPPV3/CR31",
                                            "description": "Outgoing transactions are routed through a different entry point into the network than the source of blockchain data",
                                            "effectiveness": 0
                                        }
                                    ]
                                }
                            ]
                        }
                    ]
                },
                {
                    "numeral": "G",
                    "name": "Link different identities based on a bloom/prefix filter or other query that matches blockchain data associated with multiple identities",
                    "weight": 0,
                    "nonce-id": "140539e51bfb8cf15674b525c4f10221f6c6a2e505214d026b741d0ae3fcacf3",
                    "countermeasures": [
                        {
                            "numeral": "1",
                            "id": "OBPPV3/CM24",
                            "description": "Use separate filters, provided to different peers, for each identity",
                            "effectiveness": 0,
                            "criteria-groups": [
                                {
                                    "criteria": [
                                        {
                                            "numeral": "a",
                                            "id": "OBPPV3/CR33",
                                            "description": "Any given network query for blockchain data does not correspond to addresses that belong to different identity containers within the user's wallet",
                                            "effectiveness": 0
                                        }
                                    ]
                                }
                            ]
                        }
                    ]
                },
                {
                    "numeral": "H",
                    "name": "Link different identities by observing that the same IP address is sending outgoing transactions associated with multiple identities",
                    "weight": 0,
                    "nonce-id": "3629b41cec638da990ebdea750f826092fe14bcecb82368c7c122fc0e54dccd6",
                    "countermeasures": [
                        {
                            "numeral": "1",
                            "id": "OBPPV3/CM25",
                            "description": "Use separate routes for outgoing transactions associated with each identity",
                            "effectiveness": 0,
                            "criteria-groups": [
                                {
                                    "criteria": [
                                        {
                                            "numeral": "a",
                                            "id": "OBPPV3/CR34",
                                            "description": "Avoids broadcasting outgoing transactions from different identity containers via the same connection context",
                                            "effectiveness": 0
                                        }
                                    ]
                                }
                            ]
                        }
                    ]
                },
                {
                    "numeral": "I",
                    "name": "Temporally link transactions to a known IP address via side channel attacks based on wallet behavior",
                    "weight": 0,
                    "nonce-id": "43100ea35b524b5aaa340230718db1c17e2afe96191f3a2a312c1cff46fbb513",
                    "countermeasures": [
                        {
                            "numeral": "1",
                            "id": "OBPPV3/CM26",
                            "description": "Avoid leaking information about user behavior via observable network traffic",
                            "effectiveness": 0,
                            "criteria-groups": [
                                {
                                    "criteria": [
                                        {
                                            "numeral": "a",
                                            "id": "OBPPV3/CR35",
                                            "description": "The backup process avoids leaking information about wallet addresses",
                                            "effectiveness": 0
                                        }
                                    ]
                                }
                            ]
                        },
                        {
                            "numeral": "2",
                            "id": "OBPPV3/CM27",
                            "description": "Avoid leaking information about recipients in transaction via an external network lookup",
                            "effectiveness": 0,
                            "criteria-groups": [
                                {
                                    "criteria": [
                                        {
                                            "numeral": "a",
                                            "id": "OBPPV3/CR36",
                                            "description": "Wallet avoids leaking information about recipients via an external identity lookup",
                                            "effectiveness": 0
                                        }
                                    ]
                                }
                            ]
                        }
                    ]
                },
                {
                    "numeral": "J",
                    "name": "Derive the type of wallet used to create a transaction by passively observing idiosyncrasies in the interactive behaviour of the wallet",
                    "weight": 0,
                    "nonce-id": "4fdc28522ebe1933607a7714e280ce75284f0641266360bc0df9d19c9fd2e7ab",
                    "countermeasures": [
                        {
                            "numeral": "1",
                            "id": "OBPPV3/CM28",
                            "description": "Avoid using one distinctive user agent when connecting to the Bitcoin network",
                            "effectiveness": 0,
                            "criteria-groups": [
                                {
                                    "criteria": [
                                        {
                                            "numeral": "a",
                                            "id": "OBPPV3/CR38",
                                            "description": "The wallet connects to the network using an unremarkable user agent",
                                            "effectiveness": 0
                                        }
                                    ]
                                },
                                {
                                    "criteria": [
                                        {
                                            "numeral": "b",
                                            "id": "OBPPV3/CR39",
                                            "description": "The wallet connects to the network using a random user agent, from a set of unremarkable user agents, for each connection",
                                            "effectiveness": 0
                                        }
                                    ]
                                }
                            ],
                            "comment": "A wallet can use one unremarkable user agent or several, but can't do both at the same time."
                        },
                        {
                            "numeral": "2",
                            "id": "OBPPV3/CM29",
                            "description": "Avoid using a non-Bitcoin network protocol that leaks information about the type of client in use",
                            "effectiveness": 0,
                            "criteria-groups": [
                                {
                                    "criteria": [
                                        {
                                            "numeral": "a",
                                            "id": "OBPPV3/CR37",
                                            "description": "The wallet avoids observably connecting to a known endpoint, such as a wallet provider's domain",
                                            "effectiveness": 0
                                        }
                                    ]
                                }
                            ]
                        }
                    ]
                },
                {
                    "numeral": "K",
                    "name": "Temporally correlate activity of a specific wallet across different connection sessions by observing idiosyncratic client wallet behavior which acts as a unique fingerprint",
                    "weight": 0,
                    "nonce-id": "277ec132f4cb4edc1cffc0905bde99fe5d6453f368661ff9aad87d1fca34662a",
                    "countermeasures": [
                        {
                            "numeral": "1",
                            "id": "OBPPV3/CM30",
                            "description": "Avoid communicating state-based information to other entities which could be used to uniquely identify the client",
                            "effectiveness": 0
                        }
                    ]
                },
                {
                    "numeral": "L",
                    "name": "Correlate an IP address to a likely transaction participant by monitoring for queries (to a block explorer, etc.) about specific recent transactions",
                    "weight": 0,
                    "nonce-id": "d0148c236ec02d067a222879531b75dab955b292c738ea95a107791076754983",
                    "countermeasures": [
                        {
                            "numeral": "1",
                            "id": "OBPPV3/CM31",
                            "description": "Avoid performing queries to third party services regarding specific transactions in a manner which reveals the IP address of the user",
                            "effectiveness": 0
                        }
                    ]
                },
                {
                    "numeral": "M",
                    "name": "Perform a transport-level MITM attack on a connection between the wallet and a source of server to obtain PII and/or insert malicious code into the communication between wallet and server",
                    "weight": 0,
                    "nonce-id": "f8aa58958a67fdd52898976a58bd551d3acfcce13d90f288ea907b1a325c9c21",
                    "countermeasures": [
                        {
                            "numeral": "1",
                            "id": "OBPPV3/CM32",
                            "description": "Pin the expected public key/certificate in the client to prevent successful MITM attacks",
                            "effectiveness": 0
                        }
                    ]
                },
                {
                    "numeral": "N",
                    "name": "Identify an entity as a likely transaction participant by observing out-of-band notifications subsequent to a transaction generated by any participant and/or their wallet provider",
                    "weight": 0,
                    "nonce-id": "543ff516a3b027ec62e9a50480eb1ccc5376fedbff70b8f5fc5588c7129c9e6d",
                    "countermeasures": [
                        {
                            "numeral": "1",
                            "id": "OBPPV3/CM33",
                            "description": "Do not transmit out-of-band notifications to a user when a transaction has been received",
                            "effectiveness": 0
                        },
                        {
                            "numeral": "2",
                            "id": "OBPPV3/CM34",
                            "description": "Transmit out-of-band notifications via a method that is not detectable to a network observer",
                            "effectiveness": 0
                        }
                    ]
                },
                {
                    "numeral": "O",
                    "name": "Determine the change output of a transaction by observing different versions of it broadcast as part of an RBF process",
                    "weight": 0,
                    "nonce-id": "e737524c8112bb0b242823cf10674160ed3538f08a95dd42b64d8f491ac311d9",
                    "countermeasures": [
                        {
                            "numeral": "1",
                            "id": "OBPPV3/CM35",
                            "description": "Avoid broadcasting more than one version of a transaction",
                            "effectiveness": 0,
                            "criteria-groups": [
                                {
                                    "criteria": [
                                        {
                                            "id": "OBPPV3/CR90",
                                            "description": "The wallet client never signs and broadcasts more than one version of a transaction",
                                            "effectiveness": 0
                                        },
                                        {
                                            "id": "OBPPV3/CR91",
                                            "description": "When creating new versions of RBF transactions, the client does not modify transaction output values from previous versions",
                                            "effectiveness": 0
                                        }
                                    ]
                                }
                            ]
                        }
                    ]
                },
                {
                    "numeral": "P",
                    "name": "Correlate transactions with out-of-band behavior by recording the time at which transactions enter the network",
                    "weight": 0,
                    "nonce-id": "f62d0ecf74cbb379fcde438a97a52d08eb79b07acde409e47b1dbcf9c814d114",
                    "countermeasures": [
                        {
                            "numeral": "1",
                            "id": "OBPPV3/CM15",
                            "description": "Introduce random delays before introducing new transactions to the network",
                            "effectiveness": 0
                        }
                    ]
                }
            ]
        },
        {
            "numeral": "III",
            "name": "Protocol peer",
            "weight": 0,
            "nonce-id": "a0ef0ab855cfca6267df9f5f57c0112f16bee5340089a72f3c5482d5eef5c7ee",
            "attacks": [
                {
                    "numeral": "A",
                    "name": "Derive the type of wallet used to create a transaction by actively probing the wallet to discover idiosyncrasies in the interactive behaviour of the wallet",
                    "weight": 0,
                    "nonce-id": "bb54f07d484598a30263400020d013718a5015fcf26f0d7ca1f2469e00ef1286",
                    "countermeasures": [

                    ]
                },
                {
                    "numeral": "B",
                    "name": "Derive the type of wallet used to create a transaction by observing the first hop IP address",
                    "weight": 0,
                    "nonce-id": "9255a5774be66d0bd63992bde415a4ba781ab6a52181a5c0f18df1fac55b19c5",
                    "countermeasures": [
                        {
                            "numeral": "1",
                            "id": "OBPPV3/CM36",
                            "description": "Broadcast outgoing transactions in a manner that is not easily correlated to the wallet provider",
                            "effectiveness": 0,
                            "criteria-groups": [
                                {
                                    "criteria": [
                                        {
                                            "id": "OBPPV3/CR80",
                                            "description": "New transactions signed by the wallet client are introduced to the Bitcoin P2P network via multiple nodes roughly simultaneously, in random order",
                                            "effectiveness": 0
                                        },
                                        {
                                            "id": "OBPPV3/CR81",
                                            "description": "New transactions signed by the wallet client are introduced to the Bitcoin P2P network using one node/API selected at random from a list of nodes/APIs once per transaction",
                                            "effectiveness": 0
                                        },
                                        {
                                            "id": "OBPPV3/CR82",
                                            "description": "New transactions signed by the wallet client are introduced to the Bitcoin P2P network using one node/API that is used by more than one wallet provider for pushing transactions to the network",
                                            "effectiveness": 0
                                        },
                                        {
                                            "id": "OBPPV3/CR83",
                                            "description": "Transactions are conveyed to the next hop via a randomized Tor connection or an equivalent technique",
                                            "effectiveness": 0
                                        }
                                    ]
                                }
                            ]
                        }
                    ]
                }
            ]
        },
        {
            "numeral": "IV",
            "name": "Transaction participant",
            "weight": 0,
            "nonce-id": "df825110e3cb2468173fe560dc589099ccb2a00760e62e46b65203c85cfb7b3e",
            "attacks": [
                {
                    "numeral": "A",
                    "name": "Collude with other transaction participants to infer a bitcoin user's behavior based on the flow of funds from one colluding entity, to the targeted user, to another colluding entity",
                    "weight": 0,
                    "countermeasures": [
                        {
                            "numeral": "1",
                            "id": "OBPPV3/CM37",
                            "description": "Use multiple identities/accounts to allow funds associated with one transaction participant to be kept apart from funds associated with a different transaction participant",
                            "effectiveness": 0,
                            "criteria-groups": [
                                {
                                    "criteria": [
                                        {
                                            "numeral": "a",
                                            "id": "OBPPV3/CR44",
                                            "description": "Number of clicks to create a new identity container from the home screen of an existing identity container",
                                            "effectiveness": 0
                                        }
                                    ]
                                }
                            ]
                        }
                    ]
                },
                {
                    "numeral": "B",
                    "name": "Create transactions which create small outputs to previously-used addresses which tempt wallet clients with poor utxo selection and/or lack of coin control to merge inputs",
                    "weight": 0,
                    "nonce-id": "974b4b6ed305e4e473b51f0889275ca82a0001d512500bc2d0c816492623c3fb",
                    "countermeasures": [
                        {
                            "numeral": "1",
                            "id": "OBPPV3/CM38",
                            "description": "Whenever an input is selected from a set of inputs with identical scripts, always include all inputs from that set in the transaction",
                            "effectiveness": 0,
                            "criteria-groups": [
                                {
                                    "criteria": [
                                        {
                                            "numeral": "a",
                                            "id": "OBPPV3/CR12",
                                            "description": "When an input is selected which is part of a set of unspent outputs containing identical scripts (multiple deposits to a single address), every output in the set is added to the transaction",
                                            "effectiveness": 0
                                        }
                                    ]
                                }
                            ]
                        }
                    ],
                    "comment": "This transaction participant is involuntary with respect to the victim; the two may have no prior or following relationship aside from such 'dust' attacks."
                },
                {
                    "numeral": "C",
                    "name": "Defeat attempts by users to mix their coins by participating in mixing transactions and collecting information which can be used to map inputs to outputs in the mixing transaction",
                    "weight": 0,
                    "nonce-id": "b96f9b2d4f7c554cefeac028f4c06f2a31bb5e1c9944deb421ac5d47cccad6d6",
                    "countermeasures": [
                        {
                            "numeral": "1",
                            "id": "OBPPV3/CM39",
                            "description": "Use mixing protocols which are secure against misbehavior by any participant",
                            "effectiveness": 0,
                            "criteria-groups": [
                                {
                                    "criteria": [
                                        {
                                            "numeral": "a",
                                            "id": "OBPPV3/CR21",
                                            "description": "Warns the user when a proposed mix is easy to reverse",
                                            "effectiveness": 0
                                        },
                                        {
                                            "numeral": "b",
                                            "id": "OBPPV3/CR30",
                                            "description": "Number of clicks required by user to route outgoing transactions through an anonymizing network",
                                            "effectiveness": 0
                                        }
                                    ]
                                }
                            ]
                        }
                    ]
                },
                {
                    "numeral": "D",
                    "name": "Require users to submit transactions and identification information to one or more another parties in order to complete the signing process",
                    "weight": 0,
                    "nonce-id": "3b0dd82cd54a5d886b92e7fc917da910a349d5b4acf86682d3c5411093362884",
                    "countermeasures": [
                        {
                            "numeral": "1",
                            "id": "OBPPV3/CM40",
                            "description": "Do not require users to provide information to one or more other parties in order to complete the signing process in a way that allows the other parties to identify the source or destination of the transaction",
                            "effectiveness": 0
                        }
                    ]
                },
                {
                    "numeral": "E",
                    "name": "Monitor the past and future behavior of a user based on receiving payment instructions from that user (such as a master xpub) which leak enough information about how other senders have paid/will pay the same recipient to identify the relevant transactions",
                    "weight": 0,
                    "nonce-id": "e89ea6618e35217310d840d35d851c1d2169b14300a042259089f7e195f677f2",
                    "countermeasures": [
                        {
                            "numeral": "1",
                            "id": "OBPPV3/CM41",
                            "description": "Avoid protocols for transferring payment instructions which leak information about transactions originating from entities other than the intended sender",
                            "effectiveness": 0
                        }
                    ]
                }
            ]
        },
        {
            "numeral": "V",
            "name": "Physical adversary",
            "weight": 0,
            "nonce-id": "04e97e11521bc2f76a53b0c9cba0d39bc37c67f2c1f38cd63b8619815b6d085a",
            "attacks": [
                {
                    "numeral": "A",
                    "name": "Conduct physical surveillance, especially against mobile users, to get sensitive information from screen or contextually tie blockchain activity to visual activity",
                    "weight": 0,
                    "nonce-id": "3cfbbbd8dcded67569b1b1c38a71111579921a3c067cb01bd8011d81aeeb34c0",
                    "countermeasures": [
                        {
                            "numeral": "1",
                            "id": "OBPPV3/CM42",
                            "description": "Provide a GUI that resembles an application other than a Bitcoin wallet",
                            "effectiveness": 0,
                            "criteria-groups": [
                                {
                                    "criteria": [
                                        {
                                            "numeral": "a",
                                            "id": "OBPPV3/CR50",
                                            "description": "Number of clicks to configure the GUI to resemble a non-wallet application",
                                            "effectiveness": 0
                                        }
                                    ]
                                }
                            ]
                        },
                        {
                            "numeral": "2",
                            "id": "OBPPV3/CM43",
                            "description": "Before or when displaying it, warn users about the privacy consequences of sharing data that can allow parties who will not be participants in the relevant transactions to link them to the user",
                            "effectiveness": 0,
                            "criteria-groups": [
                                {
                                    "criteria": [
                                        {
                                            "numeral": "a",
                                            "id": "OBPPV3/CR51",
                                            "description": "Does not display non-ECDH addresses or transaction hashes in any form prior to the user explicitly requesting to see them",
                                            "effectiveness": 0
                                        }
                                    ]
                                }
                            ]
                        }
                    ]
                },
                {
                    "numeral": "B",
                    "name": "Detect the existence of a wallet on a device",
                    "weight": 0,
                    "nonce-id": "8f2926c6d9443fb47d9f2a30c489d6403c2a1fcd8ce9aea6e60a89f1c43127cb",
                    "countermeasures": [
                        {
                            "numeral": "1",
                            "id": "OBPPV3/CM44",
                            "description": "Install the application is such a way that it is not detectable unless user performs a series of actions unlikely to be duplicated by an unauthorized user",
                            "effectiveness": 0,
                            "criteria-groups": [
                                {
                                    "criteria": [
                                        {
                                            "numeral": "a",
                                            "id": "OBPPV3/CR57",
                                            "description": "The wallet application is difficult to detect as being installed unless the user performs a series of actions unlikely to be duplicated by an unauthorized user",
                                            "effectiveness": 0
                                        }
                                    ]
                                }
                            ]
                        },
                        {
                            "numeral": "2",
                            "id": "OBPPV3/CM45",
                            "description": "The user can easily erase the application and all its metadata if the decide to stop using the wallet or device",
                            "effectiveness": 0,
                            "criteria-groups": [
                                {
                                    "criteria": [
                                        {
                                            "numeral": "a",
                                            "id": "OBPPV3/CR54",
                                            "description": "Number of clicks to delete wallet data within the wallet client",
                                            "effectiveness": 0
                                        },
                                        {
                                            "numeral": "b",
                                            "id": "OBPPV3/CR78",
                                            "description": "A user who opens the wallet client cannot determine whether a wallet was ever registered on this device once the wallet deletion process has been completed",
                                            "effectiveness": 0
                                        },
                                        {
                                            "numeral": "c",
                                            "id": "OBPPV3/CR59",
                                            "description": "A user cannot determine outside of the app whether the wallet client was used to send or receive funds after the wallet deletion process has been completed",
                                            "effectiveness": 0
                                        },
                                        {
                                            "numeral": "d",
                                            "id": "OBPPV3/CR55",
                                            "description": "Number of clicks to remove the wallet client from a device",
                                            "effectiveness": 0
                                        },
                                        {
                                            "numeral": "e",
                                            "id": "OBPPV3/CR79",
                                            "description": "A user who re-installs the wallet client cannot determine whether the app was previously installed from within the application itself",
                                            "effectiveness": 0
                                        },
                                        {
                                            "numeral": "f",
                                            "id": "OBPPV3/CR58",
                                            "description": "A user cannot determine outside of the app whether the wallet client was previously installed on the device after the uninstallation process has been completed",
                                            "effectiveness": 0
                                        },
                                        {
                                            "numeral": "g",
                                            "id": "OBPPV3/CR80",
                                            "description": "When the application is installed, all application metadata is initialized in such a way that it cannot be distinguished from an application that has been used extensively",
                                            "effectiveness": 0
                                        }
                                    ]
                                }
                            ]
                        },
                        {
                            "numeral": "3",
                            "id": "OBPPV3/CM46",
                            "description": "If user loses physical control over the device, the wallet can be deleted via remote command",
                            "effectiveness": 0,
                            "criteria-groups": [
                                {
                                    "criteria": [
                                        {
                                            "numeral": "a",
                                            "id": "OBPPV3/CR56",
                                            "description": "Wallet data can be remotely deleted by the user in the event the device containing the wallet is lost or stolen",
                                            "effectiveness": 0
                                        }
                                    ]
                                }
                            ]
                        },
                        {
                            "numeral": "4",
                            "id": "OBPPV3/CM47",
                            "description": "Persistent wallet data is stored in a fashion that is not identifiable as belonging to a Bitcoin wallet",
                            "effectiveness": 0,
                            "criteria-groups": [
                                {
                                    "criteria": [
                                        {
                                            "numeral": "a",
                                            "id": "OBPPV3/CR60",
                                            "description": "Persistent wallet metadata is stored in a form not identifiable as belonging to a Bitcoin wallet",
                                            "effectiveness": 0
                                        }
                                    ]
                                }
                            ]
                        }
                    ]
                },
                {
                    "numeral": "C",
                    "name": "Perform forensic analysis on a device, searching for sensitive information about a wallet",
                    "weight": 0,
                    "nonce-id": "66f0b4991fd97d00ea920c2fe216e65e3f80eacd0a3b2f0452217292a937b947",
                    "countermeasures": [
                        {
                            "numeral": "1",
                            "id": "OBPPV3/CM48",
                            "description": "Encrypt all public keys in the wallet",
                            "effectiveness": 0,
                            "criteria-groups": [
                                {
                                    "criteria": [
                                        {
                                            "numeral": "a",
                                            "id": "OBPPV3/CR52",
                                            "description": "Number of clicks to set an encryption password/PIN for wallet public keys (apart from that needed to encrypt private keys)",
                                            "effectiveness": 0
                                        }
                                    ]
                                }
                            ]
                        },
                        {
                            "numeral": "2",
                            "id": "OBPPV3/CM49",
                            "description": "Encrypt all non-keypair wallet metadata",
                            "effectiveness": 0,
                            "criteria-groups": [
                                {
                                    "criteria": [
                                        {
                                            "numeral": "a",
                                            "id": "OBPPV3/CR53",
                                            "description": "Number of clicks to set an encryption password/PIN for non-keypair wallet metadata (apart from that needed to encrypt private keys)",
                                            "effectiveness": 0
                                        }
                                    ]
                                }
                            ]
                        }
                    ]
                }
            ]
        },
        {
            "numeral": "VI",
            "name": "Wallet provider",
            "weight": 0,
            "nonce-id": "8a1a728db8698ab5dd45cccbb0740391e4176ee1edfbd941ab454791f2e93954",
            "attacks": [
                {
                    "numeral": "A",
                    "name": "Link addresses to a user by observing their backup files",
                    "weight": 0,
                    "nonce-id": "cf3209064fcfef0c6d5456acc35d1f6ee371f06ac75e17287affae4c8581df66",
                    "countermeasures": [
                        {
                            "numeral": "1",
                            "id": "OBPPV3/CM50",
                            "description": "Use strictly local wallet backups, or encrypt remote wallet backups",
                            "effectiveness": 0,
                            "criteria-groups": [
                                {
                                    "criteria": [
                                        {
                                            "numeral": "a",
                                            "id": "OBPPV3/CR63",
                                            "description": "Backups can occur offline, or are encrypted client-side with data that only the user controls e.g. password",
                                            "effectiveness": 0
                                        }
                                    ]
                                }
                            ]
                        }
                    ]
                },
                {
                    "numeral": "B",
                    "name": "Require personally identifying information in order to use the wallet",
                    "weight": 0,
                    "nonce-id": "065322c66599cf2b1cadb364d0de718caf972f39909155870039e33b47c430e7",
                    "countermeasures": [
                        {
                            "numeral": "1",
                            "id": "OBPPV3/CM51",
                            "description": "Do not collect any personally identifying information from the user",
                            "effectiveness": 1,
                            "criteria-groups": [
                                {
                                    "criteria": [
                                        {
                                            "numeral": "a",
                                            "id": "OBPPV3/CR65",
                                            "description": "The wallet functions without requiring the user to supply Class I, Class II, or Class III personally identifying information (PII)",
                                            "effectiveness": 0
                                        }
                                    ]
                                },
                                {
                                    "criteria": [
                                        {
                                            "numeral": "b",
                                            "id": "OBPPV3/CR72",
                                            "description": "The wallet functions without requiring the user to supply Class I or Class II personally identifying information (PII) such as a SSN or verified email address",
                                            "effectiveness": 0
                                        }
                                    ]
                                },
                                {
                                    "criteria": [
                                        {
                                            "numeral": "c",
                                            "id": "OBPPV3/CR73",
                                            "description": "The wallet functions without requiring the user to supply Class I personally identifying information (PII) such as a SSN",
                                            "effectiveness": 0
                                        }
                                    ]
                                }
                            ]
                        }
                    ]
                },
                {
                    "numeral": "C",
                    "name": "Cause the wallet to transmit usage and/or debug data back to the provider which can be used to correlate transactions to a particular user",
                    "weight": 0,
                    "nonce-id": "fdb38b33f31c08b6b7b26c9260e13bc38145ddaca649ee2211f2b01816235532",
                    "countermeasures": [
                        {
                            "numeral": "1",
                            "id": "OBPPV3/CM52",
                            "description": "Only send debug information if users opt-in and are allowed to review the information before being sent",
                            "effectiveness": 0,
                            "criteria-groups": [
                                {
                                    "criteria": [
                                        {
                                            "numeral": "a",
                                            "id": "OBPPV3/CR66",
                                            "description": "Number of clicks needed to disable sending telemetry data to the wallet provider (usage statistics, automatic crash reporting, etc.)",
                                            "effectiveness": 0
                                        },
                                        {
                                            "numeral": "b",
                                            "id": "OBPPV3/CR68",
                                            "description": "Avoids transmitting telemetry data to the provider before the user has a chance to review the information being sent",
                                            "effectiveness": 0
                                        }
                                    ]
                                }
                            ]
                        },
                        {
                            "numeral": "2",
                            "id": "OBPPV3/CM53",
                            "description": "Transmit usage and/or debug data via a method that does not reveal the IP address or identity of the user",
                            "effectiveness": 0,
                            "criteria-groups": [
                                {
                                    "criteria": [
                                        {
                                            "numeral": "a",
                                            "id": "OBPPV3/CR67",
                                            "description": "Number of clicks needed to ensure telemetry data is sent to the wallet provider in a manner that does not reveal the IP address of the user",
                                            "effectiveness": 0
                                        }
                                    ]
                                }
                            ]
                        }

                    ]
                },
                {
                    "numeral": "D",
                    "name": "Hide adverse privacy behavior from users by not releasing the source code to the wallet client",
                    "weight": 0,
                    "nonce-id": "bfe7905ef1ac3f8ea90d23ec3b00cc95d5983e362eaa9fcac216405f0f8eeb1b",
                    "countermeasures": [
                        {
                            "numeral": "1",
                            "id": "OBPPV3/CM54",
                            "description": "Provide non-obfuscated source code and build tools needed for the users to compile their own versions",
                            "effectiveness": 0,
                            "criteria-groups": [
                                {
                                    "criteria": [
                                        {
                                            "numeral": "a",
                                            "id": "OBPPV3/CR69",
                                            "description": "The wallet provider supplies simple instructions for building a usable binary from the source code",
                                            "effectiveness": 0
                                        },
                                        {
                                            "numeral": "b",
                                            "id": "OBPPV3/CR70",
                                            "description": "Non-obfuscated source code for the wallet application is available for immediate inspection",
                                            "effectiveness": 0
                                        }
                                    ]
                                }
                            ]
                        }
                    ]
                },
                {
                    "numeral": "E",
                    "name": "Hide adverse privacy behavior from users by distributing binary versions of the wallet whose behavior differs from versions compiled from the public source code",
                    "weight": 0,
                    "nonce-id": "0fbb6308974653bc2d96223b08bd23de3845ae82f46accef5cfd06b711104a41",
                    "countermeasures": [
                        {
                            "numeral": "1",
                            "id": "OBPPV3/CM55",
                            "description": "Provide a deterministic build system that allows users to verify that the binary version they have received was compiled from the public source code",
                            "effectiveness": 0,
                            "criteria-groups": [
                                {
                                    "criteria": [
                                        {
                                            "numeral": "a",
                                            "id": "OBPPV3/CR71",
                                            "description": "A user can produce a compiled version of the application from the public source code that exactly matches the version distributed by the wallet provider",
                                            "effectiveness": 0
                                        },
                                        {
                                            "numeral": "b",
                                            "id": "OBPPV3/CR120",
                                            "description": "Before applying a software update, the client notifies the user of the udpate and provides an opportunity to intervene before wallet private keys or meta data are decrypted using updated software",
                                            "effectiveness": 0
                                        },
                                        {
                                            "numeral": "c",
                                            "id": "OBPPV3/CR121",
                                            "description": "Developers cryptographically sign all application binaries (or source code for interpreted languages) provided, and the client can verify the signature before private keys or wallet metadata are decrypted using updated software",
                                            "effectiveness": 0
                                        },
                                        {
                                            "numeral": "d",
                                            "id": "OBPPV3/CR122",
                                            "description": "The wallet client cryptographically verifies all packaged software updates with a pinned public key before automatically updating software",
                                            "effectiveness": 0
                                        }
                                    ]
                                }
                            ]
                        }
                    ]
                },
                {
                    "numeral": "F",
                    "name": "Hide adverse privacy behavior from users by not disclosing or by misrepresenting privacy risks",
                    "weight": 0,
                    "nonce-id": "46dbaea6011c5b25d2ff909143b8b2ddf7f86d1dfc3420e3d9ba37bff7ef5e65",
                    "countermeasures": [

                    ]
                }
            ]
        },
        {
            "numeral": "VII",
            "name": "Meta attacks",
            "weight": 0,
            "nonce-id": "71f549e7de89e7b473bdef2ec752db09b5d0bbfc15d1c3f91860778934c53981",
            "attacks": [
                {
                    "numeral": "A",
                    "name": "Users may reuse non-ECDH addresses due to the fear of losing funds if avoiding reuse increases the risk that wallet backups will become unexpectedly invalid",
                    "weight": 0,
                    "nonce-id": "10ecc7158e69bb586e26d8ec61259b62bfaf09d27e565f7b2dc9c17a48c5e8a3",
                    "countermeasures": [
                        {
                            "numeral": "1",
                            "id": "OBPPV3/CM56",
                            "description": "Use eternal backups",
                            "effectiveness": 1,
                            "criteria-groups": [
                                {
                                    "criteria": [
                                        {
                                            "numeral": "a",
                                            "id": "OBPPV3/CR62",
                                            "description": "Number of clicks needed to update an existing backup due to the creation of a new receiving or change address",
                                            "effectiveness": 0
                                        }
                                    ]
                                }
                            ]
                        },
                        {
                            "numeral": "2",
                            "id": "OBPPV3/CM57",
                            "description": "Proactively inform users when backups require an update",
                            "effectiveness": 0,
                            "criteria-groups": [
                                {
                                    "criteria": [
                                        {
                                            "numeral": "a",
                                            "id": "OBPPV3/CR64",
                                            "description": "Indicates a reduction in wallet safety when backups are stale, or uses eternal backups",
                                            "effectiveness": 0
                                        }
                                    ]
                                }
                            ]
                        }
                    ]
                },
                {
                    "numeral": "B",
                    "name": "Users may avoid mixing if mixing services can steal funds",
                    "weight": 0,
                    "nonce-id": "69297fe44d565b09b4c6292a667679f2d2cf4f13370fd9b72d0a9934364ecbbf",
                    "countermeasures": [
                        {
                            "numeral": "1",
                            "id": "OBPPV3/CM58",
                            "description": "Use mixing methods that do not allow for theft of funds",
                            "effectiveness": 0,
                            "criteria-groups": [
                                {
                                    "criteria": [
                                        {
                                            "numeral": "a",
                                            "id": "OBPPV3/CR49",
                                            "description": "Mixing is secure against theft of funds",
                                            "effectiveness": 1
                                        }
                                    ]
                                }
                            ]
                        }
                    ]
                },
                {
                    "numeral": "C",
                    "name": "Users may reuse non-ECDH addresses due to the overhead involved with communicating unique deposit addresses to senders",
                    "weight": 0,
                    "nonce-id": "fdd9873ceea6c72da38e171d4b2e930648501018c4a15e63a7acd3862ddb56dd",
                    "countermeasures": [
                        {
                            "numeral": "1",
                            "id": "OBPPV3/CM59",
                            "description": "Use deposit addresses derived from a constant seed using ECDH (e.g. stealth addresses)",
                            "effectiveness": 0,
                            "criteria-groups": [
                                {
                                    "criteria": [
                                        {
                                            "numeral": "a",
                                            "id": "OBPPV3/CR02",
                                            "description": "Number of clicks required by user to generate a ECDH receiving address (BIP 63 or BIP 47), from the default window/authenticated home page",
                                            "effectiveness": 0
                                        },
                                        {
                                            "numeral": "b",
                                            "id": "OBPPV3/CR14",
                                            "description": "Allows the user to send to ECDH addresses (BIP 63 or BIP 47)",
                                            "effectiveness": 0
                                        }
                                    ]
                                }
                            ]
                        }
                    ]

                },
                {
                    "numeral": "D",
                    "name": "Users may opt not to use privacy networks because of the difficulty of configuring their wallet client to transmit traffic through them",
                    "weight": 0,
                    "nonce-id": "6127716dfc01c09589bf77d1b4de1669b17b2231483e3f9b1e8be10b6a11c6a7",
                    "countermeasures": [
                        {
                            "numeral": "1",
                            "id": "OBPPV3/CM60",
                            "description": "Create wallets that are easily usable on operating systems with built-in Tor support",
                            "effectiveness": 0,
                            "criteria-groups": [
                                {
                                    "criteria": [
                                        {
                                            "numeral": "a",
                                            "id": "OBPPV3/CR40",
                                            "description": "Included in the latest stable version of Tails Live CD",
                                            "effectiveness": 1.0
                                        }
                                    ]
                                },
                                {
                                    "criteria": [
                                        {
                                            "numeral": "b",
                                            "id": "OBPPV3/CR41",
                                            "description": "Program and any dependencies are packaged into a single file which can be easily installed in Tails Live CD",
                                            "effectiveness": 0.75
                                        }
                                    ]
                                },
                                {
                                    "criteria": [
                                        {
                                            "numeral": "c",
                                            "id": "OBPPV3/CR42",
                                            "description": "Installation in Tails Live CD is possible, but requires multiple complex steps",
                                            "effectiveness": 0.50
                                        }
                                    ]
                                }
                            ],
                            "comment": "Above, we list 3 possible versions of Tails compatability which are mutually exclusive"
                        }
                    ]
                }
            ]
        }
    ],
    "countermeasures": [
        {
            "id": "OBPPV3/CM01",
            "description": "Avoid reuse of identifiable script elements",
            "comment": "This is a generalization of the idea of avoiding address reuse. Identifiable script elements include: public keys in OP_CHECKMULTISIG scripts, P2PKH addresses, P2SH addresses, etc.",
            "nonce-id": "f85a652a3e2f2572a49db4bc5f7f5e83a5a3b325d33f467c658eac6942560ff6"
        },
        {
            "id": "OBPPV3/CM05",
            "description": "Use standardized ordering of inputs and outputs",
            "nonce-id": "435b2cadf47f667d5faf7a188a59f248e63493147ef3912176a874d65a254c09"
        },
        {
            "id": "OBPPV3/CM06",
            "description": "Avoid routinely creating outputs that are identifiable by their size or script",
            "nonce-id": "51ec575d396c5d8bfc55803e8fbf4891181f0e59929574123004d50d78808ac8"
        },
        {
            "id": "OBPPV3/CM07",
            "description": "Only create transactions which are compliant with BIP-62",
            "nonce-id": "9a040aded5a26a06ee92e917a688a2973da1643c30fe340f04c3abbff67fdd48"
        },
        {
            "id": "OBPPV3/CM08",
            "description": "Calculate fees using a method which is not recognizably unique to a particular client",
            "nonce-id": "90fcb7a2cd3be16e4376496773a917c8f067d3b8bbb570ba9a53e47a1ec6f368"
        },
        {
            "id": "OBPPV3/CM09",
            "description": "Create the transaction in such a way that provides multiple possible matching sets between inputs and the user's change output(s)",
            "nonce-id": "0b751ead55c53393e70c324a1e4da78a9ae2c565eff4474ff01fd13fca34a7b9"
        },
        {
            "id": "OBPPV3/CM10",
            "description": "Avoid using inputs from different addresses in the same transaction",
            "nonce-id": "1b8a9414bc6b2fc3ab4a7f28359d6b6e33919815d76e7cf4a5f1411aaf6aa15f"
        },
        {
            "id": "OBPPV3/CM11",
            "description": "Use mixing when sending transactions, and make non-mixed transactions resemble mixed transactions",
            "nonce-id": "c0933c692a76d18c3c20f6346eb4a02ba703b5ac12cb6c060a05e2a29cd6000f"
        },
        {
            "id": "OBPPV3/CM12",
            "description": "Use the same type of script used for change output as for the desired spend when creating transactions",
            "nonce-id": "20de0af282762741c3682768c91f936496a6b5fe26f697bb78cc90bae973debf"
        },
        {
            "id": "OBPPV3/CM13",
            "description": "Avoid constructing transactions that contain inputs from more than one identity/account",
            "nonce-id": "fd4fd758a6ec43d9643b71ba90cf0256261433c754d22f1de09ae8d227831ac5"
        },
        {
            "id": "OBPPV3/CM14",
            "description": "Sign transactions using techniques that do not reveal the number of signers or keys involved in producing the signature",
            "nonce-id": "59712e84921730ac91cd8edabf5d1c9d045eb4e0f72648bcdab54c19c05a3bdd"
        },
        {
            "id": "OBPPV3/CM15",
            "description": "Introduce random delays before introducing new transactions to the network",
            "nonce-id": "ee2a22b5ad3fe15ae7430e262423c48ceeb1fcb3f2141534c08279814c76c71f"
        },
        {
            "id": "OBPPV3/CM16",
            "description": "Obtain relevant blockchain data without making queries to other network participants",
            "nonce-id": "16105562d1445b9b15fbeb2f4baa929447e78c71d358b0c22d2df5de8e62a605"
        },
        {
            "id": "OBPPV3/CM17",
            "description": "Only query one address at a time from a specific connection context",
            "nonce-id": "d823f2dd9e93f8064d89e170ae95ae60743bf178825f7a14ae35dcdc9f4911aa"
        },
        {
            "id": "OBPPV3/CM18",
            "description": "Query multiple addresses at once using a technique that returns false positives",
            "nonce-id": "3585e1d272b81ae6721123b112a977350b60d118d1394e5f01b94aaf13557cbc"
        },
        {
            "id": "OBPPV3/CM19",
            "description": "Connect to the source of relevant blockchain data in a manner that does not leak the IP address of the requestor",
            "nonce-id": "9970bd72a7e132e3650db2e1c547172733cdf89dd045481124f6130d93aaa47a"
        },
        {
            "id": "OBPPV3/CM20",
            "description": "Route outgoing transactions via a method that does not reveal the IP address of the sender",
            "nonce-id": "797090dd00d11157408f5c11bc4d55bcf95a281fae925f732900edafbb53e096"
        },
        {
            "id": "OBPPV3/CM21",
            "description": "Broadcast outgoing transactions in a manner that causes them to appear to have a network origin distinct from previously-broadcast transactions",
            "nonce-id": "fec92065d9fd308a9cb496da5e3302843b614347ac8901a6b242ced8f3726a3f"
        },
        {
            "id": "OBPPV3/CM22",
            "description": "If a filter requires an update, send the new filter to a different peer than the peer which has the old filter",
            "nonce-id": "eb0dc1462a3d90740def288f8407a3501032a00d92d8ef1926b60778a6a20d86"
        },
        {
            "id": "OBPPV3/CM23",
            "description": "Route outgoing transactions through a different route than through the peer which is providing relevant blockchain data",
            "nonce-id": "06c9f3f3cf6304568134f64cb27f622c44a73e40c24fe2730164dfbb700b2e73"
        },
        {
            "id": "OBPPV3/CM24",
            "description": "Use separate filters, provided to different peers, for each identity",
            "nonce-id": "a7a4fce9206445df49eb832d9ab99f5439cf4eaf4504734da8ad95a8cb621b13"
        },
        {
            "id": "OBPPV3/CM25",
            "description": "Use separate routes for outgoing transactions associated with each identity",
            "nonce-id": "bc7706d9d531aa0674f41d4ce47004b2a95bdeb6c1579231e698504380a523fb"
        },
        {
            "id": "OBPPV3/CM26",
            "description": "Avoid leaking information about user behavior via observable network traffic",
            "nonce-id": "1bf56974c85dc4d5ce92e4ebaf173f66035f03631a47ea55af794dae8e1749cc"
        },
        {
            "id": "OBPPV3/CM27",
            "description": "Avoid leaking information about recipients in transaction via an external network lookup",
            "nonce-id": "bf46260073101753fd16f6b3db67d7b18e2eeb147706c4c922f68a61f3700220"
        },
        {
            "id": "OBPPV3/CM28",
            "description": "Avoid using one distinctive user agent when connecting to the Bitcoin network",
            "nonce-id": "7607066165ca50730b6df536a3b08818e47ad7b1c811d832041b0de039c51553"
        },
        {
            "id": "OBPPV3/CM29",
            "description": "Avoid using a non-Bitcoin network protocol that leaks information about the type of client in use",
            "nonce-id": "81cbfc2b072d724c376bce049f0ae1041f41d6179a7ae045e53a0f569bf85373"
        },
        {
            "id": "OBPPV3/CM30",
            "description": "Avoid communicating state-based information to other entities which could be used to uniquely identify the client",
            "nonce-id": "bb40b47a21675a231c9fb0bb33d9f316e26590a473d481c4e9be3a3d101f8fa9"
        },
        {
            "id": "OBPPV3/CM31",
            "description": "Avoid performing queries to third party services regarding specific transactions in a manner which reveals the IP address of the user",
            "nonce-id": "c8eedfc7add5c500eae3227e265983e480a21d9985a5c9fc51d3b6d67f28624d"
        },
        {
            "id": "OBPPV3/CM32",
            "description": "Pin the expected public key/certificate in the client to prevent successful MITM attacks",
            "nonce-id": "56c04d497f9587a4465ce50ae567e215a207da7d769b6261799630b5eb86c5bb"
        },
        {
            "id": "OBPPV3/CM33",
            "description": "Do not transmit out-of-band notifications to a user when a transaction has been received",
            "nonce-id": "39c48dddef2b01e36ecc9df10796368c2ff45a3b2fe5f835de083c6474d83f39"
        },
        {
            "id": "OBPPV3/CM34",
            "description": "Transmit out-of-band notifications via a method that is not detectable to a network observer",
            "nonce-id": "12d385c1a9cce35254a53441f36459ff7fb414afb76a12ad86687025a193c72f"
        },
        {
            "id": "OBPPV3/CM35",
            "description": "Avoid broadcasting more than one version of a transaction",
            "nonce-id": "8f1ac060930a5fe4286ce57d1096ef51b63a65a6dd36926a0cbb89c427473aeb"
        },
        {
            "id": "OBPPV3/CM36",
            "description": "Broadcast outgoing transactions in a manner that is not easily correlated to the wallet provider",
            "nonce-id": "00ca68296c4e8299c4c5d1ed59972ac898338f3a18b9c792ac3bf4b19a8799fc"
        },
        {
            "id": "OBPPV3/CM37",
            "description": "Use multiple identities/accounts to allow funds associated with one transaction participant to be kept apart from funds associated with a different transaction participant",
            "nonce-id": "ea93930c2d1bdc2377c850d394ef83151150540405f29767b89338f7807447af"
        },
        {
            "id": "OBPPV3/CM38",
            "description": "Whenever an input is selected from a set of inputs with identical scripts, always include all inputs from that set in the transaction",
            "nonce-id": "3273a293bc5c49055f3c9875ae338c33bf1d646f7935b9ed8099663a0ff9cc5f"
        },
        {
            "id": "OBPPV3/CM39",
            "description": "Use mixing protocols which are secure against misbehavior by any participant",
            "nonce-id": "db47dade197f8ffd63eccd122de698f998da14e7a6ac41420eb83f46cd9def58"
        },
        {
            "id": "OBPPV3/CM40",
            "description": "Do not require users to provide information to one or more other parties in order to complete the signing process in a way that allows the other parties to identify the source or destination of the transaction",
            "nonce-id": "3f301ed8b1c83aa57077b404362dc845ef2e5dfb6065d0b7d146484f76494183"
        },
        {
            "id": "OBPPV3/CM41",
            "description": "Avoid protocols for transferring payment instructions which leak information about transactions originating from entities other than the intended sender",
            "nonce-id": "7095f1333780e51e8d15681bd64f3699c78839e1f9d8dcbb4593240d7d2388b3"
        },
        {
            "id": "OBPPV3/CM42",
            "description": "Provide a GUI that resembles an application other than a Bitcoin wallet",
            "nonce-id": "3d479f1c06c51e00d75d7bcc3c51bba57a992ea2dfcfc2afd099372c0c103706"
        },
        {
            "id": "OBPPV3/CM43",
            "description": "Before or when displaying it, warn users about the privacy consequences of sharing data that can allow parties who will not be participants in the relevant transactions to link them to the user",
            "nonce-id": "fea09c89d4e0a4820931a0a0f8923969a5b1b767dbfcad49b61f78af6de8b0ab"
        },
        {
            "id": "OBPPV3/CM44",
            "description": "Install the application is such a way that it is not detectable unless user performs a series of actions unlikely to be duplicated by an unauthorized user",
            "nonce-id": "aa2d6bd66f83cb7a65af511cfc42990d3d41008bf7820782f376de197a8dac06"
        },
        {
            "id": "OBPPV3/CM45",
            "description": "The user can easily erase the application and all its metadata if the decide to stop using the wallet or device",
            "nonce-id": "42517f9cb000b8d3951bede96702be8b7602222b7fcc014a2fa661be1616c757"
        },
        {
            "id": "OBPPV3/CM46",
            "description": "If user loses physical control over the device, the wallet can be deleted via remote command",
            "nonce-id": "93fc4fa4ef965850e225bb78a94d5ef31988d1428f8f3bd7da7661c05003f61a"
        },
        {
            "id": "OBPPV3/CM47",
            "description": "Persistent wallet data is stored in a fashion that is not identifiable as belonging to a Bitcoin wallet",
            "nonce-id": "58354b2f6f1e794e63bd1844c71c5810fd40140e7553f02def06c8ad75d02543"
        },
        {
            "id": "OBPPV3/CM48",
            "description": "Encrypt all public keys in the wallet",
            "nonce-id": "b5703eb1bd5e6a3737bb4508b7ed82ae7d1f6f84a453b7b0391547f515b34c47"
        },
        {
            "id": "OBPPV3/CM49",
            "description": "Encrypt all non-keypair wallet metadata",
            "nonce-id": "a26e95124a6cd89280fa1ac1d32816688c2a31614581fb62fbaedc95068c6155"
        },
        {
            "id": "OBPPV3/CM50",
            "description": "Use strictly local wallet backups, or encrypt remote wallet backups",
            "nonce-id": "f30fe9e51ed5d65008cfd08241eafa27a93b9242f570b51bc517b28349fa2f94"
        },
        {
            "id": "OBPPV3/CM51",
            "description": "Do not collect any personally identifying information from the user",
            "nonce-id": "3edddfb8c54ae207f79b8d8af1a4b504e47746b70b212b528db65b287b01070a"
        },
        {
            "id": "OBPPV3/CM52",
            "description": "Only send debug information if users opt-in and are allowed to review the information before being sent",
            "nonce-id": "33f282adadb8055969c3ac3a8368492fcd2fa89cc035745a3d15aa2aa71ecdb4"
        },
        {
            "id": "OBPPV3/CM53",
            "description": "Transmit usage and/or debug data via a method that does not reveal the IP address or identity of the user",
            "nonce-id": "403c9dc5e4c5fdde7bdc2309de45ffe518e9a1707ac59cec253532b6e3e67bb2"
        },
        {
            "id": "OBPPV3/CM54",
            "description": "Provide non-obfuscated source code and build tools needed for the users to compile their own versions",
            "nonce-id": "505025ee466c1a30d70c7eb521657db594b76b659e0c4ef70739a091a9801530"
        },
        {
            "id": "OBPPV3/CM55",
            "description": "Provide a deterministic build system that allows users to verify that the binary version they have received was compiled from the public source code",
            "nonce-id": "fbbb0c4c77661dbdd2da52225e8a9aa42aa784699062c25b1161ac8f4a9c7c2f"
        },
        {
            "id": "OBPPV3/CM56",
            "description": "Use eternal backups",
            "nonce-id": "a1105cde8ea2d45d7a7dc6fc4ab80fa22f160f9fa60c79dff3dcee6554cdba83"
        },
        {
            "id": "OBPPV3/CM57",
            "description": "Proactively inform users when backups require an update",
            "nonce-id": "0020dc5057a8a9b5e464b854f74b42f7017cd5f7dcd633b2b010ec7f7b8d1799"
        },
        {
            "id": "OBPPV3/CM58",
            "description": "Use mixing methods that do not allow for theft of funds",
            "nonce-id": "af9d41094aaf3f2222b1288397a76ffeaee692f7dcfde81636c638916bcc07c8"
        },
        {
            "id": "OBPPV3/CM59",
            "description": "Use deposit addresses derived from a constant seed using ECDH (e.g. stealth addresses)",
            "nonce-id": "0bc3ef2be1a5d4a9ea8019003264694a55ad207bb47317b0e284c51cfe3599c7"
        },
        {
            "id": "OBPPV3/CM60",
            "description": "Create wallets that are easily usable on operating systems with built-in Tor support",
            "nonce-id": "fc4c0f26fde5d16374100c15ee3e4a27a701907f558a9d41d252127bc8a68ed7"
        },
        {
            "id": "OBPPV3/CM61",
            "description": "Perform multiple queries for blockchain data in a way that makes it difficult to correlate the queries with one another",
            "nonce-id": "493b8e64e550c9f3fac6517206b47d8c121f53f766376979800a8a71bede85a2"
        },
        {
            "id": "OBPPV3/CM62",
            "description": "The order of transaction outputs does not reveal information regarding output ownership",
            "nonce-id": "20b5df3b8b436ee3571c5c96c15a02e50b7b3b61a339e589990c43121a295acc"
        },
        {
            "id": "OBPPV3/CM63",
            "description": "The values of transaction outputs do not reveal information regarding output ownership",
            "nonce-id": "7a4f47ebc5b1882c35458c2b7171aec9c248c260cefbb6bbb1d997700ea4decc"
        },
        {
            "id": "OBPPV3/CM64",
            "description": "The composition of transaction output scripts and ECDSA signatures does not reveal information regarding counterparty ownership of outputs",
            "nonce-id": "4df487da38a897450d7f2207d24899d46ac7a4ed26fdec49a9159dd8b69f9e0d"
        }
    ],
    "criteria": [
        {
            "id": "OBPPV3/CR01",
            "description": "Number of clicks required to deviate from the default receiving functionality and generate a new non-ECDH receiving address for an existing wallet",
            "nonce-id": "2487f746faedb396d03f9fb9d519bff8a7ecced291300e98b5c570ffcc581b27"
        },
        {
            "id": "OBPPV3/CR02",
            "description": "Number of clicks required by user to generate a ECDH receiving address (BIP 63 or BIP 47), from the default window/authenticated home page",
            "nonce-id": "41153efaf984012ed6be4eadf253e50a54cd01bf20c71070e7a64dd70214c653"
        },
        {
            "id": "OBPPV3/CR03",
            "description": "Non-ECDH receiving addresses are hidden from the default Receive worflow screens once they have been used",
            "comment": "If the wallet client hides used non-ECDH addresses from view by default but allows the user to expose them in default Receive workflow screens e.g. via an 'Unhide' button, it will fail this criterion",
            "nonce-id": "ac41c38f127d85145c3323cd93f786ace5f30657542e93ea1cd217ba2ecfd26e"
        },
        {
            "id": "OBPPV3/CR04",
            "description": "Preemptively indicates a loss of privacy when user elects to receive funds at a previously-used non-ECDH address, or prohibits this operation entirely",
            "comment": "This is separate from the scenario in which a user accidentally reuses a non-ECDH receiving address as a result of a failure of criterion OBPPV3/CR03",
            "nonce-id": "9fd904a3645f75b5578835ecee7a8191a8c70c55f4ae935f1b0be07a97190fda"
        },
        {
            "id": "OBPPV3/CR05",
            "description": "Number of clicks required to deviate from the default change functionality and receive change at a newly generated address",
            "nonce-id": "9f1b29a6975b8d894e4dc0331256951c3c349b29b0f74af0e1caa38f734fdb53"
        },
        {
            "id": "OBPPV3/CR06",
            "description": "Produces P2SH change addresses when one or more of the spend outputs in a transaction is P2SH",
            "nonce-id": "0b9e84a58167c878967f8420496f303ae19d5c65722ad5b7e2511b2356d12848"
        },
        {
            "id": "OBPPV3/CR07",
            "description": "Change addresses are hidden from the normal receiving workflow by default to discourage using them as receiving addresses",
            "nonce-id": "ead0da1f4b349139e2a8451f296f7bdc1ee8622583c3c8c00fd94ff28d3187bc"
        },
        {
            "id": "OBPPV3/CR08",
            "description": "Preemptively indicates a loss of privacy when user elects to reuse change addresses as receiving addresses, or prohibits this operation entirely",
            "comment": "A wallet client may pass OBPPV3/CR07 but fail OBPPV3/CR08 by not warning a user when a change address is selected for reuse outside of the normal Receive workflow",
            "nonce-id": "1543c6375a969090ff45e138935d252b9199b23ae7c57de2f760e5b6eb1df252"
        },
        {
            "id": "OBPPV3/CR09",
            "description": "When an outgoing transaction must merge inputs, and when mixing is not being used, the transaction constructed in a way that plausibly resembles a mixing transaction",
            "nonce-id": "672c25ffa6410af70d4f9261d86b55a5b666d542554024a15413c2973ba13b9c"
        },
        {
            "id": "OBPPV3/CR10",
            "description": "Inputs and outputs are ordered in a deterministic manner based on criteria other than the status of outputs as spends or change (BIP 69)",
            "nonce-id": "dda1d735096d4211ff1f8324a95d3094d1442eedeb08c0bc0b942d7630543ccd"
        },
        {
            "id": "OBPPV3/CR11",
            "description": "Order inputs and outputs via a methodology common to multiple wallets",
            "nonce-id": "57307e5922e21ec5ef98da8e3af26e303b4f16c56061851530095a3db86214d5"
        },
        {
            "id": "OBPPV3/CR12",
            "description": "When an input is selected which is part of a set of unspent outputs containing identical scripts (multiple deposits to a single address), every output in the set is added to the transaction",
            "nonce-id": "33dc2f497e9fcbb49804fffefa594e27b6b2dbfbb53529016975f2ae38f88249"
        },
        {
            "id": "OBPPV3/CR13",
            "description": "All transactions created by the wallet are compliant with BIP 62",
            "nonce-id": "662c501c727e446dff69c92bb6568d9ca7b3c8ae87cfdc926143de040bfd372b"
        },
        {
            "id": "OBPPV3/CR14",
            "description": "Allows the user to send to ECDH addresses (BIP 63 or BIP 47)",
            "nonce-id": "4d2dab0536453425ea0f0851905b9cc997fdbe362141496afad3b416120d8049"
        },
        {
            "id": "OBPPV3/CR15",
            "description": "Outside of a mixing transaction, preemptively indicates a loss of privacy when merging inputs from different addresses in the same transaction",
            "nonce-id": "b2d3c86c48913fa24ce6bbae63fdabc7f494bd56dc5d8c9be71af878072279db"
        },
        {
            "id": "OBPPV3/CR16",
            "description": "Warns user when sending to a non-ECDH address that the user has sent to before",
            "nonce-id": "07778403336aa13c2e78639072643f6e2e95f3871c9cc040650f8495f7538198"
        },
        {
            "id": "OBPPV3/CR17",
            "description": "Warns user when sending to a non-ECDH address that has received deposits from any source",
            "nonce-id": "f914ea1d98503110ed0c60fca6d7eca2b3c97b6316122003c2d04ff1b1192f92"
        },
        {
            "id": "OBPPV3/CR18",
            "description": "Number of clicks required by user for inputs/outputs to be mixed with one or more other users",
            "nonce-id": "7073d257e523feab35d34ba8ee8cd956c06140fee5d7fe09db11560e92eacf62"
        },
        {
            "id": "OBPPV3/CR19",
            "description": "Average number of other users whose funds are mixed with the client user's when sending through a mixing process",
            "nonce-id": "26238134ad9a2ba3069fb7700fd9fca5df6b06a93dc7b01af442a6ab9bacddde"
        },
        {
            "id": "OBPPV3/CR20",
            "description": "Mixing transactions are constructed in a manner that makes them indistinguishable from non-mixing transactions",
            "nonce-id": "1b1881ac51a03537a8c51232637d4c6ca0f0ce15c5b16b58f36dba7f222dc380"
        },
        {
            "id": "OBPPV3/CR21",
            "description": "Warns the user when a proposed mix is easy to reverse",
            "nonce-id": "0714ae331a3c8a4c92ee4609629ae8cd5929d265aa6df053093aba2786481eee"
        },
        {
            "id": "OBPPV3/CR22",
            "description": "Number of clicks to opt out of creating recurring transactions, such as for donations to the wallet provider",
            "nonce-id": "d52bc17298a244abd667ec80df7828d1e9295caa5d0e479082eaf0741c28dd57"
        },
        {
            "id": "OBPPV3/CR23",
            "description": "Avoids creating recurring transactions with outputs of a known value or to a known non-ECDH address",
            "nonce-id": "6822ef5809e49d09d60f302758e83c46aa3c6384eea86b1b976c15372e94a59a"
        },
        {
            "id": "OBPPV3/CR24",
            "description": "Number of clicks required by user to configure the client to query blockchain data without leaking his machine's identity over the network",
            "nonce-id": "d594bb5bc8f342b8794072a48bffe36cdfe142dd19a4773e46abbfc931083a9f",
            "comment": "Blockchain data that might be queried includes balance information for addresses in the user's wallet"
        },
        {
            "id": "OBPPV3/CR25",
            "description": "Blockchain data is obtained from a local copy of the blockchain",
            "nonce-id": "e9d26b9622bbc535f5625505cf2e4924847058b97e055323a332f82ed24bf067"
        },
        {
            "id": "OBPPV3/CR26",
            "description": "Connection contexts are not reused when querying for blockchain data that corresponds to more than one address in a user's wallet",
            "nonce-id": "bba9be9cd221ff2b40afa74dcc424d420fb30120f2c0a0f007bdd07c66f1c054",
            "comment": "A 'connection context' is a persistent network connection to a network peer, such as a Tor identity in Tor Browser used to access a blockchain explorer API, or a TCP connection to another node in the Bitcoin P2P network with a specific origin IP address. The degree to which a new connection context has been created is the degree to which a network observer would find it difficult to correlate new network interactions with prior ones"
        },
        {
            "id": "OBPPV3/CR27",
            "description": "Blockchain data is queried via a method that matches a fraction of the blockchain beyond the addresses belonging to the wallet",
            "nonce-id": "16b6ab28cba33110aebdac4a1c1309a5c31a599f31e641d9a46d718f1ad31db1"
        },
        {
            "id": "OBPPV3/CR28",
            "description": "A single query for blockchain data may corerespond to multiple addresses in a user's wallet, but a separate connection context is used for each query",
            "nonce-id": "eaa21085ff84067e245a2f48ed6c6b27c23040163a7b87ea1f0ab93b2d715489"
        },
        {
            "id": "OBPPV3/CR29",
            "description": "The wallet client provides visual indication and displays the user's apparent IP address if blockchain data is not being obtained through an anonymizing network",
            "nonce-id": "39a6395c7e93ac44cde490d1970b0b6fb1dd812f2d8c5c83fff7e6f8839afd69"
        },
        {
            "id": "OBPPV3/CR30",
            "description": "Number of clicks required by user to route outgoing transactions through an anonymizing network",
            "nonce-id": "38f7af6acef5a9934dedaa8f5f9d286c2fb56ac502edd1c96b087e7f1cf29ba8"
        },
        {
            "id": "OBPPV3/CR31",
            "description": "Outgoing transactions are routed through a different entry point into the network than the source of blockchain data",
            "nonce-id": "3062c4004edebbcd23f7e2688889994d119f1dd4df2c2f95755bd2f1446573bc"
        },
        {
            "id": "OBPPV3/CR32",
            "description": "Client provides a visual indication if outgoing transactions are not being routed through an anonymizing network, including IP address information",
            "nonce-id": "03c78bc29d7dd4772c45e6c68352e6738bd72e61c1002b0940f11670127e8a12"
        },
        {
            "id": "OBPPV3/CR33",
            "description": "Any given network query for blockchain data does not correspond to addresses that belong to different identity containers within the user's wallet",
            "nonce-id": "3252f80071182ed6d8dd10454897d1cd72a663fa35ea54bf80c6c5dced1f5cc5"
        },
        {
            "id": "OBPPV3/CR34",
            "description": "Avoids broadcasting outgoing transactions from different identity containers via the same connection context",
            "nonce-id": "5311c3761e9b5856598af7256df449edc77dc4635ca69a46b6407f4a47aeeb36"
        },
        {
            "id": "OBPPV3/CR35",
            "description": "The backup process avoids leaking information about wallet addresses",
            "comment": "One wallet client previously generated e-mail alerts whenever a new change address as a result of sending bitcoin.",
            "nonce-id": "24e8bbdcff699cd48bdcef1774a3b82a038038a345260a904d779056dae31d82"
        },
        {
            "id": "OBPPV3/CR36",
            "description": "Wallet avoids leaking information about recipients via an external identity lookup",
            "nonce-id": "48aa7f4307f29fc6247ceb992b9636854b34d00c4fac7893b62667326bbb3873"
        },
        {
            "id": "OBPPV3/CR37",
            "description": "The wallet avoids observably connecting to a known endpoint, such as a wallet provider's domain",
            "nonce-id": "0471fd0d45eb36c31390bd48af829107c81dc0129a5dad0a01c4508cc339ad04"
        },
        {
            "id": "OBPPV3/CR38",
            "description": "The wallet connects to the network using an unremarkable user agent",
            "nonce-id": "f0ee30956f844b4bd9d12253157c88d0650bc99bc36bb220e454b9bb90243171"
        },
        {
            "id": "OBPPV3/CR39",
            "description": "The wallet connects to the network using a random user agent, from a set of unremarkable user agents, for each connection",
            "nonce-id": "87f0ac49d56c92087dd43cf5c2cd21596ae4dcb88b3e52ce664cf5163bcde096"
        },
        {
            "id": "OBPPV3/CR40",
            "description": "Included in the latest stable version of Tails Live CD",
            "nonce-id": "175f9eee77a799724ce92547a439047f6e650291e965af9ee4ded67a493f47ee"
        },
        {
            "id": "OBPPV3/CR41",
            "description": "Program and any dependencies are packaged into a single file which can be easily installed in Tails Live CD",
            "nonce-id": "c2a7e3cc1ffd73f41e61cea73961797aadc2b2bace7a0573bb63492ff32e7c7b"
        },
        {
            "id": "OBPPV3/CR42",
            "description": "Installation in Tails Live CD is possible, but requires multiple complex steps",
            "nonce-id": "6d6c357296767edbf1409285b595e975cb12a56915dad3f3b63d84359d37220f"
        },
        {
            "id": "OBPPV3/CR44",
            "description": "Number of clicks to create a new identity container from the home screen of an existing identity container",
            "nonce-id": "bf25cd7e62ecc64aa5fd964c579a9a3c9a2617b7cf1aa3ee9ed6eafbca5cdc6c"
        },
        {
            "id": "OBPPV3/CR46",
            "description": "Avoids creating transactions which contain inputs from different identity containers, except optionally if the user has intentionally overridden this behavior",
            "nonce-id": "2e54baaff1e94c4930b43264b060bce49bd4d78822441d39f704916cc5aac398"
        },
        {
            "id": "OBPPV3/CR47",
            "description": "Visually indicates when inputs from different identity containers are merged before the transaction is broadcast, or prohibits this operation entirely",
            "nonce-id": "c5672ce56911441643c627306a201815d34dd01ca879cfa76a98aa4cd9f2a31b"
        },
        {
            "id": "OBPPV3/CR48",
            "description": "Mixing is secure against correlation attacks by the facilitator",
            "nonce-id": "0f2c4a66316a42c998ea5ba46c0ceca0595ee53c66959a8e4a6f934a6f75918b"
        },
        {
            "id": "OBPPV3/CR49",
            "description": "Mixing is secure against theft of funds",
            "nonce-id": "dbbed003a5ee1f460c0eb61c273eb8128dc3a8cc0c92d66059a744b5e1700715"
        },
        {
            "id": "OBPPV3/CR50",
            "description": "Number of clicks to configure the GUI to resemble a non-wallet application",
            "nonce-id": "fa53ee67e27b960464b55f76095bc4a9bf8cbc1363d8d2ee715b021b9f0d746b"
        },
        {
            "id": "OBPPV3/CR51",
            "description": "Does not display non-ECDH addresses or transaction hashes in any form prior to the user explicitly requesting to see them",
            "nonce-id": "07ac2b60d129ea807841d9ee552d467cbf886747737699d073ba3db69ad51285"
        },
        {
            "id": "OBPPV3/CR52",
            "description": "Number of clicks to set an encryption password/PIN for wallet public keys (apart from that needed to encrypt private keys)",
            "nonce-id": "baf5bdb47105a1f98ddf51b9852062722ae5387e835a03038f52bdfed5c68824"
        },
        {
            "id": "OBPPV3/CR53",
            "description": "Number of clicks to set an encryption password/PIN for non-keypair wallet metadata (apart from that needed to encrypt private keys)",
            "nonce-id": "c55c394d7fdb867a2dd83dff73e5416e2585057586302c2256e8a6f8dc9ae651"
        },
        {
            "id": "OBPPV3/CR54",
            "description": "Number of clicks to delete wallet data within the wallet client",
            "comment": "Wallet data is considered erased if it cannot be evidenced using the privileges of the user account that installed the wallet client, or any other user account with default privileges",
            "nonce-id": "e157bce4222167924c532205b40a7992a3ac1f1f9de36a4f9980e5281c033ad3"
        },
        {
            "id": "OBPPV3/CR55",
            "description": "Number of clicks to remove the wallet client from a device",
            "comment": "The wallet application is considered removed if it cannot be evidenced using the privileges of the user account that installed the wallet client, or any other user account with default system privileges",
            "nonce-id": "b5f8660f835d1738b73d8c65e14a0164a00e731bb0176688ab80a998efc4670e"
        },
        {
            "id": "OBPPV3/CR56",
            "description": "Wallet data can be remotely deleted by the user in the event the device containing the wallet is lost or stolen",
            "comment": "Wallet data is considered deleted if it cannot be evidenced using the privileges of the user account that installed the wallet client, or any other user account with default privileges",
            "nonce-id": "05b2d6604ec7520f9eb45b3d18bb04340f8cb415a4516e31b76e22c9fcd0cd7b"
        },
        {
            "id": "OBPPV3/CR57",
            "description": "The wallet application is difficult to detect as being installed unless the user performs a series of actions unlikely to be duplicated by an unauthorized user",
            "comment": "The wallet client is considered difficult to detect if it cannot be evidenced using the privileges of the user account that installed the wallet client, or any other user account with default privileges",
            "nonce-id": "bd525d9750a9e913d662da987b41b4327692073df4fa08a7e9729202d21a2d33"
        },
        {
            "id": "OBPPV3/CR58",
            "description": "A user cannot determine outside of the app whether the wallet client was previously installed on the device after the uninstallation process has been completed",
            "comment": "Detection is considered eliminated if prior installation cannot be evidenced using the privileges of the user account that installed the wallet client, or any other user account with default system privileges. This does not include non-standard accounts, such as admin accounts unlocked via rooted methods on mobile devices. This does include accessing the Operating System's app store or package manager to review which apps have been previously downloaded",
            "nonce-id": "01cbe777a3abea219a15924080a4110a99c7c49057c9f5c274ea99dfc9b9dfef"
        },
        {
            "id": "OBPPV3/CR59",
            "description": "A user cannot determine outside of the app whether the wallet client was used to send or receive funds after the wallet deletion process has been completed",
            "comment": "Evidence is considered eliminated if it cannot be evidenced using the privileges of the user account that installed the wallet client, or any other user account on the same system with default system privileges",
            "nonce-id": "cae67a1a0304b1a9f30d194953f0470146d82a5a26a194bc915ed2e6d322b69b"
        },
        {
            "id": "OBPPV3/CR60",
            "description": "Persistent wallet metadata is stored in a form not identifiable as belonging to a Bitcoin wallet",
            "nonce-id": "d8d82a51f925703305d00cef69fc624bb92b12d9c134c1df04ec597a6f803c7c"
        },
        {
            "id": "OBPPV3/CR62",
            "description": "Number of clicks needed to update an existing backup due to the creation of a new receiving or change address",
            "nonce-id": "40469102b1740a6b0e133190617f8db0c1f3821ffa9c7840c02b88b571279497"
        },
        {
            "id": "OBPPV3/CR63",
            "description": "Backups can occur offline, or are encrypted client-side with data that only the user controls e.g. password",
            "nonce-id": "c3758e4e21e602d84dd044b2b7b602dd8a1d0c11881520ee1a58349a80f84f90"
        },
        {
            "id": "OBPPV3/CR64",
            "description": "Indicates a reduction in wallet safety when backups are stale, or uses eternal backups",
            "nonce-id": "b843dc46758788ea84d1f2afcb0d7741877fa28a6a6fed6e4b361b6d9cd1e575"
        },
        {
            "id": "OBPPV3/CR65",
            "description": "The wallet functions without requiring the user to supply Class I, Class II, or Class III personally identifying information (PII)",
            "comments": "Class I: Highly sensitive, validated information: SSN, National Identification Number, Verified Full Name, Verified Mailing Address of Residence or Business, Passport number, vehicle registration number, driver's license number, biometric data, verified credit card number, verified SMS number with common free virtual SMS numbers blocked (any of first 5 tries blocked). Class II: For most users, directly tied to their personhood, but can be created ephemeral easily: verified email address, date of birth, birthplace, verified SMS number without common free virtual SMS numbers blocked. Class III: For most users, directly tied to their personhood, but can be lied about easily: unverified email address, unverified zip/postal code, unverified gender, unverified race",
            "nonce-id": "529e5b9fb67740fc8de8ce5d2b681ea15a1fbaac057c00214541a33cd81f37dc"
        },
        {
            "id": "OBPPV3/CR66",
            "description": "Number of clicks needed to disable sending telemetry data to the wallet provider (usage statistics, automatic crash reporting, etc.)",
            "nonce-id": "25d245ff46b7c046b4b5d7c1e7e3cbbe684d59492d026209d22e49918afa45d7"
        },
        {
            "id": "OBPPV3/CR67",
            "description": "Number of clicks needed to ensure telemetry data is sent to the wallet provider in a manner that does not reveal the IP address of the user",
            "nonce-id": "f966e566558d88cbd9931e9662cfbbbbab6986cf0daddfe62a91d5835e797a9f"
        },
        {
            "id": "OBPPV3/CR68",
            "description": "Avoids transmitting telemetry data to the provider before the user has a chance to review the information being sent",
            "nonce-id": "52adf80b2d68cff291a372fb33228b725744829a39793b00877154ade282e715"
        },
        {
            "id": "OBPPV3/CR69",
            "description": "The wallet provider supplies simple instructions for building a usable binary from the source code",
            "nonce-id": "c6c4523648996a95d3d9436aeff46b11c85cd46765d1df1ace370438754f5855"
        },
        {
            "id": "OBPPV3/CR70",
            "description": "Non-obfuscated source code for the wallet application is available for immediate inspection",
            "nonce-id": "2962fa537ab4b70651f21a2d0a8c82c9ad5668663d72755f67d414fb17e2a3f5"
        },
        {
            "id": "OBPPV3/CR71",
            "description": "A user can produce a compiled version of the application from the public source code that exactly matches the version distributed by the wallet provider",
            "nonce-id": "7c4c9f038599edcac718ab458c88621c89c0e2a83eb2798f37d2db6f016d80a1"
        },
        {
            "id": "OBPPV3/CR72",
            "description": "The wallet functions without requiring the user to supply Class I or Class II personally identifying information (PII) such as a SSN or verified email address",
            "nonce-id": "8aafa3e65acac3e678d9a9d3380dd05b18508d87a5cdbe75b612a8ac86a34bd8"
        },
        {
            "id": "OBPPV3/CR73",
            "description": "The wallet functions without requiring the user to supply Class I personally identifying information (PII) such as a SSN",
            "nonce-id": "76e2eaa0b805ce9b3446e35f64ba4e59b0547468370529006948cc970469649d"
        },
        {
            "id": "OBPPV3/CR74",
            "description": "The order of transaction outputs is randomized using client-generated data",
            "nonce-id": "f072eb54309e98671b4397728fe97f3d176c724fdee1f5f2bd74deb5080abd5e"
        },
        {
            "id": "OBPPV3/CR75",
            "description": "Inputs are selected such that the amount of change in the transaction is close to the size of the desired spend",
            "nonce-id": "4dfe4a43712091382a3b08745942d1d9c123db3a782cb0f0953db1a3f9a0f608"
        },
        {
            "id": "OBPPV3/CR76",
            "description": "Multiple change outputs are created, and at least one of the transaction output values resmebles a plausible spend",
            "nonce-id": "585acc1ac4c06437693d9b978d410b3801232138e80afe8a4e41acc912c2a286"
        },
        {
            "id": "OBPPV3/CR77",
            "description": "Previous transaction outputs and new output values are selected to create multiple possible matching sets between inputs and the user's change outputs",
            "nonce-id": "9a4da5b74c48248459f4400ae71aa8cc8c06b945b1eaa1e7fda93d8277c05fb1"
        },
        {
            "id": "OBPPV3/CR78",
            "description": "A user who opens the wallet client cannot determine whether a wallet was ever registered on this device once the wallet deletion process has been completed",
            "nonce-id": "4fd2628fed355d0b8a85ebcc5ec41b5322ee9fcfd78a423f48084ef0534a1e40"
        },
        {
            "id": "OBPPV3/CR79",
            "description": "A user who re-installs the wallet client cannot determine whether the app was previously installed from within the application itself",
            "nonce-id": "d9bd6b76c72182980400549bf84beb44ccd3695f5f365c0cc1d0b4e3f6d7fcba"
        },
        {
            "id": "OBPPV3/CR80",
            "description": "When the application is installed, all application metadata is initialized in such a way that it cannot be distinguished from an application that has been used extensively",
<<<<<<< HEAD
            "comment": "An application can achieve this, for example, by initializing application metadata with random data that is indistinguishable from encrypted data"
=======
            "comment": "An application can achieve this, for example, by initializing application metadata with random data that is indistinguishable from encrypted data",
            "nonce-id": "397e84381c824a9dfb5b24bcc56d123201c2fc7a084a1f6f21d72c27b1accb63"
        },
        {
            "id": "OBPPV3/CR80",
            "description": "New transactions signed by the wallet client are introduced to the Bitcoin P2P network via multiple nodes roughly simultaneously, in random order",
            "nonce-id": "f68b9e6f7d9334cc62a7bcc1e47135ddf11b3b645c513c214e460b48a8e3c058"
        },
        {
            "id": "OBPPV3/CR81",
            "description": "New transactions signed by the wallet client are introduced to the Bitcoin P2P network using one node/API selected at random from a list of nodes/APIs once per transaction",
            "nonce-id": "dce6718cfb42ef5c9aa87f37aaa8cd745d385bfbe877fc502764078498e91cc1"
        },
        {
            "id": "OBPPV3/CR82",
            "description": "New transactions signed by the wallet client are introduced to the Bitcoin P2P network using one node/API that is used by more than one wallet provider for pushing transactions to the network",
            "nonce-id": "946905171e9948ad52b09660a36a9c2f96e43347182332ca95e594fa392d7bd0"
        },
        {
            "id": "OBPPV3/CR83",
            "description": "Transactions are conveyed to the next hop via a randomized Tor connection or an equivalent technique",
            "nonce-id": "51119bfbeca339d79eda0c61f879ae132832145e1d730780fb5c59880a9e577e"
        },
        {
            "id": "OBPPV3/CR90",
            "description": "The wallet client never signs and broadcasts more than one version of a transaction",
            "nonce-id": "71b9d459fb307c0a24e9fffad8486e7436341fd9e0bf08c25d47e0e4ee8f69f7"
        },
        {
            "id": "OBPPV3/CR91",
            "description": "When creating new versions of RBF transactions, the client does not modify transaction output values from previous versions",
            "nonce-id": "c9c2f71a47d5aa66336c8c126aba9b44688d6b06e7e65f53023e6334d5c63fb7"
        },
        {
            "id": "OBPPV3/CR120",
            "description": "Before applying a software update, the client notifies the user of the udpate and provides an opportunity to intervene before wallet private keys or meta data are decrypted using updated software",
            "nonce-id": "8732471400c61f1bdedb5c2d065635bc43b3b7e93d1295b9263794f818609758"
        },
        {
            "id": "OBPPV3/CR121",
            "description": "Developers cryptographically sign all application binaries (or source code for interpreted languages) provided, and the client can verify the signature before private keys or wallet metadata are decrypted using updated software",
            "nonce-id": "bb69cef4049d52d46a9da90e3daeceebee83768d87cb0d0f7d92e5e9bffcdab2"
        },
        {
            "id": "OBPPV3/CR122",
            "description": "The wallet client cryptographically verifies all packaged software updates with a pinned public key before automatically updating software",
            "nonce-id": "f09d7dcb1f36adec20de3b0e60b5c6d27bd6ac64547b5a9ce67f2858b3e55cdf"
>>>>>>> 5c8aa461
        }
    ],
    "criteria-categories": [
        "Usability",
        "Quality",
        "Feedback"
    ]
}<|MERGE_RESOLUTION|>--- conflicted
+++ resolved
@@ -2466,9 +2466,6 @@
         {
             "id": "OBPPV3/CR80",
             "description": "When the application is installed, all application metadata is initialized in such a way that it cannot be distinguished from an application that has been used extensively",
-<<<<<<< HEAD
-            "comment": "An application can achieve this, for example, by initializing application metadata with random data that is indistinguishable from encrypted data"
-=======
             "comment": "An application can achieve this, for example, by initializing application metadata with random data that is indistinguishable from encrypted data",
             "nonce-id": "397e84381c824a9dfb5b24bcc56d123201c2fc7a084a1f6f21d72c27b1accb63"
         },
@@ -2516,7 +2513,6 @@
             "id": "OBPPV3/CR122",
             "description": "The wallet client cryptographically verifies all packaged software updates with a pinned public key before automatically updating software",
             "nonce-id": "f09d7dcb1f36adec20de3b0e60b5c6d27bd6ac64547b5a9ce67f2858b3e55cdf"
->>>>>>> 5c8aa461
         }
     ],
     "criteria-categories": [
