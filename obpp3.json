{
    "name": "Bitcoin Wallet Privacy Threat Model",
    "description": "This document outlines the OBPP threat model for Bitcoin wallet clients protecting user privacy.",
    "attackers": [
        {
            "numeral": "I",
            "name": "Blockchain observer",
            "weight": 0,
            "nonce-id": "75691811529d313c64def27e364305c39108afe5ebe8d0bf64f75df08860aae5",
            "attacks": [
                {
                    "numeral": "A",
                    "name": "Link transactions to a single entity based on all of them containing inputs with a common address",
                    "weight": 0,
                    "nonce-id": "f1b785f2cb70dd52a08191529e73940554b1894ef3e0c9774d26035e013ee41a",
                    "countermeasures": [
                        {
                            "numeral": "1",
                            "id": "OBPPV3/CM01",
                            "description": "Avoid reuse of identifiable script elements",
                            "effectiveness": 0,
                            "criteria-groups": [
                                {
                                    "criteria": [
                                        {
                                            "numeral": "a",
                                            "id": "OBPPV3/CR01",
                                            "description": "Number of clicks required to deviate from the default receiving functionality and generate a new non-ECDH receiving address for an existing wallet",
                                            "effectiveness": 0
                                        },
                                        {
                                            "numeral": "b",
                                            "id": "OBPPV3/CR02",
                                            "description": "Number of clicks required by user to generate a ECDH receiving address (BIP 63 or BIP 47), from the default window/authenticated home page",
                                            "effectiveness": 0
                                        },
                                        {
                                            "numeral": "c",
                                            "id": "OBPPV3/CR03",
                                            "description": "Non-ECDH receiving addresses are hidden from the default Receive worflow screens once they have been used",
                                            "effectiveness": 0
                                        },
                                        {
                                            "numeral": "d",
                                            "id": "OBPPV3/CR04",
                                            "description": "Preemptively indicates a loss of privacy when user elects to receive funds at a previously-used non-ECDH address, or prohibits this operation entirely",
                                            "effectiveness": 0
                                        },
                                        {
                                            "numeral": "e",
                                            "id": "OBPPV3/CR05",
                                            "description": "Number of clicks required to deviate from the default change functionality and receive change at a newly generated address",
                                            "effectiveness": 0
                                        },
                                        {
                                            "numeral": "f",
                                            "id": "OBPPV3/CR07",
                                            "description": "Change addresses are hidden from the normal receiving workflow by default to discourage using them as receiving addresses",
                                            "effectiveness": 0

                                        },
                                        {
                                            "numeral": "g",
                                            "id": "OBPPV3/CR08",
                                            "description": "Preemptively indicates a loss of privacy when user elects to reuse change addresses as receiving addresses, or prohibits this operation entirely",
                                            "effectiveness": 0
                                        },
                                        {
                                            "numeral": "h",
                                            "id": "OBPPV3/CR16",
                                            "description": "Warns user when sending to a non-ECDH address that the user has sent to before",
                                            "effectiveness": 0
                                        },
                                        {
                                            "numeral": "i",
                                            "id": "OBPPV3/CR17",
                                            "description": "Warns user when sending to a non-ECDH address that has received deposits from any source",
                                            "effectiveness": 0
                                        }
                                    ]
                                }
                            ]
                        }
                    ]
                },
                {
                    "numeral": "B",
                    "name": "Link outputs in a transaction to a single entity by detecting which output is a change output",
                    "weight": 0,
                    "nonce-id": "992616b5f39e8ee98e07026f40798b002307e741ff6e8343f2a1bc964302f173",
                    "countermeasures": [
                        {
                            "numeral": "1",
                            "id": "OBPPV3/CM02",
                            "description": "Randomize the position of the change output(s) in the output list",
                            "effectiveness": 0,
                            "criteria-groups": [
                                {
                                    "criteria": [
                                        {
                                            "numeral": "a",
                                            "id": "OBPPV3/CR10",
                                            "description": "Inputs and outputs are ordered in a deterministic manner based on criteria other than the status of outputs as spends or change (BIP 69)",
                                            "effectiveness": 0
                                        }
                                    ]
                                }
                            ]
                        },
                        {
                            "numeral": "2",
                            "id": "OBPPV3/CM03",
                            "description": "Select inputs such that the amount of change in the transaction is close to the size of the desired spend",
                            "effectiveness": 0
                        },
                        {
                            "numeral": "3",
                            "id": "OBPPV3/CM04",
                            "description": "Use multiple change outputs, and intentionally set the value of some outputs to values that resemble plausible spends",
                            "effectiveness": 0,
                            "criteria-groups": []
                        },
                        {
                            "numeral": "4",
                            "id": "OBPPV3/CM01",
                            "description": "Avoid reuse of identifiable script elements",
                            "effectiveness": 0,
                            "criteria-groups": [
                                {
                                    "criteria": [
                                        {
                                            "numeral": "a",
                                            "id": "OBPPV3/CR01",
                                            "description": "Number of clicks required to deviate from the default receiving functionality and generate a new non-ECDH receiving address for an existing wallet",
                                            "effectiveness": 0,
                                            "comment": "A reused receiving address may help identify which address is for change"
                                        },
                                        {
                                            "numeral": "b",
                                            "id": "OBPPV3/CR02",
                                            "description": "Number of clicks required by user to generate a ECDH receiving address (BIP 63 or BIP 47), from the default window/authenticated home page",
                                            "effectiveness": 0,
                                            "comment": "A reused receiving address may help identify which address is for change"
                                        },
                                        {
                                            "numeral": "c",
                                            "id": "OBPPV3/CR03",
                                            "description": "Non-ECDH receiving addresses are hidden from the default Receive worflow screens once they have been used",
                                            "effectiveness": 0,
                                            "comment": "A reused receiving address may help identify which address is for change"
                                        },
                                        {
                                            "numeral": "d",
                                            "id": "OBPPV3/CR04",
                                            "description": "Preemptively indicates a loss of privacy when user elects to receive funds at a previously-used non-ECDH address, or prohibits this operation entirely",
                                            "effectiveness": 0,
                                            "comment": "A reused receiving address may help identify which address is for change"
                                        },
                                        {
                                            "numeral": "e",
                                            "id": "OBPPV3/CR05",
                                            "description": "Number of clicks required to deviate from the default change functionality and receive change at a newly generated address",
                                            "effectiveness": 0,
                                            "comment": "A reused receiving address may help identify which address is for change"
                                        },
                                        {
                                            "numeral": "f",
                                            "id": "OBPPV3/CR07",
                                            "description": "Change addresses are hidden from the normal receiving workflow by default to discourage using them as receiving addresses",
                                            "effectiveness": 0

                                        },
                                        {
                                            "numeral": "g",
                                            "id": "OBPPV3/CR08",
                                            "description": "Preemptively indicates a loss of privacy when user elects to reuse change addresses as receiving addresses, or prohibits this operation entirely",
                                            "effectiveness": 0
                                        },
                                        {
                                            "numeral": "h",
                                            "id": "OBPPV3/CR16",
                                            "description": "Warns user when sending to a non-ECDH address that the user has sent to before",
                                            "effectiveness": 0
                                        },
                                        {
                                            "numeral": "i",
                                            "id": "OBPPV3/CR17",
                                            "description": "Warns user when sending to a non-ECDH address that has received deposits from any source",
                                            "effectiveness": 0
                                        }
                                    ]
                                }
                            ]
                        },
                        {
                            "numeral": "5",
                            "id": "OBPPV3/CM05",
                            "description": "Use standardized ordering of inputs and outputs",
                            "effectiveness": 0,
                            "criteria-groups": [
                                {
                                    "criteria": [
                                        {
                                            "numeral": "a",
                                            "id": "OBPPV3/CR10",
                                            "description": "Inputs and outputs are ordered in a deterministic manner based on criteria other than the status of outputs as spends or change (BIP 69)",
                                            "effectiveness": 0
                                        }
                                    ]
                                }
                            ]
                        },
                        {
                            "numeral": "6",
                            "id": "OBPPV3/CM06",
                            "description": "Avoid routinely creating outputs that are identifiable by their size or script",
                            "comment": "An attacker can use wallet client fingerprinting to probabilistically distinguish between spend and change outputs if the wallet clients used to create the initial transaction and subsequent spends of outputs remain consistent for the counter-parties involved",
                            "effectiveness": 0,
                            "criteria-groups": [
                                {
                                    "criteria": [
                                        {
                                            "numeral": "a",
                                            "id": "OBPPV3/CR23",
                                            "description": "Avoids creating recurring transactions with outputs of a known value or to a known non-ECDH address",
                                            "effectiveness": 0
                                        }
                                    ]
                                }
                            ]
                        },
                        {
                            "numeral": "7",
                            "id": "OBPPV3/CM07",
                            "description": "Only create transactions which are compliant with BIP-62",
                            "effectiveness": 0,
                            "comment": "An attacker can use wallet client fingerprinting to probabilistically distinguish between spend and change outputs if the wallet clients used to create the initial transaction and subsequent spends of outputs remain consistent for the counter-parties involved",
                            "criteria-groups": [
                                {
                                    "criteria": [
                                        {
                                            "numeral": "a",
                                            "id": "OBPPV3/CR13",
                                            "description": "All transactions created by the wallet are compliant with BIP 62",
                                            "effectiveness": 0
                                        }
                                    ]
                                }
                            ]
                        },
                        {
                            "numeral": "8",
                            "id": "OBPPV3/CM08",
                            "description": "Calculate fees using a method which is not recognizably unique to a particular client",
                            "comment": "An attacker can use wallet client fingerprinting to probabilistically distinguish between spend and change outputs if the wallet clients used to create the initial transaction and subsequent spends of outputs remain consistent for the counter-parties involved",
                            "effectiveness": 0
                        },
                        {
                            "numeral": "9",
                            "id": "OBPPV3/CM09",
                            "description": "Create the transaction in such a way that provides multiple possible matching sets between inputs and the user's change output(s)",
                            "effectiveness": 0
                        }
                    ]
                },
                {
                    "numeral": "C",
                    "name": "Link outputs to a single entity based on them all being included as inputs in the same transaction",
                    "weight": 0,
                    "nonce-id": "f7e2c15df5f10ed4c459e5d1db91201c5da16d11d43eca057f0df5111df20ff7",
                    "countermeasures": [
                        {
                            "numeral": "1",
                            "id": "OBPPV3/CM10",
                            "description": "Avoid using inputs from different addresses in the same transaction",
                            "effectiveness": 0,
                            "criteria-groups": [
                                {
                                    "criteria": [
                                        {
                                            "numeral": "a",
                                            "id": "OBPPV3/CR15",
                                            "description": "Outside of a mixing transaction, preemptively indicates a loss of privacy when merging inputs from different addresses in the same transaction",
                                            "effectiveness": 0
                                        }
                                    ]
                                }
                            ]
                        },
                        {
                            "numeral": "2",
                            "id": "OBPPV3/CM11",
                            "description": "Use mixing when sending transactions, and make non-mixed transactions resemble mixed transactions",
                            "effectiveness": 0,
                            "criteria-groups": [
                                {
                                    "criteria": [
                                        {
                                            "numeral": "a",
                                            "id": "OBPPV3/CR09",
                                            "description": "When an outgoing transaction must merge inputs, and when mixing is not being used, the transaction constructed in a way that plausibly resembles a mixing transaction",
                                            "effectiveness": 0
                                        },
                                        {
                                            "numeral": "b",
                                            "id": "OBPPV3/CR18",
                                            "description": "Number of clicks required by user for inputs/outputs to be mixed with one or more other users",
                                            "effectiveness": 0
                                        },
                                        {
                                            "numeral": "c",
                                            "id": "OBPPV3/CR19",
                                            "description": "Average number of other users whose funds are mixed with the client user's when sending through a mixing process",
                                            "effectiveness": 0
                                        },
                                        {
                                            "numeral": "d",
                                            "id": "OBPPV3/CR20",
                                            "description": "Mixing transactions are constructed in a manner that makes them indistinguishable from non-mixing transactions",
                                            "effectiveness": 0
                                        }
                                    ]
                                }
                            ]
                        },
                        {
                            "numeral": "3",
                            "id": "OBPPV3/CM12",
                            "description": "Use the same type of script used for change output as for the desired spend when creating transactions",
                            "effectiveness": 0,
                            "criteria-groups": [
                                {
                                    "criteria": [
                                        {
                                            "numeral": "a",
                                            "id": "OBPPV3/CR06",
                                            "description": "Produces P2SH change addresses when one or more of the spend outputs in a transaction is P2SH",
                                            "effectiveness": 0
                                        }
                                    ]
                                }
                            ]
                        },
                        {
                            "numeral": "4",
                            "id": "OBPPV3/CM09",
                            "description": "Create the transaction in such a way that provides multiple possible matching sets between inputs and the user's change output(s)",
                            "effectiveness": 0
                        }
                    ]
                },
                {
                    "numeral": "D",
                    "name": "Link identities by observing that addresses associated with both identities are used as inputs in the same transaction",
                    "weight": 0,
                    "nonce-id": "e380df0f2caee40eb502a57f1791a8d1de52ce18f754ec29f2fc283c4d26e1ce",
                    "countermeasures": [
                        {
                            "numeral": "1",
                            "id": "OBPPV3/CM13",
                            "description": "Avoid constructing transactions that contain inputs from more than one identity/account",
                            "effectiveness": 0,
                            "criteria-groups": [
                                {
                                    "criteria": [
                                        {
                                            "numeral": "a",
                                            "id": "OBPPV3/CR44",
                                            "description": "Number of clicks to create a new identity container from the home screen of an existing identity container",
                                            "effectiveness": 0
                                        },
                                        {
                                            "numeral": "b",
                                            "id": "OBPPV3/CR46",
                                            "description": "Avoids creating transactions which contain inputs from different identity containers, except optionally if the user has intentionally overridden this behavior",
                                            "effectiveness": 0
                                        },
                                        {
                                            "numeral": "c",
                                            "id": "OBPPV3/CR47",
                                            "description": "Visually indicates when inputs from different identity containers are merged before the transaction is broadcast, or prohibits this operation entirely",
                                            "effectiveness": 0
                                        }
                                    ]
                                }
                            ]
                        }
                    ]
                },
                {
                    "numeral": "E",
                    "name": "Derive the type of wallet used to create a transaction by observing idiosyncrasies in the manner in which the transaction was composed, such as input/output ordering, output or fee size, number or size of inputs, or script composition",
                    "weight": 0,
                    "nonce-id": "c2913473dfdef786bdbafcc4b3022852a13f9ecf90aedd41196d8fa5466f1613",
                    "countermeasures": [
                        {
                            "numeral": "1",
                            "id": "OBPPV3/CM05",
                            "description": "Use standardized ordering of inputs and outputs",
                            "effectiveness": 0,
                            "criteria-groups": [
                                {
                                    "criteria": [
                                        {
                                            "numeral": "a",
                                            "id": "OBPPV3/CR10",
                                            "description": "Inputs and outputs are ordered in a deterministic manner based on criteria other than the status of outputs as spends or change (BIP 69)",
                                            "effectiveness": 0
                                        },
                                        {
                                            "numeral": "b",
                                            "id": "OBPPV3/CR11",
                                            "description": "Order inputs and outputs via a methodology common to multiple wallets",
                                            "effectiveness": 0
                                        }
                                    ]
                                }
                            ]
                        },
                        {
                            "numeral": "2",
                            "id": "OBPPV3/CM06",
                            "description": "Avoid routinely creating outputs that are identifiable by their size or script",
                            "effectiveness": 0,
                            "criteria-groups": [
                                {
                                    "criteria": [
                                        {
                                            "numeral": "a",
                                            "id": "OBPPV3/CR22",
                                            "description": "Number of clicks to opt out of creating recurring transactions, such as for donations to the wallet provider",
                                            "effectiveness": 0
                                        },
                                        {
                                            "numeral": "b",
                                            "id": "OBPPV3/CR23",
                                            "description": "Avoids creating recurring transactions with outputs of a known value or to a known non-ECDH address",
                                            "effectiveness": 0
                                        }
                                    ]
                                }
                            ]
                        },
                        {
                            "numeral": "3",
                            "id": "OBPPV3/CM07",
                            "description": "Only create transactions which are compliant with BIP-62",
                            "effectiveness": 0,
                            "criteria-groups": [
                                {
                                    "criteria": [
                                        {
                                            "numeral": "a",
                                            "id": "OBPPV3/CR13",
                                            "description": "All transactions created by the wallet are compliant with BIP 62",
                                            "effectiveness": 0
                                        }
                                    ]
                                }
                            ]
                        },
                        {
                            "numeral": "4",
                            "id": "OBPPV3/CM08",
                            "description": "Calculate fees using a method which is not recognizably unique to a particular client",
                            "effectiveness": 0
                        }
                    ]
                },
                {
                    "numeral": "F",
                    "name": "Link related outputs and transactions by observing the m and n parameters of multisig transactions",
                    "weight": 0,
                    "nonce-id": "1e772699fb8f43f7e5f82899c32b5db21939965223f29391f057b0063056d241",
                    "countermeasures": [
                        {
                            "numeral": "1",
                            "id": "OBPPV3/CM14",
                            "description": "Sign transactions using techniques that do not reveal the number of signers or keys involved in producing the signature",
                            "effectiveness": 0
                        }
                    ]
                },
                {
                    "numeral": "G",
                    "name": "Correlate transactions with out-of-band behavior by recording the time at which transactions are included in a block",
                    "weight": 0,
                    "nonce-id": "76b0b33bbb8f2cd3bf86de1d4c14b178203af5fd7b57f6bd3f66b317590fb384",
                    "countermeasures": [
                        {
                            "numeral": "1",
                            "id": "OBPPV3/CM15",
                            "description": "Introduce random delays before introducing new transactions to the network",
                            "effectiveness": 0
                        }
                    ]
                }
            ]
        },
        {
            "numeral": "II",
            "name": "Network observer",
            "weight": 0,
            "nonce-id": "7ee62566e6261c196c34158739d46e26a6837da2b9af9f0c39f4d8f3a34fbe57",
            "attacks": [
                {
                    "numeral": "A",
                    "name": "Link addresses belonging to a single user by observing information leaked by the wallet in the process of obtaining its relevant blockchain data from the network",
                    "weight": 0,
                    "nonce-id": "b3e3946042646148f10905084fa2e00d8344e1a9c1acace5e9d3db2d4b339805",
                    "countermeasures": [
                        {
                            "numeral": "1",
                            "id": "OBPPV3/CM16",
                            "description": "Obtain relevant blockchain data without making queries to other network participants",
                            "effectiveness": 0,
                            "criteria-groups": [
                                {
                                    "criteria": [
                                        {
                                            "numeral": "a",
                                            "id": "OBPPV3/CR25",
                                            "description": "Blockchain data is obtained from a local copy of the blockchain",
                                            "effectiveness": 1.0
                                        }
                                    ]
                                }
                            ]
                        },
                        {
                            "numeral": "2",
                            "id": "OBPPV3/CM61",
                            "description": "Perform multiple queries for blockchain data in a way that makes it difficult to correlate the queries with one another",
                            "effectiveness": 0,
                            "criteria-groups": [
                                {
                                    "criteria": [
                                        {
                                            "numeral": "a",
                                            "id": "OBPPV3/CR26",
                                            "description": "Connection contexts are not reused when querying for blockchain data that corresponds to more than one address in a user's wallet",
                                            "effectiveness": 0
                                        },
                                        {
                                            "numeral": "b",
                                            "id": "OBPPV3/CR33",
                                            "description": "Any given network query for blockchain data does not correspond to addresses that belong to different identity containers within the user's wallet",
                                            "effectiveness": 0
                                        }
                                    ]
                                },
                                {
                                    "criteria": [
                                        {
                                            "numeral": "c",
                                            "id": "OBPPV3/CR27",
                                            "description": "Blockchain data is queried via a method that matches a fraction of the blockchain beyond the addresses belonging to the wallet",
                                            "effectiveness": 1.0,
                                            "comment": "Score for this criterion should be the mean fraction of the blockchain returned in queries, where downloading the entire blockchain is a perfect score"
                                        },
                                        {
                                            "numeral": "d",
                                            "id": "OBPPV3/CR33",
                                            "description": "Any given network query for blockchain data does not correspond to addresses that belong to different identity containers within the user's wallet",
                                            "effectiveness": 0
                                        }
                                    ]
                                }
                            ]
                        }
                    ]
                },
                {
                    "numeral": "B",
                    "name": "Link addresses belonging to a single user by observing source IP address for relevant blockchain data queries",
                    "weight": 0,
                    "nonce-id": "07a90dfdced30f03b5777fe42a5d1c33b77c4139b621627cb36221ca2a00fc81",
                    "countermeasures": [
                        {
                            "numeral": "1",
                            "id": "OBPPV3/CM19",
                            "description": "Connect to the source of relevant blockchain data in a manner that does not leak the IP address of the requestor",
                            "effectiveness": 0,
                            "criteria-groups": [
                                {
                                    "criteria": [
                                        {
                                            "numeral": "a",
                                            "id": "OBPPV3/CR24",
                                            "description": "Number of clicks required by user to configure the client to query blockchain data without leaking his machine's identity over the network",
                                            "effectiveness": 0
                                        },
                                        {
                                            "numeral": "b",
                                            "id": "OBPPV3/CR29",
                                            "description": "The wallet client provides visual indication and displays the user's apparent IP address if blockchain data is not being obtained through an anonymizing network",
                                            "effectiveness": 0
                                        }
                                    ]
                                }
                            ]
                        }
                    ]
                },
                {
                    "numeral": "C",
                    "name": "Link addresses belonging to a single user by observing that multiple transactions enter the network from an origin point likely to belong to a single user",
                    "weight": 0,
                    "nonce-id": "9e8d656ba62759f3afe0534b7bd7c2bfd060755ef24a306d6b4f7801bb265f33",
                    "countermeasures": [
                        {
                            "numeral": "1",
                            "id": "OBPPV3/CM20",
                            "description": "Route outgoing transactions via a method that does not reveal the IP address of the sender",
                            "effectiveness": 0,
                            "criteria-groups": [
                                {
                                    "criteria": [
                                        {
                                            "numeral": "a",
                                            "id": "OBPPV3/CR30",
                                            "description": "Number of clicks required by user to route outgoing transactions through an anonymizing network",
                                            "effectiveness": 0
                                        },
                                        {
                                            "numeral": "b",
                                            "id": "OBPPV3/CR32",
                                            "description": "Client provides a visual indication if outgoing transactions are not being routed through an anonymizing network, including IP address information",
                                            "effectiveness": 0
                                        }
                                    ]
                                }
                            ]
                        },
                        {
                            "numeral": "2",
                            "id": "OBPPV3/CM21",
                            "description": "Broadcast outgoing transactions in a manner that causes them to appear to have a network origin distinct from previously-broadcast transactions",
                            "effectiveness": 0
                        }
                    ]
                },
                {
                    "numeral": "D",
                    "name": "Link a transaction's input address(es) to a specific IP address by observing the first relay of a broadcasted transaction",
                    "weight": 0,
                    "nonce-id": "96d8d118a8a65aa8dbad15dbfd78365f7cda16e4bfa7ceeabdc1b5cd7e92a2f9",
                    "countermeasures": [
                        {
                            "numeral": "1",
                            "id": "OBPPV3/CM11",
                            "description": "Use mixing when sending transactions, and make non-mixed transactions resemble mixed transactions",
                            "effectiveness": 0,
                            "comment": "Whereas single-sender transactions' input ownership is unambiguous, multi-sender transactions make the ownership of particular inputs ambiguous",
                            "criteria-groups": [
                                {
                                    "criteria": [
                                        {
                                            "numeral": "a",
                                            "id": "OBPPV3/CR09",
                                            "description": "When an outgoing transaction must merge inputs, and when mixing is not being used, the transaction constructed in a way that plausibly resembles a mixing transaction",
                                            "effectiveness": 0
                                        },
                                        {
                                            "numeral": "b",
                                            "id": "OBPPV3/CR18",
                                            "description": "Number of clicks required by user for inputs/outputs to be mixed with one or more other users",
                                            "effectiveness": 0
                                        },
                                        {
                                            "numeral": "c",
                                            "id": "OBPPV3/CR19",
                                            "description": "Average number of other users whose funds are mixed with the client user's when sending through a mixing process",
                                            "effectiveness": 0
                                        },
                                        {
                                            "numeral": "d",
                                            "id": "OBPPV3/CR20",
                                            "description": "Mixing transactions are constructed in a manner that makes them indistinguishable from non-mixing transactions",
                                            "effectiveness": 0
                                        }
                                    ]
                                }
                            ]
                        },
                        {
                            "numeral": "2",
                            "id": "OBPPV3/CM20",
                            "description": "Route outgoing transactions via a method that does not reveal the IP address of the sender",
                            "effectiveness": 0
                        }
                    ]
                },
                {
                    "numeral": "E",
                    "name": "Reduce the false positive rate of filters by comparing how the filters received from a single client change over time",
                    "weight": 0,
                    "nonce-id": "7df9676792e7439f391c641a206ed4505d6bdf7b5c43f4c8b1dcecf4776ebc75",
                    "countermeasures": [
                        {
                            "numeral": "1",
                            "id": "OBPPV3/CM22",
                            "description": "If a filter requires an update, send the new filter to a different peer than the peer which has the old filter",
                            "effectiveness": 0,
                            "criteria-groups": [
                                {
                                    "criteria": [
                                        {
                                            "numeral": "a",
                                            "id": "OBPPV3/CR28",
                                            "description": "A single query for blockchain data may corerespond to multiple addresses in a user's wallet, but a separate connection context is used for each query",
                                            "effectiveness": 0
                                        }
                                    ]
                                }
                            ]
                        }
                    ]
                },
                {
                    "numeral": "F",
                    "name": "Reduce the false positive rate of filters by comparing the transactions sent by a client with the filter they have sent",
                    "weight": 0,
                    "nonce-id": "b6a0a2166b464141545767985b91bc7f3d4588ccf2e289debb156495e66b0c43",
                    "countermeasures": [
                        {
                            "numeral": "1",
                            "id": "OBPPV3/CM23",
                            "description": "Route outgoing transactions through a different route than through the peer which is providing relevant blockchain data",
                            "effectiveness": 0,
                            "criteria-groups": [
                                {
                                    "criteria": [
                                        {
                                            "numeral": "a",
                                            "id": "OBPPV3/CR31",
                                            "description": "Outgoing transactions are routed through a different entry point into the network than the source of blockchain data",
                                            "effectiveness": 0
                                        }
                                    ]
                                }
                            ]
                        }
                    ]
                },
                {
                    "numeral": "G",
                    "name": "Link different identities based on a bloom/prefix filter or other query that matches blockchain data associated with multiple identities",
                    "weight": 0,
                    "nonce-id": "140539e51bfb8cf15674b525c4f10221f6c6a2e505214d026b741d0ae3fcacf3",
                    "countermeasures": [
                        {
                            "numeral": "1",
                            "id": "OBPPV3/CM24",
                            "description": "Use separate filters, provided to different peers, for each identity",
                            "effectiveness": 0,
                            "criteria-groups": [
                                {
                                    "criteria": [
                                        {
                                            "numeral": "a",
                                            "id": "OBPPV3/CR33",
                                            "description": "Any given network query for blockchain data does not correspond to addresses that belong to different identity containers within the user's wallet",
                                            "effectiveness": 0
                                        }
                                    ]
                                }
                            ]
                        }
                    ]
                },
                {
                    "numeral": "H",
                    "name": "Link different identities by observing that the same IP address is sending outgoing transactions associated with multiple identities",
                    "weight": 0,
                    "nonce-id": "3629b41cec638da990ebdea750f826092fe14bcecb82368c7c122fc0e54dccd6",
                    "countermeasures": [
                        {
                            "numeral": "1",
                            "id": "OBPPV3/CM25",
                            "description": "Use separate routes for outgoing transactions associated with each identity",
                            "effectiveness": 0,
                            "criteria-groups": [
                                {
                                    "criteria": [
                                        {
                                            "numeral": "a",
                                            "id": "OBPPV3/CR34",
                                            "description": "Avoids broadcasting outgoing transactions from different identity containers via the same connection context",
                                            "effectiveness": 0
                                        }
                                    ]
                                }
                            ]
                        }
                    ]
                },
                {
                    "numeral": "I",
                    "name": "Temporally link transactions to a known IP address via side channel attacks based on wallet behavior",
                    "weight": 0,
                    "nonce-id": "43100ea35b524b5aaa340230718db1c17e2afe96191f3a2a312c1cff46fbb513",
                    "countermeasures": [
                        {
                            "numeral": "1",
                            "id": "OBPPV3/CM26",
                            "description": "Avoid leaking information about user behavior via observable network traffic",
                            "effectiveness": 0,
                            "criteria-groups": [
                                {
                                    "criteria": [
                                        {
                                            "numeral": "a",
                                            "id": "OBPPV3/CR35",
                                            "description": "The backup process avoids leaking information about wallet addresses",
                                            "effectiveness": 0
                                        }
                                    ]
                                }
                            ]
                        },
                        {
                            "numeral": "2",
                            "id": "OBPPV3/CM27",
                            "description": "Avoid leaking information about recipients in transaction via an external network lookup",
                            "effectiveness": 0,
                            "criteria-groups": [
                                {
                                    "criteria": [
                                        {
                                            "numeral": "a",
                                            "id": "OBPPV3/CR36",
                                            "description": "Wallet avoids leaking information about recipients via an external identity lookup",
                                            "effectiveness": 0
                                        }
                                    ]
                                }
                            ]
                        }
                    ]
                },
                {
                    "numeral": "J",
                    "name": "Derive the type of wallet used to create a transaction by passively observing idiosyncrasies in the interactive behaviour of the wallet",
                    "weight": 0,
                    "nonce-id": "4fdc28522ebe1933607a7714e280ce75284f0641266360bc0df9d19c9fd2e7ab",
                    "countermeasures": [
                        {
                            "numeral": "1",
                            "id": "OBPPV3/CM28",
                            "description": "Avoid using one distinctive user agent when connecting to the Bitcoin network",
                            "effectiveness": 0,
                            "criteria-groups": [
                                {
                                    "criteria": [
                                        {
                                            "numeral": "a",
                                            "id": "OBPPV3/CR38",
                                            "description": "The wallet connects to the network using an unremarkable user agent",
                                            "effectiveness": 0
                                        }
                                    ]
                                },
                                {
                                    "criteria": [
                                        {
                                            "numeral": "b",
                                            "id": "OBPPV3/CR39",
                                            "description": "The wallet connects to the network using a random user agent, from a set of unremarkable user agents, for each connection",
                                            "effectiveness": 0
                                        }
                                    ]
                                }
                            ],
                            "comment": "A wallet can use one unremarkable user agent or several, but can't do both at the same time."
                        },
                        {
                            "numeral": "2",
                            "id": "OBPPV3/CM29",
                            "description": "Avoid using a non-Bitcoin network protocol that leaks information about the type of client in use",
                            "effectiveness": 0,
                            "criteria-groups": [
                                {
                                    "criteria": [
                                        {
                                            "numeral": "a",
                                            "id": "OBPPV3/CR37",
                                            "description": "The wallet avoids observably connecting to a known endpoint, such as a wallet provider's domain",
                                            "effectiveness": 0
                                        }
                                    ]
                                }
                            ]
                        }
                    ]
                },
                {
                    "numeral": "K",
                    "name": "Temporally correlate activity of a specific wallet across different connection sessions by observing idiosyncratic client wallet behavior which acts as a unique fingerprint",
                    "weight": 0,
                    "nonce-id": "277ec132f4cb4edc1cffc0905bde99fe5d6453f368661ff9aad87d1fca34662a",
                    "countermeasures": [
                        {
                            "numeral": "1",
                            "id": "OBPPV3/CM30",
                            "description": "Avoid communicating state-based information to other entities which could be used to uniquely identify the client",
                            "effectiveness": 0
                        }
                    ]
                },
                {
                    "numeral": "L",
                    "name": "Correlate an IP address to a likely transaction participant by monitoring for queries (to a block explorer, etc.) about specific recent transactions",
                    "weight": 0,
                    "nonce-id": "d0148c236ec02d067a222879531b75dab955b292c738ea95a107791076754983",
                    "countermeasures": [
                        {
                            "numeral": "1",
                            "id": "OBPPV3/CM31",
                            "description": "Avoid performing queries to third party services regarding specific transactions in a manner which reveals the IP address of the user",
                            "effectiveness": 0
                        }
                    ]
                },
                {
                    "numeral": "M",
                    "name": "Perform a transport-level MITM attack on a connection between the wallet and a source of server to obtain PII and/or insert malicious code into the communication between wallet and server",
                    "weight": 0,
                    "nonce-id": "f8aa58958a67fdd52898976a58bd551d3acfcce13d90f288ea907b1a325c9c21",
                    "countermeasures": [
                        {
                            "numeral": "1",
                            "id": "OBPPV3/CM32",
                            "description": "Pin the expected public key/certificate in the client to prevent successful MITM attacks",
                            "effectiveness": 0
                        }
                    ]
                },
                {
                    "numeral": "N",
                    "name": "Identify an entity as a likely transaction participant by observing out-of-band notifications subsequent to a transaction generated by any participant and/or their wallet provider",
                    "weight": 0,
                    "nonce-id": "543ff516a3b027ec62e9a50480eb1ccc5376fedbff70b8f5fc5588c7129c9e6d",
                    "countermeasures": [
                        {
                            "numeral": "1",
                            "id": "OBPPV3/CM33",
                            "description": "Do not transmit out-of-band notifications to a user when a transaction has been received",
                            "effectiveness": 0
                        },
                        {
                            "numeral": "2",
                            "id": "OBPPV3/CM34",
                            "description": "Transmit out-of-band notifications via a method that is not detectable to a network observer",
                            "effectiveness": 0
                        }
                    ]
                },
                {
                    "numeral": "O",
                    "name": "Determine the change output of a transaction by observing different versions of it broadcast as part of an RBF process",
                    "weight": 0,
                    "nonce-id": "e737524c8112bb0b242823cf10674160ed3538f08a95dd42b64d8f491ac311d9",
                    "countermeasures": [
                        {
                            "numeral": "1",
                            "id": "OBPPV3/CM35",
                            "description": "Avoid broadcasting more than one version of a transaction",
                            "effectiveness": 0,
                            "criteria-groups": [
                                {
                                    "criteria": [
                                        {
                                            "id": "OBPPV3/CR90",
                                            "description": "The wallet client never signs and broadcasts more than one version of a transaction",
                                            "effectiveness": 0
                                        },
                                        {
                                            "id": "OBPPV3/CR91",
                                            "description": "When creating new versions of RBF transactions, the client does not modify transaction output values from previous versions",
                                            "effectiveness": 0
                                        }
                                    ]
                                }
                            ]
                        }
                    ]
                },
                {
                    "numeral": "P",
                    "name": "Correlate transactions with out-of-band behavior by recording the time at which transactions enter the network",
                    "weight": 0,
                    "nonce-id": "f62d0ecf74cbb379fcde438a97a52d08eb79b07acde409e47b1dbcf9c814d114",
                    "countermeasures": [
                        {
                            "numeral": "1",
                            "id": "OBPPV3/CM15",
                            "description": "Introduce random delays before introducing new transactions to the network",
                            "effectiveness": 0
                        }
                    ]
                }
            ]
        },
        {
            "numeral": "III",
            "name": "Protocol peer",
            "weight": 0,
            "nonce-id": "a0ef0ab855cfca6267df9f5f57c0112f16bee5340089a72f3c5482d5eef5c7ee",
            "attacks": [
                {
                    "numeral": "A",
                    "name": "Derive the type of wallet used to create a transaction by actively probing the wallet to discover idiosyncrasies in the interactive behaviour of the wallet",
                    "weight": 0,
                    "nonce-id": "bb54f07d484598a30263400020d013718a5015fcf26f0d7ca1f2469e00ef1286",
                    "countermeasures": [

                    ]
                },
                {
                    "numeral": "B",
                    "name": "Derive the type of wallet used to create a transaction by observing the first hop IP address",
                    "weight": 0,
                    "nonce-id": "9255a5774be66d0bd63992bde415a4ba781ab6a52181a5c0f18df1fac55b19c5",
                    "countermeasures": [
                        {
                            "numeral": "1",
                            "id": "OBPPV3/CM36",
                            "description": "Broadcast outgoing transactions in a manner that is not easily correlated to the wallet provider",
                            "effectiveness": 0,
                            "criteria-groups": [
                                {
                                    "criteria": [
                                        {
                                            "id": "OBPPV3/CR80",
                                            "description": "New transactions signed by the wallet client are introduced to the Bitcoin P2P network via multiple nodes roughly simultaneously, in random order",
                                            "effectiveness": 0
                                        },
                                        {
                                            "id": "OBPPV3/CR81",
                                            "description": "New transactions signed by the wallet client are introduced to the Bitcoin P2P network using one node/API selected at random from a list of nodes/APIs once per transaction",
                                            "effectiveness": 0
                                        },
                                        {
                                            "id": "OBPPV3/CR82",
                                            "description": "New transactions signed by the wallet client are introduced to the Bitcoin P2P network using one node/API that is used by more than one wallet provider for pushing transactions to the network",
                                            "effectiveness": 0
                                        },
                                        {
                                            "id": "OBPPV3/CR83",
                                            "description": "Transactions are conveyed to the next hop via a randomized Tor connection or an equivalent technique",
                                            "effectiveness": 0
                                        }
                                    ]
                                }
                            ]
                        }
                    ]
                }
            ]
        },
        {
            "numeral": "IV",
            "name": "Transaction participant",
            "weight": 0,
            "nonce-id": "df825110e3cb2468173fe560dc589099ccb2a00760e62e46b65203c85cfb7b3e",
            "attacks": [
                {
                    "numeral": "A",
                    "name": "Collude with other transaction participants to infer a bitcoin user's behavior based on the flow of funds from one colluding entity, to the targeted user, to another colluding entity",
                    "weight": 0,
                    "countermeasures": [
                        {
                            "numeral": "1",
                            "id": "OBPPV3/CM37",
                            "description": "Use multiple identities/accounts to allow funds associated with one transaction participant to be kept apart from funds associated with a different transaction participant",
                            "effectiveness": 0,
                            "criteria-groups": [
                                {
                                    "criteria": [
                                        {
                                            "numeral": "a",
                                            "id": "OBPPV3/CR44",
                                            "description": "Number of clicks to create a new identity container from the home screen of an existing identity container",
                                            "effectiveness": 0
                                        }
                                    ]
                                }
                            ]
                        }
                    ]
                },
                {
                    "numeral": "B",
                    "name": "Create transactions which create small outputs to previously-used addresses which tempt wallet clients with poor utxo selection and/or lack of coin control to merge inputs",
                    "weight": 0,
                    "nonce-id": "974b4b6ed305e4e473b51f0889275ca82a0001d512500bc2d0c816492623c3fb",
                    "countermeasures": [
                        {
                            "numeral": "1",
                            "id": "OBPPV3/CM38",
                            "description": "Whenever an input is selected from a set of inputs with identical scripts, always include all inputs from that set in the transaction",
                            "effectiveness": 0,
                            "criteria-groups": [
                                {
                                    "criteria": [
                                        {
                                            "numeral": "a",
                                            "id": "OBPPV3/CR12",
                                            "description": "When an input is selected which is part of a set of unspent outputs containing identical scripts (multiple deposits to a single address), every output in the set is added to the transaction",
                                            "effectiveness": 0
                                        }
                                    ]
                                }
                            ]
                        }
                    ],
                    "comment": "This transaction participant is involuntary with respect to the victim; the two may have no prior or following relationship aside from such 'dust' attacks."
                },
                {
                    "numeral": "C",
                    "name": "Defeat attempts by users to mix their coins by participating in mixing transactions and collecting information which can be used to map inputs to outputs in the mixing transaction",
                    "weight": 0,
                    "nonce-id": "b96f9b2d4f7c554cefeac028f4c06f2a31bb5e1c9944deb421ac5d47cccad6d6",
                    "countermeasures": [
                        {
                            "numeral": "1",
                            "id": "OBPPV3/CM39",
                            "description": "Use mixing protocols which are secure against misbehavior by any participant",
                            "effectiveness": 0,
                            "criteria-groups": [
                                {
                                    "criteria": [
                                        {
                                            "numeral": "a",
                                            "id": "OBPPV3/CR21",
                                            "description": "Warns the user when a proposed mix is easy to reverse",
                                            "effectiveness": 0
                                        },
                                        {
                                            "numeral": "b",
                                            "id": "OBPPV3/CR30",
                                            "description": "Number of clicks required by user to route outgoing transactions through an anonymizing network",
                                            "effectiveness": 0
                                        }
                                    ]
                                }
                            ]
                        }
                    ]
                },
                {
                    "numeral": "D",
                    "name": "Require users to submit transactions and identification information to one or more another parties in order to complete the signing process",
                    "weight": 0,
                    "nonce-id": "3b0dd82cd54a5d886b92e7fc917da910a349d5b4acf86682d3c5411093362884",
                    "countermeasures": [
                        {
                            "numeral": "1",
                            "id": "OBPPV3/CM40",
                            "description": "Do not require users to provide information to one or more other parties in order to complete the signing process in a way that allows the other parties to identify the source or destination of the transaction",
                            "effectiveness": 0
                        }
                    ]
                },
                {
                    "numeral": "E",
                    "name": "Monitor the past and future behavior of a user based on receiving payment instructions from that user (such as a master xpub) which leak enough information about how other senders have paid/will pay the same recipient to identify the relevant transactions",
                    "weight": 0,
                    "nonce-id": "e89ea6618e35217310d840d35d851c1d2169b14300a042259089f7e195f677f2",
                    "countermeasures": [
                        {
                            "numeral": "1",
                            "id": "OBPPV3/CM41",
                            "description": "Avoid protocols for transferring payment instructions which leak information about transactions originating from entities other than the intended sender",
                            "effectiveness": 0
                        }
                    ]
                }
            ]
        },
        {
            "numeral": "V",
            "name": "Physical adversary",
            "weight": 0,
            "nonce-id": "04e97e11521bc2f76a53b0c9cba0d39bc37c67f2c1f38cd63b8619815b6d085a",
            "attacks": [
                {
                    "numeral": "A",
                    "name": "Conduct physical surveillance, especially against mobile users, to get sensitive information from screen or contextually tie blockchain activity to visual activity",
                    "weight": 0,
                    "nonce-id": "3cfbbbd8dcded67569b1b1c38a71111579921a3c067cb01bd8011d81aeeb34c0",
                    "countermeasures": [
                        {
                            "numeral": "1",
                            "id": "OBPPV3/CM42",
                            "description": "Provide a GUI that resembles an application other than a Bitcoin wallet",
                            "effectiveness": 0,
                            "criteria-groups": [
                                {
                                    "criteria": [
                                        {
                                            "numeral": "a",
                                            "id": "OBPPV3/CR50",
                                            "description": "Number of clicks to configure the GUI to resemble a non-wallet application",
                                            "effectiveness": 0
                                        }
                                    ]
                                }
                            ]
                        },
                        {
                            "numeral": "2",
                            "id": "OBPPV3/CM43",
                            "description": "Before or when displaying it, warn users about the privacy consequences of sharing data that can allow parties who will not be participants in the relevant transactions to link them to the user",
                            "effectiveness": 0,
                            "criteria-groups": [
                                {
                                    "criteria": [
                                        {
                                            "numeral": "a",
                                            "id": "OBPPV3/CR51",
                                            "description": "Does not display non-ECDH addresses or transaction hashes in any form prior to the user explicitly requesting to see them",
                                            "effectiveness": 0
                                        }
                                    ]
                                }
                            ]
                        }
                    ]
                },
                {
                    "numeral": "B",
                    "name": "Detect the existence of a wallet on a device",
                    "weight": 0,
                    "nonce-id": "8f2926c6d9443fb47d9f2a30c489d6403c2a1fcd8ce9aea6e60a89f1c43127cb",
                    "countermeasures": [
                        {
                            "numeral": "1",
                            "id": "OBPPV3/CM44",
                            "description": "Install the application is such a way that it is not detectable unless user performs a series of actions unlikely to be duplicated by an unauthorized user",
                            "effectiveness": 0,
                            "criteria-groups": [
                                {
                                    "criteria": [
                                        {
                                            "numeral": "a",
                                            "id": "OBPPV3/CR57",
                                            "description": "The wallet application is difficult to detect as being installed unless the user performs a series of actions unlikely to be duplicated by an unauthorized user",
                                            "effectiveness": 0
                                        }
                                    ]
                                }
                            ]
                        },
                        {
                            "numeral": "2",
                            "id": "OBPPV3/CM45",
                            "description": "The user can easily erase the application and all its metadata if the decide to stop using the wallet or device",
                            "effectiveness": 0,
                            "criteria-groups": [
                                {
                                    "criteria": [
                                        {
                                            "numeral": "a",
                                            "id": "OBPPV3/CR54",
                                            "description": "Number of clicks to delete wallet data within the wallet client",
                                            "effectiveness": 0
                                        },
                                        {
                                            "numeral": "b",
                                            "id": "OBPPV3/CR74",
                                            "description": "A user who opens the wallet client cannot determine whether a wallet was ever registered on this device once the wallet deletion process has been completed",
                                            "effectiveness": 0
                                        },
                                        {
                                            "numeral": "c",
                                            "id": "OBPPV3/CR59",
                                            "description": "A user cannot determine outside of the app whether the wallet client was used to send or receive funds after the wallet deletion process has been completed",
                                            "effectiveness": 0
                                        },
                                        {
                                            "numeral": "d",
                                            "id": "OBPPV3/CR55",
                                            "description": "Number of clicks to remove the wallet client from a device",
                                            "effectiveness": 0
                                        },
                                        {
                                            "numeral": "e",
                                            "id": "OBPPV3/CR75",
                                            "description": "A user who re-installs the wallet client cannot determine whether the app was previously installed from within the application itself",
                                            "effectiveness": 0
                                        },
                                        {
                                            "numeral": "f",
                                            "id": "OBPPV3/CR58",
                                            "description": "A user cannot determine outside of the app whether the wallet client was previously installed on the device after the uninstallation process has been completed",
                                            "effectiveness": 0
                                        },
                                        {
                                            "numeral": "g",
                                            "id": "OBPPV3/CR76",
                                            "description": "When the application is installed, all application metadata is initialized in such a way that it cannot be distinguished from an application that has been used extensively",
                                            "effectiveness": 0
                                        }
                                    ]
                                }
                            ]
                        },
                        {
                            "numeral": "3",
                            "id": "OBPPV3/CM46",
                            "description": "If user loses physical control over the device, the wallet can be deleted via remote command",
                            "effectiveness": 0,
                            "criteria-groups": [
                                {
                                    "criteria": [
                                        {
                                            "numeral": "a",
                                            "id": "OBPPV3/CR56",
                                            "description": "Wallet data can be remotely deleted by the user in the event the device containing the wallet is lost or stolen",
                                            "effectiveness": 0
                                        }
                                    ]
                                }
                            ]
                        },
                        {
                            "numeral": "4",
                            "id": "OBPPV3/CM47",
                            "description": "Persistent wallet data is stored in a fashion that is not identifiable as belonging to a Bitcoin wallet",
                            "effectiveness": 0,
                            "criteria-groups": [
                                {
                                    "criteria": [
                                        {
                                            "numeral": "a",
                                            "id": "OBPPV3/CR60",
                                            "description": "Persistent wallet metadata is stored in a form not identifiable as belonging to a Bitcoin wallet",
                                            "effectiveness": 0
                                        }
                                    ]
                                }
                            ]
                        }
                    ]
                },
                {
                    "numeral": "C",
                    "name": "Perform forensic analysis on a device, searching for sensitive information about a wallet",
                    "weight": 0,
                    "nonce-id": "66f0b4991fd97d00ea920c2fe216e65e3f80eacd0a3b2f0452217292a937b947",
                    "countermeasures": [
                        {
                            "numeral": "1",
                            "id": "OBPPV3/CM48",
                            "description": "Encrypt all public keys in the wallet",
                            "effectiveness": 0,
                            "criteria-groups": [
                                {
                                    "criteria": [
                                        {
                                            "numeral": "a",
                                            "id": "OBPPV3/CR52",
                                            "description": "Number of clicks to set an encryption password/PIN for wallet public keys (apart from that needed to encrypt private keys)",
                                            "effectiveness": 0
                                        }
                                    ]
                                }
                            ]
                        },
                        {
                            "numeral": "2",
                            "id": "OBPPV3/CM49",
                            "description": "Encrypt all non-keypair wallet metadata",
                            "effectiveness": 0,
                            "criteria-groups": [
                                {
                                    "criteria": [
                                        {
                                            "numeral": "a",
                                            "id": "OBPPV3/CR53",
                                            "description": "Number of clicks to set an encryption password/PIN for non-keypair wallet metadata (apart from that needed to encrypt private keys)",
                                            "effectiveness": 0
                                        }
                                    ]
                                }
                            ]
                        }
                    ]
                }
            ]
        },
        {
            "numeral": "VI",
            "name": "Wallet provider",
            "weight": 0,
            "nonce-id": "8a1a728db8698ab5dd45cccbb0740391e4176ee1edfbd941ab454791f2e93954",
            "attacks": [
                {
                    "numeral": "A",
                    "name": "Link addresses to a user by observing their backup files",
                    "weight": 0,
                    "nonce-id": "cf3209064fcfef0c6d5456acc35d1f6ee371f06ac75e17287affae4c8581df66",
                    "countermeasures": [
                        {
                            "numeral": "1",
                            "id": "OBPPV3/CM50",
                            "description": "Use strictly local wallet backups, or encrypt remote wallet backups",
                            "effectiveness": 0,
                            "criteria-groups": [
                                {
                                    "criteria": [
                                        {
                                            "numeral": "a",
                                            "id": "OBPPV3/CR63",
                                            "description": "Backups can occur offline, or are encrypted client-side with data that only the user controls e.g. password",
                                            "effectiveness": 0
                                        }
                                    ]
                                }
                            ]
                        }
                    ]
                },
                {
                    "numeral": "B",
                    "name": "Require personally identifying information in order to use the wallet",
                    "weight": 0,
                    "nonce-id": "065322c66599cf2b1cadb364d0de718caf972f39909155870039e33b47c430e7",
                    "countermeasures": [
                        {
                            "numeral": "1",
                            "id": "OBPPV3/CM51",
                            "description": "Do not collect any personally identifying information from the user",
                            "effectiveness": 1,
                            "criteria-groups": [
                                {
                                    "criteria": [
                                        {
                                            "numeral": "a",
                                            "id": "OBPPV3/CR65",
                                            "description": "The wallet functions without requiring the user to supply Class I, Class II, or Class III personally identifying information (PII)",
                                            "effectiveness": 0
                                        }
                                    ]
                                },
                                {
                                    "criteria": [
                                        {
                                            "numeral": "b",
                                            "id": "OBPPV3/CR72",
                                            "description": "The wallet functions without requiring the user to supply Class I or Class II personally identifying information (PII) such as a SSN or verified email address",
                                            "effectiveness": 0
                                        }
                                    ]
                                },
                                {
                                    "criteria": [
                                        {
                                            "numeral": "c",
                                            "id": "OBPPV3/CR73",
                                            "description": "The wallet functions without requiring the user to supply Class I personally identifying information (PII) such as a SSN",
                                            "effectiveness": 0
                                        }
                                    ]
                                }
                            ]
                        }
                    ]
                },
                {
                    "numeral": "C",
                    "name": "Cause the wallet to transmit usage and/or debug data back to the provider which can be used to correlate transactions to a particular user",
                    "weight": 0,
                    "nonce-id": "fdb38b33f31c08b6b7b26c9260e13bc38145ddaca649ee2211f2b01816235532",
                    "countermeasures": [
                        {
                            "numeral": "1",
                            "id": "OBPPV3/CM52",
                            "description": "Only send debug information if users opt-in and are allowed to review the information before being sent",
                            "effectiveness": 0,
                            "criteria-groups": [
                                {
                                    "criteria": [
                                        {
                                            "numeral": "a",
                                            "id": "OBPPV3/CR66",
                                            "description": "Number of clicks needed to disable sending telemetry data to the wallet provider (usage statistics, automatic crash reporting, etc.)",
                                            "effectiveness": 0
                                        },
                                        {
                                            "numeral": "b",
                                            "id": "OBPPV3/CR68",
                                            "description": "Avoids transmitting telemetry data to the provider before the user has a chance to review the information being sent",
                                            "effectiveness": 0
                                        }
                                    ]
                                }
                            ]
                        },
                        {
                            "numeral": "2",
                            "id": "OBPPV3/CM53",
                            "description": "Transmit usage and/or debug data via a method that does not reveal the IP address or identity of the user",
                            "effectiveness": 0,
                            "criteria-groups": [
                                {
                                    "criteria": [
                                        {
                                            "numeral": "a",
                                            "id": "OBPPV3/CR67",
                                            "description": "Number of clicks needed to ensure telemetry data is sent to the wallet provider in a manner that does not reveal the IP address of the user",
                                            "effectiveness": 0
                                        }
                                    ]
                                }
                            ]
                        }

                    ]
                },
                {
                    "numeral": "D",
                    "name": "Hide adverse privacy behavior from users by not releasing the source code to the wallet client",
                    "weight": 0,
                    "nonce-id": "bfe7905ef1ac3f8ea90d23ec3b00cc95d5983e362eaa9fcac216405f0f8eeb1b",
                    "countermeasures": [
                        {
                            "numeral": "1",
                            "id": "OBPPV3/CM54",
                            "description": "Provide non-obfuscated source code and build tools needed for the users to compile their own versions",
                            "effectiveness": 0,
                            "criteria-groups": [
                                {
                                    "criteria": [
                                        {
                                            "numeral": "a",
                                            "id": "OBPPV3/CR69",
                                            "description": "The wallet provider supplies simple instructions for building a usable binary from the source code",
                                            "effectiveness": 0
                                        },
                                        {
                                            "numeral": "b",
                                            "id": "OBPPV3/CR70",
                                            "description": "Non-obfuscated source code for the wallet application is available for immediate inspection",
                                            "effectiveness": 0
                                        }
                                    ]
                                }
                            ]
                        }
                    ]
                },
                {
                    "numeral": "E",
                    "name": "Hide adverse privacy behavior from users by distributing binary versions of the wallet whose behavior differs from versions compiled from the public source code",
                    "weight": 0,
                    "nonce-id": "0fbb6308974653bc2d96223b08bd23de3845ae82f46accef5cfd06b711104a41",
                    "countermeasures": [
                        {
                            "numeral": "1",
                            "id": "OBPPV3/CM55",
                            "description": "Provide a deterministic build system that allows users to verify that the binary version they have received was compiled from the public source code",
                            "effectiveness": 0,
                            "criteria-groups": [
                                {
                                    "criteria": [
                                        {
                                            "numeral": "a",
                                            "id": "OBPPV3/CR71",
                                            "description": "A user can produce a compiled version of the application from the public source code that exactly matches the version distributed by the wallet provider",
                                            "effectiveness": 0
                                        }
                                    ]
                                }
                            ]
                        }
                    ]
                },
                {
                    "numeral": "F",
                    "name": "Hide adverse privacy behavior from users by not disclosing or by misrepresenting privacy risks",
                    "weight": 0,
                    "nonce-id": "46dbaea6011c5b25d2ff909143b8b2ddf7f86d1dfc3420e3d9ba37bff7ef5e65",
                    "countermeasures": [

                    ]
                }
            ]
        },
        {
            "numeral": "VII",
            "name": "Meta attacks",
            "weight": 0,
            "nonce-id": "71f549e7de89e7b473bdef2ec752db09b5d0bbfc15d1c3f91860778934c53981",
            "attacks": [
                {
                    "numeral": "A",
                    "name": "Users may reuse non-ECDH addresses due to the fear of losing funds if avoiding reuse increases the risk that wallet backups will become unexpectedly invalid",
                    "weight": 0,
                    "nonce-id": "10ecc7158e69bb586e26d8ec61259b62bfaf09d27e565f7b2dc9c17a48c5e8a3",
                    "countermeasures": [
                        {
                            "numeral": "1",
                            "id": "OBPPV3/CM56",
                            "description": "Use eternal backups",
                            "effectiveness": 1,
                            "criteria-groups": [
                                {
                                    "criteria": [
                                        {
                                            "numeral": "a",
                                            "id": "OBPPV3/CR62",
                                            "description": "Number of clicks needed to update an existing backup due to the creation of a new receiving or change address",
                                            "effectiveness": 0
                                        }
                                    ]
                                }
                            ]
                        },
                        {
                            "numeral": "2",
                            "id": "OBPPV3/CM57",
                            "description": "Proactively inform users when backups require an update",
                            "effectiveness": 0,
                            "criteria-groups": [
                                {
                                    "criteria": [
                                        {
                                            "numeral": "a",
                                            "id": "OBPPV3/CR64",
                                            "description": "Indicates a reduction in wallet safety when backups are stale, or uses eternal backups",
                                            "effectiveness": 0
                                        }
                                    ]
                                }
                            ]
                        }
                    ]
                },
                {
                    "numeral": "B",
                    "name": "Users may avoid mixing if mixing services can steal funds",
                    "weight": 0,
                    "nonce-id": "69297fe44d565b09b4c6292a667679f2d2cf4f13370fd9b72d0a9934364ecbbf",
                    "countermeasures": [
                        {
                            "numeral": "1",
                            "id": "OBPPV3/CM58",
                            "description": "Use mixing methods that do not allow for theft of funds",
                            "effectiveness": 0,
                            "criteria-groups": [
                                {
                                    "criteria": [
                                        {
                                            "numeral": "a",
                                            "id": "OBPPV3/CR49",
                                            "description": "Mixing is secure against theft of funds",
                                            "effectiveness": 1
                                        }
                                    ]
                                }
                            ]
                        }
                    ]
                },
                {
                    "numeral": "C",
                    "name": "Users may reuse non-ECDH addresses due to the overhead involved with communicating unique deposit addresses to senders",
                    "weight": 0,
                    "nonce-id": "fdd9873ceea6c72da38e171d4b2e930648501018c4a15e63a7acd3862ddb56dd",
                    "countermeasures": [
                        {
                            "numeral": "1",
                            "id": "OBPPV3/CM59",
                            "description": "Use deposit addresses derived from a constant seed using ECDH (e.g. stealth addresses)",
                            "effectiveness": 0,
                            "criteria-groups": [
                                {
                                    "criteria": [
                                        {
                                            "numeral": "a",
                                            "id": "OBPPV3/CR02",
                                            "description": "Number of clicks required by user to generate a ECDH receiving address (BIP 63 or BIP 47), from the default window/authenticated home page",
                                            "effectiveness": 0
                                        },
                                        {
                                            "numeral": "b",
                                            "id": "OBPPV3/CR14",
                                            "description": "Allows the user to send to ECDH addresses (BIP 63 or BIP 47)",
                                            "effectiveness": 0
                                        }
                                    ]
                                }
                            ]
                        }
                    ]

                },
                {
                    "numeral": "D",
                    "name": "Users may opt not to use privacy networks because of the difficulty of configuring their wallet client to transmit traffic through them",
                    "weight": 0,
                    "nonce-id": "6127716dfc01c09589bf77d1b4de1669b17b2231483e3f9b1e8be10b6a11c6a7",
                    "countermeasures": [
                        {
                            "numeral": "1",
                            "id": "OBPPV3/CM60",
                            "description": "Create wallets that are easily usable on operating systems with built-in Tor support",
                            "effectiveness": 0,
                            "criteria-groups": [
                                {
                                    "criteria": [
                                        {
                                            "numeral": "a",
                                            "id": "OBPPV3/CR40",
                                            "description": "Included in the latest stable version of Tails Live CD",
                                            "effectiveness": 1.0
                                        }
                                    ]
                                },
                                {
                                    "criteria": [
                                        {
                                            "numeral": "b",
                                            "id": "OBPPV3/CR41",
                                            "description": "Program and any dependencies are packaged into a single file which can be easily installed in Tails Live CD",
                                            "effectiveness": 0.75
                                        }
                                    ]
                                },
                                {
                                    "criteria": [
                                        {
                                            "numeral": "c",
                                            "id": "OBPPV3/CR42",
                                            "description": "Installation in Tails Live CD is possible, but requires multiple complex steps",
                                            "effectiveness": 0.50
                                        }
                                    ]
                                }
                            ],
                            "comment": "Above, we list 3 possible versions of Tails compatability which are mutually exclusive"
                        }
                    ]
                }
            ]
        }
    ],
    "countermeasures": [
        {
            "id": "OBPPV3/CM01",
            "description": "Avoid reuse of identifiable script elements",
            "comment": "This is a generalization of the idea of avoiding address reuse. Identifiable script elements include: public keys in OP_CHECKMULTISIG scripts, P2PKH addresses, P2SH addresses, etc.",
            "nonce-id": "f85a652a3e2f2572a49db4bc5f7f5e83a5a3b325d33f467c658eac6942560ff6"
        },
        {
            "id": "OBPPV3/CM02",
            "description": "Randomize the position of the change output(s) in the output list",
            "nonce-id": "f072eb54309e98671b4397728fe97f3d176c724fdee1f5f2bd74deb5080abd5e"
        },
        {
            "id": "OBPPV3/CM03",
            "description": "Select inputs such that the amount of change in the transaction is close to the size of the desired spend",
            "nonce-id": "4dfe4a43712091382a3b08745942d1d9c123db3a782cb0f0953db1a3f9a0f608"
        },
        {
            "id": "OBPPV3/CM04",
            "description": "Use multiple change outputs, and intentionally set the value of some outputs to values that resemble plausible spends",
            "nonce-id": "585acc1ac4c06437693d9b978d410b3801232138e80afe8a4e41acc912c2a286"
        },
        {
            "id": "OBPPV3/CM05",
            "description": "Use standardized ordering of inputs and outputs",
            "nonce-id": "435b2cadf47f667d5faf7a188a59f248e63493147ef3912176a874d65a254c09"
        },
        {
            "id": "OBPPV3/CM06",
            "description": "Avoid routinely creating outputs that are identifiable by their size or script",
            "nonce-id": "51ec575d396c5d8bfc55803e8fbf4891181f0e59929574123004d50d78808ac8"
        },
        {
            "id": "OBPPV3/CM07",
            "description": "Only create transactions which are compliant with BIP-62",
            "nonce-id": "9a040aded5a26a06ee92e917a688a2973da1643c30fe340f04c3abbff67fdd48"
        },
        {
            "id": "OBPPV3/CM08",
            "description": "Calculate fees using a method which is not recognizably unique to a particular client",
            "nonce-id": "90fcb7a2cd3be16e4376496773a917c8f067d3b8bbb570ba9a53e47a1ec6f368"
        },
        {
            "id": "OBPPV3/CM09",
            "description": "Create the transaction in such a way that provides multiple possible matching sets between inputs and the user's change output(s)",
            "nonce-id": "0b751ead55c53393e70c324a1e4da78a9ae2c565eff4474ff01fd13fca34a7b9"
        },
        {
            "id": "OBPPV3/CM10",
            "description": "Avoid using inputs from different addresses in the same transaction",
            "nonce-id": "1b8a9414bc6b2fc3ab4a7f28359d6b6e33919815d76e7cf4a5f1411aaf6aa15f"
        },
        {
            "id": "OBPPV3/CM11",
            "description": "Use mixing when sending transactions, and make non-mixed transactions resemble mixed transactions",
            "nonce-id": "c0933c692a76d18c3c20f6346eb4a02ba703b5ac12cb6c060a05e2a29cd6000f"
        },
        {
            "id": "OBPPV3/CM12",
            "description": "Use the same type of script used for change output as for the desired spend when creating transactions",
            "nonce-id": "20de0af282762741c3682768c91f936496a6b5fe26f697bb78cc90bae973debf"
        },
        {
            "id": "OBPPV3/CM13",
            "description": "Avoid constructing transactions that contain inputs from more than one identity/account",
            "nonce-id": "fd4fd758a6ec43d9643b71ba90cf0256261433c754d22f1de09ae8d227831ac5"
        },
        {
            "id": "OBPPV3/CM14",
            "description": "Sign transactions using techniques that do not reveal the number of signers or keys involved in producing the signature",
            "nonce-id": "59712e84921730ac91cd8edabf5d1c9d045eb4e0f72648bcdab54c19c05a3bdd"
        },
        {
            "id": "OBPPV3/CM15",
            "description": "Introduce random delays before introducing new transactions to the network",
            "nonce-id": "ee2a22b5ad3fe15ae7430e262423c48ceeb1fcb3f2141534c08279814c76c71f"
        },
        {
            "id": "OBPPV3/CM16",
            "description": "Obtain relevant blockchain data without making queries to other network participants",
            "nonce-id": "16105562d1445b9b15fbeb2f4baa929447e78c71d358b0c22d2df5de8e62a605"
        },
        {
            "id": "OBPPV3/CM17",
            "description": "Only query one address at a time from a specific connection context",
            "nonce-id": "d823f2dd9e93f8064d89e170ae95ae60743bf178825f7a14ae35dcdc9f4911aa"
        },
        {
            "id": "OBPPV3/CM18",
            "description": "Query multiple addresses at once using a technique that returns false positives",
            "nonce-id": "3585e1d272b81ae6721123b112a977350b60d118d1394e5f01b94aaf13557cbc"
        },
        {
            "id": "OBPPV3/CM19",
            "description": "Connect to the source of relevant blockchain data in a manner that does not leak the IP address of the requestor",
            "nonce-id": "9970bd72a7e132e3650db2e1c547172733cdf89dd045481124f6130d93aaa47a"
        },
        {
            "id": "OBPPV3/CM20",
            "description": "Route outgoing transactions via a method that does not reveal the IP address of the sender",
            "nonce-id": "797090dd00d11157408f5c11bc4d55bcf95a281fae925f732900edafbb53e096"
        },
        {
            "id": "OBPPV3/CM21",
            "description": "Broadcast outgoing transactions in a manner that causes them to appear to have a network origin distinct from previously-broadcast transactions",
            "nonce-id": "fec92065d9fd308a9cb496da5e3302843b614347ac8901a6b242ced8f3726a3f"
        },
        {
            "id": "OBPPV3/CM22",
            "description": "If a filter requires an update, send the new filter to a different peer than the peer which has the old filter",
            "nonce-id": "eb0dc1462a3d90740def288f8407a3501032a00d92d8ef1926b60778a6a20d86"
        },
        {
            "id": "OBPPV3/CM23",
            "description": "Route outgoing transactions through a different route than through the peer which is providing relevant blockchain data",
            "nonce-id": "06c9f3f3cf6304568134f64cb27f622c44a73e40c24fe2730164dfbb700b2e73"
        },
        {
            "id": "OBPPV3/CM24",
            "description": "Use separate filters, provided to different peers, for each identity",
            "nonce-id": "a7a4fce9206445df49eb832d9ab99f5439cf4eaf4504734da8ad95a8cb621b13"
        },
        {
            "id": "OBPPV3/CM25",
            "description": "Use separate routes for outgoing transactions associated with each identity",
            "nonce-id": "bc7706d9d531aa0674f41d4ce47004b2a95bdeb6c1579231e698504380a523fb"
        },
        {
            "id": "OBPPV3/CM26",
            "description": "Avoid leaking information about user behavior via observable network traffic",
            "nonce-id": "1bf56974c85dc4d5ce92e4ebaf173f66035f03631a47ea55af794dae8e1749cc"
        },
        {
            "id": "OBPPV3/CM27",
            "description": "Avoid leaking information about recipients in transaction via an external network lookup",
            "nonce-id": "bf46260073101753fd16f6b3db67d7b18e2eeb147706c4c922f68a61f3700220"
        },
        {
            "id": "OBPPV3/CM28",
            "description": "Avoid using one distinctive user agent when connecting to the Bitcoin network",
            "nonce-id": "7607066165ca50730b6df536a3b08818e47ad7b1c811d832041b0de039c51553"
        },
        {
            "id": "OBPPV3/CM29",
            "description": "Avoid using a non-Bitcoin network protocol that leaks information about the type of client in use",
            "nonce-id": "81cbfc2b072d724c376bce049f0ae1041f41d6179a7ae045e53a0f569bf85373"
        },
        {
            "id": "OBPPV3/CM30",
            "description": "Avoid communicating state-based information to other entities which could be used to uniquely identify the client",
            "nonce-id": "bb40b47a21675a231c9fb0bb33d9f316e26590a473d481c4e9be3a3d101f8fa9"
        },
        {
            "id": "OBPPV3/CM31",
            "description": "Avoid performing queries to third party services regarding specific transactions in a manner which reveals the IP address of the user",
            "nonce-id": "c8eedfc7add5c500eae3227e265983e480a21d9985a5c9fc51d3b6d67f28624d"
        },
        {
            "id": "OBPPV3/CM32",
            "description": "Pin the expected public key/certificate in the client to prevent successful MITM attacks",
            "nonce-id": "56c04d497f9587a4465ce50ae567e215a207da7d769b6261799630b5eb86c5bb"
        },
        {
            "id": "OBPPV3/CM33",
            "description": "Do not transmit out-of-band notifications to a user when a transaction has been received",
            "nonce-id": "39c48dddef2b01e36ecc9df10796368c2ff45a3b2fe5f835de083c6474d83f39"
        },
        {
            "id": "OBPPV3/CM34",
            "description": "Transmit out-of-band notifications via a method that is not detectable to a network observer",
            "nonce-id": "12d385c1a9cce35254a53441f36459ff7fb414afb76a12ad86687025a193c72f"
        },
        {
            "id": "OBPPV3/CM35",
            "description": "Avoid broadcasting more than one version of a transaction",
            "nonce-id": "8f1ac060930a5fe4286ce57d1096ef51b63a65a6dd36926a0cbb89c427473aeb"
        },
        {
            "id": "OBPPV3/CM36",
            "description": "Broadcast outgoing transactions in a manner that is not easily correlated to the wallet provider",
            "nonce-id": "00ca68296c4e8299c4c5d1ed59972ac898338f3a18b9c792ac3bf4b19a8799fc"
        },
        {
            "id": "OBPPV3/CM37",
            "description": "Use multiple identities/accounts to allow funds associated with one transaction participant to be kept apart from funds associated with a different transaction participant",
            "nonce-id": "ea93930c2d1bdc2377c850d394ef83151150540405f29767b89338f7807447af"
        },
        {
            "id": "OBPPV3/CM38",
            "description": "Whenever an input is selected from a set of inputs with identical scripts, always include all inputs from that set in the transaction",
            "nonce-id": "3273a293bc5c49055f3c9875ae338c33bf1d646f7935b9ed8099663a0ff9cc5f"
        },
        {
            "id": "OBPPV3/CM39",
            "description": "Use mixing protocols which are secure against misbehavior by any participant",
            "nonce-id": "db47dade197f8ffd63eccd122de698f998da14e7a6ac41420eb83f46cd9def58"
        },
        {
            "id": "OBPPV3/CM40",
            "description": "Do not require users to provide information to one or more other parties in order to complete the signing process in a way that allows the other parties to identify the source or destination of the transaction",
            "nonce-id": "3f301ed8b1c83aa57077b404362dc845ef2e5dfb6065d0b7d146484f76494183"
        },
        {
            "id": "OBPPV3/CM41",
            "description": "Avoid protocols for transferring payment instructions which leak information about transactions originating from entities other than the intended sender",
            "nonce-id": "7095f1333780e51e8d15681bd64f3699c78839e1f9d8dcbb4593240d7d2388b3"
        },
        {
            "id": "OBPPV3/CM42",
            "description": "Provide a GUI that resembles an application other than a Bitcoin wallet",
            "nonce-id": "3d479f1c06c51e00d75d7bcc3c51bba57a992ea2dfcfc2afd099372c0c103706"
        },
        {
            "id": "OBPPV3/CM43",
            "description": "Before or when displaying it, warn users about the privacy consequences of sharing data that can allow parties who will not be participants in the relevant transactions to link them to the user",
            "nonce-id": "fea09c89d4e0a4820931a0a0f8923969a5b1b767dbfcad49b61f78af6de8b0ab"
        },
        {
            "id": "OBPPV3/CM44",
            "description": "Install the application is such a way that it is not detectable unless user performs a series of actions unlikely to be duplicated by an unauthorized user",
            "nonce-id": "aa2d6bd66f83cb7a65af511cfc42990d3d41008bf7820782f376de197a8dac06"
        },
        {
            "id": "OBPPV3/CM45",
            "description": "The user can easily erase the application and all its metadata if the decide to stop using the wallet or device",
            "nonce-id": "42517f9cb000b8d3951bede96702be8b7602222b7fcc014a2fa661be1616c757"
        },
        {
            "id": "OBPPV3/CM46",
            "description": "If user loses physical control over the device, the wallet can be deleted via remote command",
            "nonce-id": "93fc4fa4ef965850e225bb78a94d5ef31988d1428f8f3bd7da7661c05003f61a"
        },
        {
            "id": "OBPPV3/CM47",
            "description": "Persistent wallet data is stored in a fashion that is not identifiable as belonging to a Bitcoin wallet",
            "nonce-id": "58354b2f6f1e794e63bd1844c71c5810fd40140e7553f02def06c8ad75d02543"
        },
        {
            "id": "OBPPV3/CM48",
            "description": "Encrypt all public keys in the wallet",
            "nonce-id": "b5703eb1bd5e6a3737bb4508b7ed82ae7d1f6f84a453b7b0391547f515b34c47"
        },
        {
            "id": "OBPPV3/CM49",
            "description": "Encrypt all non-keypair wallet metadata",
            "nonce-id": "a26e95124a6cd89280fa1ac1d32816688c2a31614581fb62fbaedc95068c6155"
        },
        {
            "id": "OBPPV3/CM50",
            "description": "Use strictly local wallet backups, or encrypt remote wallet backups",
            "nonce-id": "f30fe9e51ed5d65008cfd08241eafa27a93b9242f570b51bc517b28349fa2f94"
        },
        {
            "id": "OBPPV3/CM51",
            "description": "Do not collect any personally identifying information from the user",
            "nonce-id": "3edddfb8c54ae207f79b8d8af1a4b504e47746b70b212b528db65b287b01070a"
        },
        {
            "id": "OBPPV3/CM52",
            "description": "Only send debug information if users opt-in and are allowed to review the information before being sent",
            "nonce-id": "33f282adadb8055969c3ac3a8368492fcd2fa89cc035745a3d15aa2aa71ecdb4"
        },
        {
            "id": "OBPPV3/CM53",
            "description": "Transmit usage and/or debug data via a method that does not reveal the IP address or identity of the user",
            "nonce-id": "403c9dc5e4c5fdde7bdc2309de45ffe518e9a1707ac59cec253532b6e3e67bb2"
        },
        {
            "id": "OBPPV3/CM54",
            "description": "Provide non-obfuscated source code and build tools needed for the users to compile their own versions",
            "nonce-id": "505025ee466c1a30d70c7eb521657db594b76b659e0c4ef70739a091a9801530"
        },
        {
            "id": "OBPPV3/CM55",
            "description": "Provide a deterministic build system that allows users to verify that the binary version they have received was compiled from the public source code",
            "nonce-id": "fbbb0c4c77661dbdd2da52225e8a9aa42aa784699062c25b1161ac8f4a9c7c2f"
        },
        {
            "id": "OBPPV3/CM56",
            "description": "Use eternal backups",
            "nonce-id": "a1105cde8ea2d45d7a7dc6fc4ab80fa22f160f9fa60c79dff3dcee6554cdba83"
        },
        {
            "id": "OBPPV3/CM57",
            "description": "Proactively inform users when backups require an update",
            "nonce-id": "0020dc5057a8a9b5e464b854f74b42f7017cd5f7dcd633b2b010ec7f7b8d1799"
        },
        {
            "id": "OBPPV3/CM58",
            "description": "Use mixing methods that do not allow for theft of funds",
            "nonce-id": "af9d41094aaf3f2222b1288397a76ffeaee692f7dcfde81636c638916bcc07c8"
        },
        {
            "id": "OBPPV3/CM59",
            "description": "Use deposit addresses derived from a constant seed using ECDH (e.g. stealth addresses)",
            "nonce-id": "0bc3ef2be1a5d4a9ea8019003264694a55ad207bb47317b0e284c51cfe3599c7"
        },
        {
            "id": "OBPPV3/CM60",
            "description": "Create wallets that are easily usable on operating systems with built-in Tor support",
            "nonce-id": "fc4c0f26fde5d16374100c15ee3e4a27a701907f558a9d41d252127bc8a68ed7"
        },
        {
            "id": "OBPPV3/CM61",
            "description": "Perform multiple queries for blockchain data in a way that makes it difficult to correlate the queries with one another",
            "nonce-id": "493b8e64e550c9f3fac6517206b47d8c121f53f766376979800a8a71bede85a2"
        }
    ],
    "criteria": [
        {
            "id": "OBPPV3/CR01",
            "description": "Number of clicks required to deviate from the default receiving functionality and generate a new non-ECDH receiving address for an existing wallet",
            "nonce-id": "2487f746faedb396d03f9fb9d519bff8a7ecced291300e98b5c570ffcc581b27"
        },
        {
            "id": "OBPPV3/CR02",
            "description": "Number of clicks required by user to generate a ECDH receiving address (BIP 63 or BIP 47), from the default window/authenticated home page",
            "nonce-id": "41153efaf984012ed6be4eadf253e50a54cd01bf20c71070e7a64dd70214c653"
        },
        {
            "id": "OBPPV3/CR03",
            "description": "Non-ECDH receiving addresses are hidden from the default Receive worflow screens once they have been used",
            "comment": "If the wallet client hides used non-ECDH addresses from view by default but allows the user to expose them in default Receive workflow screens e.g. via an 'Unhide' button, it will fail this criterion",
            "nonce-id": "ac41c38f127d85145c3323cd93f786ace5f30657542e93ea1cd217ba2ecfd26e"
        },
        {
            "id": "OBPPV3/CR04",
            "description": "Preemptively indicates a loss of privacy when user elects to receive funds at a previously-used non-ECDH address, or prohibits this operation entirely",
            "comment": "This is separate from the scenario in which a user accidentally reuses a non-ECDH receiving address as a result of a failure of criterion OBPPV3/CR03",
            "nonce-id": "9fd904a3645f75b5578835ecee7a8191a8c70c55f4ae935f1b0be07a97190fda"
        },
        {
            "id": "OBPPV3/CR05",
            "description": "Number of clicks required to deviate from the default change functionality and receive change at a newly generated address",
            "nonce-id": "9f1b29a6975b8d894e4dc0331256951c3c349b29b0f74af0e1caa38f734fdb53"
        },
        {
            "id": "OBPPV3/CR06",
            "description": "Produces P2SH change addresses when one or more of the spend outputs in a transaction is P2SH",
            "nonce-id": "0b9e84a58167c878967f8420496f303ae19d5c65722ad5b7e2511b2356d12848"
        },
        {
            "id": "OBPPV3/CR07",
            "description": "Change addresses are hidden from the normal receiving workflow by default to discourage using them as receiving addresses",
            "nonce-id": "ead0da1f4b349139e2a8451f296f7bdc1ee8622583c3c8c00fd94ff28d3187bc"
        },
        {
            "id": "OBPPV3/CR08",
            "description": "Preemptively indicates a loss of privacy when user elects to reuse change addresses as receiving addresses, or prohibits this operation entirely",
            "comment": "A wallet client may pass OBPPV3/CR07 but fail OBPPV3/CR08 by not warning a user when a change address is selected for reuse outside of the normal Receive workflow",
            "nonce-id": "1543c6375a969090ff45e138935d252b9199b23ae7c57de2f760e5b6eb1df252"
        },
        {
            "id": "OBPPV3/CR09",
            "description": "When an outgoing transaction must merge inputs, and when mixing is not being used, the transaction constructed in a way that plausibly resembles a mixing transaction",
            "nonce-id": "672c25ffa6410af70d4f9261d86b55a5b666d542554024a15413c2973ba13b9c"
        },
        {
            "id": "OBPPV3/CR10",
            "description": "Inputs and outputs are ordered in a deterministic manner based on criteria other than the status of outputs as spends or change (BIP 69)",
            "nonce-id": "dda1d735096d4211ff1f8324a95d3094d1442eedeb08c0bc0b942d7630543ccd"
        },
        {
            "id": "OBPPV3/CR11",
            "description": "Order inputs and outputs via a methodology common to multiple wallets",
            "nonce-id": "57307e5922e21ec5ef98da8e3af26e303b4f16c56061851530095a3db86214d5"
        },
        {
            "id": "OBPPV3/CR12",
            "description": "When an input is selected which is part of a set of unspent outputs containing identical scripts (multiple deposits to a single address), every output in the set is added to the transaction",
            "nonce-id": "33dc2f497e9fcbb49804fffefa594e27b6b2dbfbb53529016975f2ae38f88249"
        },
        {
            "id": "OBPPV3/CR13",
            "description": "All transactions created by the wallet are compliant with BIP 62",
            "nonce-id": "662c501c727e446dff69c92bb6568d9ca7b3c8ae87cfdc926143de040bfd372b"
        },
        {
            "id": "OBPPV3/CR14",
            "description": "Allows the user to send to ECDH addresses (BIP 63 or BIP 47)",
            "nonce-id": "4d2dab0536453425ea0f0851905b9cc997fdbe362141496afad3b416120d8049"
        },
        {
            "id": "OBPPV3/CR15",
            "description": "Outside of a mixing transaction, preemptively indicates a loss of privacy when merging inputs from different addresses in the same transaction",
            "nonce-id": "b2d3c86c48913fa24ce6bbae63fdabc7f494bd56dc5d8c9be71af878072279db"
        },
        {
            "id": "OBPPV3/CR16",
            "description": "Warns user when sending to a non-ECDH address that the user has sent to before",
            "nonce-id": "07778403336aa13c2e78639072643f6e2e95f3871c9cc040650f8495f7538198"
        },
        {
            "id": "OBPPV3/CR17",
            "description": "Warns user when sending to a non-ECDH address that has received deposits from any source",
            "nonce-id": "f914ea1d98503110ed0c60fca6d7eca2b3c97b6316122003c2d04ff1b1192f92"
        },
        {
            "id": "OBPPV3/CR18",
            "description": "Number of clicks required by user for inputs/outputs to be mixed with one or more other users",
            "nonce-id": "7073d257e523feab35d34ba8ee8cd956c06140fee5d7fe09db11560e92eacf62"
        },
        {
            "id": "OBPPV3/CR19",
            "description": "Average number of other users whose funds are mixed with the client user's when sending through a mixing process",
            "nonce-id": "26238134ad9a2ba3069fb7700fd9fca5df6b06a93dc7b01af442a6ab9bacddde"
        },
        {
            "id": "OBPPV3/CR20",
            "description": "Mixing transactions are constructed in a manner that makes them indistinguishable from non-mixing transactions",
            "nonce-id": "1b1881ac51a03537a8c51232637d4c6ca0f0ce15c5b16b58f36dba7f222dc380"
        },
        {
            "id": "OBPPV3/CR21",
            "description": "Warns the user when a proposed mix is easy to reverse",
            "nonce-id": "0714ae331a3c8a4c92ee4609629ae8cd5929d265aa6df053093aba2786481eee"
        },
        {
            "id": "OBPPV3/CR22",
            "description": "Number of clicks to opt out of creating recurring transactions, such as for donations to the wallet provider",
            "nonce-id": "d52bc17298a244abd667ec80df7828d1e9295caa5d0e479082eaf0741c28dd57"
        },
        {
            "id": "OBPPV3/CR23",
            "description": "Avoids creating recurring transactions with outputs of a known value or to a known non-ECDH address",
            "nonce-id": "6822ef5809e49d09d60f302758e83c46aa3c6384eea86b1b976c15372e94a59a"
        },
        {
            "id": "OBPPV3/CR24",
            "description": "Number of clicks required by user to configure the client to query blockchain data without leaking his machine's identity over the network",
            "nonce-id": "d594bb5bc8f342b8794072a48bffe36cdfe142dd19a4773e46abbfc931083a9f",
            "comment": "Blockchain data that might be queried includes balance information for addresses in the user's wallet"
        },
        {
            "id": "OBPPV3/CR25",
            "description": "Blockchain data is obtained from a local copy of the blockchain",
            "nonce-id": "e9d26b9622bbc535f5625505cf2e4924847058b97e055323a332f82ed24bf067"
        },
        {
            "id": "OBPPV3/CR26",
            "description": "Connection contexts are not reused when querying for blockchain data that corresponds to more than one address in a user's wallet",
            "nonce-id": "bba9be9cd221ff2b40afa74dcc424d420fb30120f2c0a0f007bdd07c66f1c054",
            "comment": "A 'connection context' is a persistent network connection to a network peer, such as a Tor identity in Tor Browser used to access a blockchain explorer API, or a TCP connection to another node in the Bitcoin P2P network with a specific origin IP address. The degree to which a new connection context has been created is the degree to which a network observer would find it difficult to correlate new network interactions with prior ones"
        },
        {
            "id": "OBPPV3/CR27",
            "description": "Blockchain data is queried via a method that matches a fraction of the blockchain beyond the addresses belonging to the wallet",
            "nonce-id": "16b6ab28cba33110aebdac4a1c1309a5c31a599f31e641d9a46d718f1ad31db1"
        },
        {
            "id": "OBPPV3/CR28",
            "description": "A single query for blockchain data may corerespond to multiple addresses in a user's wallet, but a separate connection context is used for each query",
            "nonce-id": "eaa21085ff84067e245a2f48ed6c6b27c23040163a7b87ea1f0ab93b2d715489"
        },
        {
            "id": "OBPPV3/CR29",
            "description": "The wallet client provides visual indication and displays the user's apparent IP address if blockchain data is not being obtained through an anonymizing network",
            "nonce-id": "39a6395c7e93ac44cde490d1970b0b6fb1dd812f2d8c5c83fff7e6f8839afd69"
        },
        {
            "id": "OBPPV3/CR30",
            "description": "Number of clicks required by user to route outgoing transactions through an anonymizing network",
            "nonce-id": "38f7af6acef5a9934dedaa8f5f9d286c2fb56ac502edd1c96b087e7f1cf29ba8"
        },
        {
            "id": "OBPPV3/CR31",
            "description": "Outgoing transactions are routed through a different entry point into the network than the source of blockchain data",
            "nonce-id": "3062c4004edebbcd23f7e2688889994d119f1dd4df2c2f95755bd2f1446573bc"
        },
        {
            "id": "OBPPV3/CR32",
            "description": "Client provides a visual indication if outgoing transactions are not being routed through an anonymizing network, including IP address information",
            "nonce-id": "03c78bc29d7dd4772c45e6c68352e6738bd72e61c1002b0940f11670127e8a12"
        },
        {
            "id": "OBPPV3/CR33",
            "description": "Any given network query for blockchain data does not correspond to addresses that belong to different identity containers within the user's wallet",
            "nonce-id": "3252f80071182ed6d8dd10454897d1cd72a663fa35ea54bf80c6c5dced1f5cc5"
        },
        {
            "id": "OBPPV3/CR34",
            "description": "Avoids broadcasting outgoing transactions from different identity containers via the same connection context",
            "nonce-id": "5311c3761e9b5856598af7256df449edc77dc4635ca69a46b6407f4a47aeeb36"
        },
        {
            "id": "OBPPV3/CR35",
            "description": "The backup process avoids leaking information about wallet addresses",
            "comment": "One wallet client previously generated e-mail alerts whenever a new change address as a result of sending bitcoin.",
            "nonce-id": "24e8bbdcff699cd48bdcef1774a3b82a038038a345260a904d779056dae31d82"
        },
        {
            "id": "OBPPV3/CR36",
            "description": "Wallet avoids leaking information about recipients via an external identity lookup",
            "nonce-id": "48aa7f4307f29fc6247ceb992b9636854b34d00c4fac7893b62667326bbb3873"
        },
        {
            "id": "OBPPV3/CR37",
            "description": "The wallet avoids observably connecting to a known endpoint, such as a wallet provider's domain",
            "nonce-id": "0471fd0d45eb36c31390bd48af829107c81dc0129a5dad0a01c4508cc339ad04"
        },
        {
            "id": "OBPPV3/CR38",
            "description": "The wallet connects to the network using an unremarkable user agent",
            "nonce-id": "f0ee30956f844b4bd9d12253157c88d0650bc99bc36bb220e454b9bb90243171"
        },
        {
            "id": "OBPPV3/CR39",
            "description": "The wallet connects to the network using a random user agent, from a set of unremarkable user agents, for each connection",
            "nonce-id": "87f0ac49d56c92087dd43cf5c2cd21596ae4dcb88b3e52ce664cf5163bcde096"
        },
        {
            "id": "OBPPV3/CR40",
            "description": "Included in the latest stable version of Tails Live CD",
            "nonce-id": "175f9eee77a799724ce92547a439047f6e650291e965af9ee4ded67a493f47ee"
        },
        {
            "id": "OBPPV3/CR41",
            "description": "Program and any dependencies are packaged into a single file which can be easily installed in Tails Live CD",
            "nonce-id": "c2a7e3cc1ffd73f41e61cea73961797aadc2b2bace7a0573bb63492ff32e7c7b"
        },
        {
            "id": "OBPPV3/CR42",
            "description": "Installation in Tails Live CD is possible, but requires multiple complex steps",
            "nonce-id": "6d6c357296767edbf1409285b595e975cb12a56915dad3f3b63d84359d37220f"
        },
        {
            "id": "OBPPV3/CR44",
            "description": "Number of clicks to create a new identity container from the home screen of an existing identity container",
            "nonce-id": "bf25cd7e62ecc64aa5fd964c579a9a3c9a2617b7cf1aa3ee9ed6eafbca5cdc6c"
        },
        {
            "id": "OBPPV3/CR46",
            "description": "Avoids creating transactions which contain inputs from different identity containers, except optionally if the user has intentionally overridden this behavior",
            "nonce-id": "2e54baaff1e94c4930b43264b060bce49bd4d78822441d39f704916cc5aac398"
        },
        {
            "id": "OBPPV3/CR47",
            "description": "Visually indicates when inputs from different identity containers are merged before the transaction is broadcast, or prohibits this operation entirely",
            "nonce-id": "c5672ce56911441643c627306a201815d34dd01ca879cfa76a98aa4cd9f2a31b"
        },
        {
            "id": "OBPPV3/CR48",
            "description": "Mixing is secure against correlation attacks by the facilitator",
            "nonce-id": "0f2c4a66316a42c998ea5ba46c0ceca0595ee53c66959a8e4a6f934a6f75918b"
        },
        {
            "id": "OBPPV3/CR49",
            "description": "Mixing is secure against theft of funds",
            "nonce-id": "dbbed003a5ee1f460c0eb61c273eb8128dc3a8cc0c92d66059a744b5e1700715"
        },
        {
            "id": "OBPPV3/CR50",
            "description": "Number of clicks to configure the GUI to resemble a non-wallet application",
            "nonce-id": "fa53ee67e27b960464b55f76095bc4a9bf8cbc1363d8d2ee715b021b9f0d746b"
        },
        {
            "id": "OBPPV3/CR51",
            "description": "Does not display non-ECDH addresses or transaction hashes in any form prior to the user explicitly requesting to see them",
            "nonce-id": "07ac2b60d129ea807841d9ee552d467cbf886747737699d073ba3db69ad51285"
        },
        {
            "id": "OBPPV3/CR52",
            "description": "Number of clicks to set an encryption password/PIN for wallet public keys (apart from that needed to encrypt private keys)",
            "nonce-id": "baf5bdb47105a1f98ddf51b9852062722ae5387e835a03038f52bdfed5c68824"
        },
        {
            "id": "OBPPV3/CR53",
            "description": "Number of clicks to set an encryption password/PIN for non-keypair wallet metadata (apart from that needed to encrypt private keys)",
            "nonce-id": "c55c394d7fdb867a2dd83dff73e5416e2585057586302c2256e8a6f8dc9ae651"
        },
        {
            "id": "OBPPV3/CR54",
            "description": "Number of clicks to delete wallet data within the wallet client",
            "comment": "Wallet data is considered erased if it cannot be evidenced using the privileges of the user account that installed the wallet client, or any other user account with default privileges",
            "nonce-id": "e157bce4222167924c532205b40a7992a3ac1f1f9de36a4f9980e5281c033ad3"
        },
        {
            "id": "OBPPV3/CR55",
            "description": "Number of clicks to remove the wallet client from a device",
            "comment": "The wallet application is considered removed if it cannot be evidenced using the privileges of the user account that installed the wallet client, or any other user account with default system privileges",
            "nonce-id": "b5f8660f835d1738b73d8c65e14a0164a00e731bb0176688ab80a998efc4670e"
        },
        {
            "id": "OBPPV3/CR56",
            "description": "Wallet data can be remotely deleted by the user in the event the device containing the wallet is lost or stolen",
            "comment": "Wallet data is considered deleted if it cannot be evidenced using the privileges of the user account that installed the wallet client, or any other user account with default privileges",
            "nonce-id": "05b2d6604ec7520f9eb45b3d18bb04340f8cb415a4516e31b76e22c9fcd0cd7b"
        },
        {
            "id": "OBPPV3/CR57",
            "description": "The wallet application is difficult to detect as being installed unless the user performs a series of actions unlikely to be duplicated by an unauthorized user",
            "comment": "The wallet client is considered difficult to detect if it cannot be evidenced using the privileges of the user account that installed the wallet client, or any other user account with default privileges",
            "nonce-id": "bd525d9750a9e913d662da987b41b4327692073df4fa08a7e9729202d21a2d33"
        },
        {
            "id": "OBPPV3/CR58",
            "description": "A user cannot determine outside of the app whether the wallet client was previously installed on the device after the uninstallation process has been completed",
            "comment": "Detection is considered eliminated if prior installation cannot be evidenced using the privileges of the user account that installed the wallet client, or any other user account with default system privileges. This does not include non-standard accounts, such as admin accounts unlocked via rooted methods on mobile devices. This does include accessing the Operating System's app store or package manager to review which apps have been previously downloaded",
            "nonce-id": "01cbe777a3abea219a15924080a4110a99c7c49057c9f5c274ea99dfc9b9dfef"
        },
        {
            "id": "OBPPV3/CR59",
            "description": "A user cannot determine outside of the app whether the wallet client was used to send or receive funds after the wallet deletion process has been completed",
            "comment": "Evidence is considered eliminated if it cannot be evidenced using the privileges of the user account that installed the wallet client, or any other user account on the same system with default system privileges",
            "nonce-id": "cae67a1a0304b1a9f30d194953f0470146d82a5a26a194bc915ed2e6d322b69b"
        },
        {
            "id": "OBPPV3/CR60",
            "description": "Persistent wallet metadata is stored in a form not identifiable as belonging to a Bitcoin wallet",
            "nonce-id": "d8d82a51f925703305d00cef69fc624bb92b12d9c134c1df04ec597a6f803c7c"
        },
        {
            "id": "OBPPV3/CR62",
            "description": "Number of clicks needed to update an existing backup due to the creation of a new receiving or change address",
            "nonce-id": "40469102b1740a6b0e133190617f8db0c1f3821ffa9c7840c02b88b571279497"
        },
        {
            "id": "OBPPV3/CR63",
            "description": "Backups can occur offline, or are encrypted client-side with data that only the user controls e.g. password",
            "nonce-id": "c3758e4e21e602d84dd044b2b7b602dd8a1d0c11881520ee1a58349a80f84f90"
        },
        {
            "id": "OBPPV3/CR64",
            "description": "Indicates a reduction in wallet safety when backups are stale, or uses eternal backups",
            "nonce-id": "b843dc46758788ea84d1f2afcb0d7741877fa28a6a6fed6e4b361b6d9cd1e575"
        },
        {
            "id": "OBPPV3/CR65",
            "description": "The wallet functions without requiring the user to supply Class I, Class II, or Class III personally identifying information (PII)",
            "comments": "Class I: Highly sensitive, validated information: SSN, National Identification Number, Verified Full Name, Verified Mailing Address of Residence or Business, Passport number, vehicle registration number, driver's license number, biometric data, verified credit card number, verified SMS number with common free virtual SMS numbers blocked (any of first 5 tries blocked). Class II: For most users, directly tied to their personhood, but can be created ephemeral easily: verified email address, date of birth, birthplace, verified SMS number without common free virtual SMS numbers blocked. Class III: For most users, directly tied to their personhood, but can be lied about easily: unverified email address, unverified zip/postal code, unverified gender, unverified race",
            "nonce-id": "529e5b9fb67740fc8de8ce5d2b681ea15a1fbaac057c00214541a33cd81f37dc"
        },
        {
            "id": "OBPPV3/CR66",
            "description": "Number of clicks needed to disable sending telemetry data to the wallet provider (usage statistics, automatic crash reporting, etc.)",
            "nonce-id": "25d245ff46b7c046b4b5d7c1e7e3cbbe684d59492d026209d22e49918afa45d7"
        },
        {
            "id": "OBPPV3/CR67",
            "description": "Number of clicks needed to ensure telemetry data is sent to the wallet provider in a manner that does not reveal the IP address of the user",
            "nonce-id": "f966e566558d88cbd9931e9662cfbbbbab6986cf0daddfe62a91d5835e797a9f"
        },
        {
            "id": "OBPPV3/CR68",
            "description": "Avoids transmitting telemetry data to the provider before the user has a chance to review the information being sent",
            "nonce-id": "52adf80b2d68cff291a372fb33228b725744829a39793b00877154ade282e715"
        },
        {
            "id": "OBPPV3/CR69",
            "description": "The wallet provider supplies simple instructions for building a usable binary from the source code",
            "nonce-id": "c6c4523648996a95d3d9436aeff46b11c85cd46765d1df1ace370438754f5855"
        },
        {
            "id": "OBPPV3/CR70",
            "description": "Non-obfuscated source code for the wallet application is available for immediate inspection",
            "nonce-id": "2962fa537ab4b70651f21a2d0a8c82c9ad5668663d72755f67d414fb17e2a3f5"
        },
        {
            "id": "OBPPV3/CR71",
            "description": "A user can produce a compiled version of the application from the public source code that exactly matches the version distributed by the wallet provider",
            "nonce-id": "7c4c9f038599edcac718ab458c88621c89c0e2a83eb2798f37d2db6f016d80a1"
        },
        {
            "id": "OBPPV3/CR72",
            "description": "The wallet functions without requiring the user to supply Class I or Class II personally identifying information (PII) such as a SSN or verified email address",
            "nonce-id": "8aafa3e65acac3e678d9a9d3380dd05b18508d87a5cdbe75b612a8ac86a34bd8"
        },
        {
            "id": "OBPPV3/CR73",
            "description": "The wallet functions without requiring the user to supply Class I personally identifying information (PII) such as a SSN",
            "nonce-id": "76e2eaa0b805ce9b3446e35f64ba4e59b0547468370529006948cc970469649d"
        },
        {
            "id": "OBPPV3/CR74",
            "description": "A user who opens the wallet client cannot determine whether a wallet was ever registered on this device once the wallet deletion process has been completed",
            "nonce-id": "4fd2628fed355d0b8a85ebcc5ec41b5322ee9fcfd78a423f48084ef0534a1e40"
        },
        {
            "id": "OBPPV3/CR75",
            "description": "A user who re-installs the wallet client cannot determine whether the app was previously installed from within the application itself",
            "nonce-id": "d9bd6b76c72182980400549bf84beb44ccd3695f5f365c0cc1d0b4e3f6d7fcba"
        },
        {
            "id": "OBPPV3/CR76",
            "description": "When the application is installed, all application metadata is initialized in such a way that it cannot be distinguished from an application that has been used extensively",
            "comment": "An application can achieve this, for example, by initializing application metadata with random data that is indistinguishable from encrypted data",
            "nonce-id": "397e84381c824a9dfb5b24bcc56d123201c2fc7a084a1f6f21d72c27b1accb63"
        },
        {
<<<<<<< HEAD
            "id": "OBPPV3/CR90",
            "description": "The wallet client never signs and broadcasts more than one version of a transaction",
            "nonce-id": "71b9d459fb307c0a24e9fffad8486e7436341fd9e0bf08c25d47e0e4ee8f69f7"
        },
        {
            "id": "OBPPV3/CR91",
            "description": "When creating new versions of RBF transactions, the client does not modify transaction output values from previous versions",
            "nonce-id": "c9c2f71a47d5aa66336c8c126aba9b44688d6b06e7e65f53023e6334d5c63fb7"
=======
            "id": "OBPPV3/CR80",
            "description": "New transactions signed by the wallet client are introduced to the Bitcoin P2P network via multiple nodes roughly simultaneously, in random order",
            "nonce-id": "f68b9e6f7d9334cc62a7bcc1e47135ddf11b3b645c513c214e460b48a8e3c058"
        },
        {
            "id": "OBPPV3/CR81",
            "description": "New transactions signed by the wallet client are introduced to the Bitcoin P2P network using one node/API selected at random from a list of nodes/APIs once per transaction",
            "nonce-id": "dce6718cfb42ef5c9aa87f37aaa8cd745d385bfbe877fc502764078498e91cc1"
        },
        {
            "id": "OBPPV3/CR82",
            "description": "New transactions signed by the wallet client are introduced to the Bitcoin P2P network using one node/API that is used by more than one wallet provider for pushing transactions to the network",
            "nonce-id": "946905171e9948ad52b09660a36a9c2f96e43347182332ca95e594fa392d7bd0"
        },
        {
            "id": "OBPPV3/CR83",
            "description": "Transactions are conveyed to the next hop via a randomized Tor connection or an equivalent technique",
            "nonce-id": "51119bfbeca339d79eda0c61f879ae132832145e1d730780fb5c59880a9e577e"
>>>>>>> acc00768
        }
    ],
    "criteria-categories": [
        "Usability",
        "Quality",
        "Feedback"
    ]
}<|MERGE_RESOLUTION|>--- conflicted
+++ resolved
@@ -2437,7 +2437,26 @@
             "nonce-id": "397e84381c824a9dfb5b24bcc56d123201c2fc7a084a1f6f21d72c27b1accb63"
         },
         {
-<<<<<<< HEAD
+            "id": "OBPPV3/CR80",
+            "description": "New transactions signed by the wallet client are introduced to the Bitcoin P2P network via multiple nodes roughly simultaneously, in random order",
+            "nonce-id": "f68b9e6f7d9334cc62a7bcc1e47135ddf11b3b645c513c214e460b48a8e3c058"
+        },
+        {
+            "id": "OBPPV3/CR81",
+            "description": "New transactions signed by the wallet client are introduced to the Bitcoin P2P network using one node/API selected at random from a list of nodes/APIs once per transaction",
+            "nonce-id": "dce6718cfb42ef5c9aa87f37aaa8cd745d385bfbe877fc502764078498e91cc1"
+        },
+        {
+            "id": "OBPPV3/CR82",
+            "description": "New transactions signed by the wallet client are introduced to the Bitcoin P2P network using one node/API that is used by more than one wallet provider for pushing transactions to the network",
+            "nonce-id": "946905171e9948ad52b09660a36a9c2f96e43347182332ca95e594fa392d7bd0"
+        },
+        {
+            "id": "OBPPV3/CR83",
+            "description": "Transactions are conveyed to the next hop via a randomized Tor connection or an equivalent technique",
+            "nonce-id": "51119bfbeca339d79eda0c61f879ae132832145e1d730780fb5c59880a9e577e"
+        },
+        {
             "id": "OBPPV3/CR90",
             "description": "The wallet client never signs and broadcasts more than one version of a transaction",
             "nonce-id": "71b9d459fb307c0a24e9fffad8486e7436341fd9e0bf08c25d47e0e4ee8f69f7"
@@ -2446,26 +2465,6 @@
             "id": "OBPPV3/CR91",
             "description": "When creating new versions of RBF transactions, the client does not modify transaction output values from previous versions",
             "nonce-id": "c9c2f71a47d5aa66336c8c126aba9b44688d6b06e7e65f53023e6334d5c63fb7"
-=======
-            "id": "OBPPV3/CR80",
-            "description": "New transactions signed by the wallet client are introduced to the Bitcoin P2P network via multiple nodes roughly simultaneously, in random order",
-            "nonce-id": "f68b9e6f7d9334cc62a7bcc1e47135ddf11b3b645c513c214e460b48a8e3c058"
-        },
-        {
-            "id": "OBPPV3/CR81",
-            "description": "New transactions signed by the wallet client are introduced to the Bitcoin P2P network using one node/API selected at random from a list of nodes/APIs once per transaction",
-            "nonce-id": "dce6718cfb42ef5c9aa87f37aaa8cd745d385bfbe877fc502764078498e91cc1"
-        },
-        {
-            "id": "OBPPV3/CR82",
-            "description": "New transactions signed by the wallet client are introduced to the Bitcoin P2P network using one node/API that is used by more than one wallet provider for pushing transactions to the network",
-            "nonce-id": "946905171e9948ad52b09660a36a9c2f96e43347182332ca95e594fa392d7bd0"
-        },
-        {
-            "id": "OBPPV3/CR83",
-            "description": "Transactions are conveyed to the next hop via a randomized Tor connection or an equivalent technique",
-            "nonce-id": "51119bfbeca339d79eda0c61f879ae132832145e1d730780fb5c59880a9e577e"
->>>>>>> acc00768
         }
     ],
     "criteria-categories": [
